// SPDX-License-Identifier: MIT
pragma solidity ^0.8.19;

import {IFunctionsSubscriptions} from "./interfaces/IFunctionsSubscriptions.sol";
import {ERC677ReceiverInterface} from "../../../interfaces/ERC677ReceiverInterface.sol";
import {LinkTokenInterface} from "../../../interfaces/LinkTokenInterface.sol";
import {IFunctionsBilling} from "./interfaces/IFunctionsBilling.sol";
import {FunctionsResponse} from "./libraries/FunctionsResponse.sol";
import {IFunctionsRouter} from "./interfaces/IFunctionsRouter.sol";
import {SafeCast} from "../../../vendor/openzeppelin-solidity/v4.8.0/contracts/utils/SafeCast.sol";

/**
 * @title Functions Subscriptions contract
 * @notice Contract that coordinates payment from users to the nodes of the Decentralized Oracle Network (DON).
 * @dev THIS CONTRACT HAS NOT GONE THROUGH ANY SECURITY REVIEW. DO NOT USE IN PROD.
 */
abstract contract FunctionsSubscriptions is IFunctionsSubscriptions, ERC677ReceiverInterface {
<<<<<<< HEAD
=======
  using FunctionsResponse for FunctionsResponse.Commitment;
>>>>>>> ee7cf37c
  // ================================================================
  // |                      Subscription state                      |
  // ================================================================

  // We make the sub count public so that its possible to
  // get all the current subscriptions via getSubscription.
  uint64 private s_currentSubscriptionId;

  // s_totalBalance tracks the total LINK sent to/from
  // this contract through onTokenTransfer, cancelSubscription and oracleWithdraw.
  // A discrepancy with this contract's LINK balance indicates that someone
  // sent tokens using transfer and so we may need to use recoverFunds.
  uint96 private s_totalBalance;

  // link token address
  LinkTokenInterface private s_linkToken;

  mapping(uint64 subscriptionId => IFunctionsSubscriptions.Subscription) internal s_subscriptions;
  mapping(address consumer => mapping(uint64 subscriptionId => IFunctionsSubscriptions.Consumer)) internal s_consumers;

  event SubscriptionCreated(uint64 indexed subscriptionId, address owner);
  event SubscriptionFunded(uint64 indexed subscriptionId, uint256 oldBalance, uint256 newBalance);
  event SubscriptionConsumerAdded(uint64 indexed subscriptionId, address consumer);
  event SubscriptionConsumerRemoved(uint64 indexed subscriptionId, address consumer);
  event SubscriptionCanceled(uint64 indexed subscriptionId, address fundsRecipient, uint256 fundsAmount);
  event SubscriptionOwnerTransferRequested(uint64 indexed subscriptionId, address from, address to);
  event SubscriptionOwnerTransferred(uint64 indexed subscriptionId, address from, address to);

  error TooManyConsumers();
  error InsufficientBalance();
  error InvalidConsumer();
  error ConsumerRequestsInFlight();
  error InvalidSubscription();
  error OnlyCallableFromLink();
  error InvalidCalldata();
  error MustBeSubscriptionOwner();
  error PendingRequestExists();
  error MustBeProposedOwner();
  error BalanceInvariantViolated(uint256 internalBalance, uint256 externalBalance); // Should never happen
  event FundsRecovered(address to, uint256 amount);

  // @dev NOP balances are held as a single amount. The breakdown is held by the Coordinator.
  mapping(address coordinator => uint96 balanceJuelsLink) private s_withdrawableTokens;

  // ================================================================
  // |                       Request state                          |
  // ================================================================

  mapping(bytes32 requestId => bytes32 commitmentHash) internal s_requestCommitments;

  struct Receipt {
    uint96 callbackGasCostJuels;
    uint96 totalCostJuels;
  }

  event RequestTimedOut(bytes32 indexed requestId);

  // ================================================================
  // |                       Initialization                         |
  // ================================================================
  constructor(address link) {
    s_linkToken = LinkTokenInterface(link);
  }

  // ================================================================
  // |                      Getter methods                          |
  // ================================================================
  /**
   * @inheritdoc IFunctionsSubscriptions
   */
  function getTotalBalance() external view override returns (uint96) {
    return s_totalBalance;
  }

  /**
   * @inheritdoc IFunctionsSubscriptions
   */
  function getSubscriptionCount() external view override returns (uint64) {
    return s_currentSubscriptionId;
  }

  /**
   * @inheritdoc IFunctionsSubscriptions
   */
  function getSubscription(uint64 subscriptionId) external view override returns (Subscription memory) {
    _isValidSubscription(subscriptionId);

    return s_subscriptions[subscriptionId];
  }

  /**
   * @inheritdoc IFunctionsSubscriptions
   */
  function getConsumer(
    address client,
    uint64 subscriptionId
  ) external view override returns (bool allowed, uint64 initiatedRequests, uint64 completedRequests) {
    allowed = s_consumers[client][subscriptionId].allowed;
    initiatedRequests = s_consumers[client][subscriptionId].initiatedRequests;
    completedRequests = s_consumers[client][subscriptionId].completedRequests;
  }

  // ================================================================
  // |                      Internal checks                         |
  // ================================================================

  function _isValidSubscription(uint64 subscriptionId) internal view {
    if (s_subscriptions[subscriptionId].owner == address(0)) {
      revert InvalidSubscription();
    }
  }

  function _isValidConsumer(address client, uint64 subscriptionId) internal view {
    if (!s_consumers[client][subscriptionId].allowed) {
      revert InvalidConsumer();
    }
  }

  // ================================================================
  // |                 Internal Payment methods                     |
  // ================================================================
  /**
   * @notice Sets a request as in-flight
   * @dev Only callable within the Router
   */
  function _markRequestInFlight(address client, uint64 subscriptionId, uint96 estimatedTotalCostJuels) internal {
    // Earmark subscription funds
    s_subscriptions[subscriptionId].blockedBalance += estimatedTotalCostJuels;

    // Increment sent requests
    s_consumers[client][subscriptionId].initiatedRequests += 1;
  }

  /**
   * @notice Moves funds from one subscription account to another.
   * @dev Only callable by the Coordinator contract that is saved in the request commitment
   */
  function _pay(
    uint64 subscriptionId,
    uint96 estimatedTotalCostJuels,
    address client,
    uint96 adminFee,
    uint96 juelsPerGas,
    uint96 gasUsed,
    uint96 costWithoutCallbackJuels
  ) internal returns (Receipt memory receipt) {
    uint96 callbackGasCostJuels = juelsPerGas * gasUsed;
    uint96 totalCostJuels = costWithoutCallbackJuels + adminFee + callbackGasCostJuels;

    receipt = Receipt(callbackGasCostJuels, totalCostJuels);

    // Charge the subscription
    s_subscriptions[subscriptionId].balance -= totalCostJuels;

    // Pay the DON's fees and gas reimbursement
    s_withdrawableTokens[msg.sender] += costWithoutCallbackJuels + callbackGasCostJuels;

    // Pay out the administration fee
    s_withdrawableTokens[address(this)] += adminFee;

    // Unblock earmarked funds
    s_subscriptions[subscriptionId].blockedBalance -= estimatedTotalCostJuels;
    // Increment finished requests
    s_consumers[client][subscriptionId].completedRequests += 1;
  }

  // ================================================================
  // |                      Owner methods                           |
  // ================================================================
  /**
   * @inheritdoc IFunctionsSubscriptions
   */
  function ownerCancelSubscription(uint64 subscriptionId) external override {
    _onlyRouterOwner();
    _isValidSubscription(subscriptionId);
    _cancelSubscriptionHelper(subscriptionId, s_subscriptions[subscriptionId].owner);
  }

  /**
   * @inheritdoc IFunctionsSubscriptions
   */
  function recoverFunds(address to) external override {
    _onlyRouterOwner();
    uint256 externalBalance = s_linkToken.balanceOf(address(this));
    uint256 internalBalance = uint256(s_totalBalance);
    if (internalBalance > externalBalance) {
      revert BalanceInvariantViolated(internalBalance, externalBalance);
    }
    if (internalBalance < externalBalance) {
      uint256 amount = externalBalance - internalBalance;
      s_linkToken.transfer(to, amount);
      emit FundsRecovered(to, amount);
    }
    // If the balances are equal, nothing to be done.
  }

  /**
   * @notice Owner withdraw LINK earned through admin fees
   * @notice If amount is 0 the full balance will be withdrawn
   * @param recipient where to send the funds
   * @param amount amount to withdraw
   */
  function ownerWithdraw(address recipient, uint96 amount) external {
    _onlyRouterOwner();
    if (amount == 0) {
      amount = s_withdrawableTokens[address(this)];
    }
    if (s_withdrawableTokens[address(this)] < amount) {
      revert InsufficientBalance();
    }
    s_withdrawableTokens[address(this)] -= amount;
    s_totalBalance -= amount;
    if (!s_linkToken.transfer(recipient, amount)) {
      uint256 externalBalance = s_linkToken.balanceOf(address(this));
      uint256 internalBalance = uint256(s_totalBalance);
      revert BalanceInvariantViolated(internalBalance, externalBalance);
    }
  }

  // ================================================================
  // |                     Coordinator methods                      |
  // ================================================================
  /**
   * @inheritdoc IFunctionsSubscriptions
   */
  function oracleWithdraw(address recipient, uint96 amount) external override {
    _whenNotPaused();
    if (amount == 0) {
      revert InvalidCalldata();
    }
    if (s_withdrawableTokens[msg.sender] < amount) {
      revert InsufficientBalance();
    }
    s_withdrawableTokens[msg.sender] -= amount;
    s_totalBalance -= amount;
    if (!s_linkToken.transfer(recipient, amount)) {
      revert InsufficientBalance();
    }
  }

  // ================================================================
  // |                   Deposit helper method                      |
  // ================================================================
  function onTokenTransfer(address /* sender */, uint256 amount, bytes calldata data) external override {
    _whenNotPaused();
    if (msg.sender != address(s_linkToken)) {
      revert OnlyCallableFromLink();
    }
    if (data.length != 32) {
      revert InvalidCalldata();
    }
    uint64 subscriptionId = abi.decode(data, (uint64));
    if (s_subscriptions[subscriptionId].owner == address(0)) {
      revert InvalidSubscription();
    }
    // We do not check that the msg.sender is the subscription owner,
    // anyone can fund a subscription.
    uint256 oldBalance = s_subscriptions[subscriptionId].balance;
    s_subscriptions[subscriptionId].balance += uint96(amount);
    s_totalBalance += uint96(amount);
    emit SubscriptionFunded(subscriptionId, oldBalance, oldBalance + amount);
  }

  // ================================================================
  // |                    Subscription methods                      |
  // ================================================================
  /**
   * @inheritdoc IFunctionsSubscriptions
   */
  function createSubscription() external override returns (uint64 subscriptionId) {
    _whenNotPaused();
    _onlySenderThatAcceptedToS();
    subscriptionId = ++s_currentSubscriptionId;
    s_subscriptions[subscriptionId] = Subscription({
      balance: 0,
      blockedBalance: 0,
      owner: msg.sender,
      requestedOwner: address(0),
      consumers: new address[](0),
      flags: bytes32(0)
    });

    emit SubscriptionCreated(subscriptionId, msg.sender);
  }

  /**
   * @inheritdoc IFunctionsSubscriptions
   */
  function proposeSubscriptionOwnerTransfer(uint64 subscriptionId, address newOwner) external override {
    _whenNotPaused();
    _onlySubscriptionOwner(subscriptionId);
    _onlySenderThatAcceptedToS();

    // Proposing to address(0) would never be claimable, so don't need to check.

    if (s_subscriptions[subscriptionId].requestedOwner != newOwner) {
      s_subscriptions[subscriptionId].requestedOwner = newOwner;
      emit SubscriptionOwnerTransferRequested(subscriptionId, msg.sender, newOwner);
    }
  }

  /**
   * @inheritdoc IFunctionsSubscriptions
   */
  function acceptSubscriptionOwnerTransfer(uint64 subscriptionId) external override {
    _whenNotPaused();
    _onlySenderThatAcceptedToS();
    address previousOwner = s_subscriptions[subscriptionId].owner;
    address nextOwner = s_subscriptions[subscriptionId].requestedOwner;
    if (nextOwner != msg.sender) {
      revert MustBeProposedOwner();
    }
    s_subscriptions[subscriptionId].owner = msg.sender;
    s_subscriptions[subscriptionId].requestedOwner = address(0);
    emit SubscriptionOwnerTransferred(subscriptionId, previousOwner, msg.sender);
  }

  /**
   * @inheritdoc IFunctionsSubscriptions
   */
  function removeConsumer(uint64 subscriptionId, address consumer) external override {
    _whenNotPaused();
    _onlySubscriptionOwner(subscriptionId);
    _onlySenderThatAcceptedToS();
    Consumer memory consumerData = s_consumers[consumer][subscriptionId];
    if (!consumerData.allowed) {
      revert InvalidConsumer();
    }
    if (consumerData.initiatedRequests != consumerData.completedRequests) {
      revert ConsumerRequestsInFlight();
    }
    // Note bounded by config.maxConsumers
    address[] memory consumers = s_subscriptions[subscriptionId].consumers;
    uint256 lastConsumerIndex = consumers.length - 1;
    for (uint256 i = 0; i < consumers.length; ++i) {
      if (consumers[i] == consumer) {
        address last = consumers[lastConsumerIndex];
        // Storage write to preserve last element
        s_subscriptions[subscriptionId].consumers[i] = last;
        // Storage remove last element
        s_subscriptions[subscriptionId].consumers.pop();
        break;
      }
    }
    delete s_consumers[consumer][subscriptionId];
    emit SubscriptionConsumerRemoved(subscriptionId, consumer);
  }

  /**
   * @inheritdoc IFunctionsSubscriptions
   */
  function addConsumer(uint64 subscriptionId, address consumer) external override {
    _whenNotPaused();
    _onlySubscriptionOwner(subscriptionId);
    _onlySenderThatAcceptedToS();
    // Already maxed, cannot add any more consumers.
    if (s_subscriptions[subscriptionId].consumers.length == _getMaxConsumers()) {
      revert TooManyConsumers();
    }
    if (s_consumers[consumer][subscriptionId].allowed) {
      // Idempotence - do nothing if already added.
      // Ensures uniqueness in s_subscriptions[subscriptionId].consumers.
      return;
    }
    s_consumers[consumer][subscriptionId].allowed = true;
    s_subscriptions[subscriptionId].consumers.push(consumer);

    emit SubscriptionConsumerAdded(subscriptionId, consumer);
  }

  /**
   * @inheritdoc IFunctionsSubscriptions
   */
  function cancelSubscription(uint64 subscriptionId, address to) external override {
    _whenNotPaused();
    _onlySubscriptionOwner(subscriptionId);
    _onlySenderThatAcceptedToS();
    if (_pendingRequestExists(subscriptionId)) {
      revert PendingRequestExists();
    }
    _cancelSubscriptionHelper(subscriptionId, to);
  }

  function _cancelSubscriptionHelper(uint64 subscriptionId, address to) private {
    Subscription memory sub = s_subscriptions[subscriptionId];
    uint96 balance = sub.balance;
    // Note bounded by config.maxConsumers
    // If no consumers, does nothing.
    for (uint256 i = 0; i < sub.consumers.length; ++i) {
      delete s_consumers[sub.consumers[i]][subscriptionId];
    }
    delete s_subscriptions[subscriptionId];
    s_totalBalance -= balance;
    if (!s_linkToken.transfer(to, uint256(balance))) {
      revert InsufficientBalance();
    }
    emit SubscriptionCanceled(subscriptionId, to, balance);
  }

  /**
   * @inheritdoc IFunctionsSubscriptions
   */
  function pendingRequestExists(uint64 subscriptionId) external view override returns (bool) {
    return _pendingRequestExists(subscriptionId);
  }

  function _pendingRequestExists(uint64 subscriptionId) internal view returns (bool) {
    address[] memory consumers = s_subscriptions[subscriptionId].consumers;
    // Iterations will not exceed config.maxConsumers
    for (uint256 i = 0; i < consumers.length; ++i) {
      Consumer memory consumer = s_consumers[consumers[i]][subscriptionId];
      if (consumer.initiatedRequests != consumer.completedRequests) {
        return true;
      }
    }
    return false;
  }

  /**
   * @inheritdoc IFunctionsSubscriptions
   */
  function setFlags(uint64 subscriptionId, bytes32 flags) external override {
    _onlyRouterOwner();
    _isValidSubscription(subscriptionId);
    s_subscriptions[subscriptionId].flags = flags;
  }

  /**
   * @inheritdoc IFunctionsSubscriptions
   */
  function getFlags(uint64 subscriptionId) public view returns (bytes32) {
    return s_subscriptions[subscriptionId].flags;
  }

  function _getMaxConsumers() internal view virtual returns (uint16);

  // ================================================================
  // |                  Request Timeout Methods                     |
  // ================================================================
  /**
   * @inheritdoc IFunctionsSubscriptions
   */
  function timeoutRequests(FunctionsResponse.Commitment[] calldata requestsToTimeoutByCommitment) external override {
    _whenNotPaused();
    for (uint256 i = 0; i < requestsToTimeoutByCommitment.length; ++i) {
      FunctionsResponse.Commitment memory request = requestsToTimeoutByCommitment[i];
      bytes32 requestId = request.requestId;

      // Check that request ID is valid
      if (keccak256(abi.encode(request)) != s_requestCommitments[requestId]) {
        revert InvalidCalldata();
      }

      // Check that request has exceeded allowed request time
      if (block.timestamp < request.timeoutTimestamp) {
        revert ConsumerRequestsInFlight();
      }

      IFunctionsBilling coordinator = IFunctionsBilling(request.coordinator);
      coordinator.deleteCommitment(requestId);
      // Release blocked balance
      s_subscriptions[request.subscriptionId].blockedBalance -= request.estimatedTotalCostJuels;
      s_consumers[request.client][request.subscriptionId].completedRequests += 1;
      // Delete commitment
      delete s_requestCommitments[requestId];

      emit RequestTimedOut(requestId);
    }
  }

  // ================================================================
  // |                         Modifiers                            |
  // ================================================================

  function _onlySubscriptionOwner(uint64 subscriptionId) internal view {
    address owner = s_subscriptions[subscriptionId].owner;
    if (owner == address(0)) {
      revert InvalidSubscription();
    }
    if (msg.sender != owner) {
      revert MustBeSubscriptionOwner();
    }
  }

  function _onlySenderThatAcceptedToS() internal virtual;

  function _onlyRouterOwner() internal virtual;

  function _whenNotPaused() internal virtual;
}<|MERGE_RESOLUTION|>--- conflicted
+++ resolved
@@ -15,10 +15,7 @@
  * @dev THIS CONTRACT HAS NOT GONE THROUGH ANY SECURITY REVIEW. DO NOT USE IN PROD.
  */
 abstract contract FunctionsSubscriptions is IFunctionsSubscriptions, ERC677ReceiverInterface {
-<<<<<<< HEAD
-=======
   using FunctionsResponse for FunctionsResponse.Commitment;
->>>>>>> ee7cf37c
   // ================================================================
   // |                      Subscription state                      |
   // ================================================================
