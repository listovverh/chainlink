--- conflicted
+++ resolved
@@ -7,13 +7,7 @@
 import {IOwnableFunctionsRouter} from "./interfaces/IOwnableFunctionsRouter.sol";
 
 abstract contract HasRouter is ITypeAndVersion, IConfigurable {
-<<<<<<< HEAD
-  IOwnableRouter internal immutable s_router;
-=======
-  bytes32 internal s_configHash;
-
   IOwnableFunctionsRouter internal immutable s_router;
->>>>>>> a5f343e2
 
   error RouterMustBeSet();
   error OnlyCallableByRouter();
