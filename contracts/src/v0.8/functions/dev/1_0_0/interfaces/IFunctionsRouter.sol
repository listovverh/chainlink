// SPDX-License-Identifier: MIT
pragma solidity ^0.8.19;

import {IRouterBase} from "./IRouterBase.sol";
import {FulfillResult} from "./FulfillResultCodes.sol";
import {IFunctionsRequest} from "./IFunctionsRequest.sol";

/**
 * @title Chainlink Functions Router interface.
 */
interface IFunctionsRouter is IRouterBase {
  struct Config {
    // Maximum number of consumers which can be added to a single subscription
    // This bound ensures we are able to loop over all subscription consumers as needed,
    // without exceeding gas limits.
    // Should a user require more consumers, they can use multiple subscriptions.
    uint16 maxConsumers;
    // Flat fee (in Juels of LINK) that will be paid to the Router owner for operation of the network
    uint96 adminFee;
    // The function selector that is used when calling back to the Client contract
    bytes4 handleOracleFulfillmentSelector;
    // List of max callback gas limits used by flag with GAS_FLAG_INDEX
    uint32[] maxCallbackGasLimits;
  }

  /**
   * @notice The identifier of the route to retrieve the address of the access control contract
   * The access control contract controls which accounts can manage subscriptions
   * @return id - bytes32 id that can be passed to the "getContractById" of the Router
   */
  function getAllowListId() external pure returns (bytes32);

  /**
<<<<<<< HEAD
   * @notice Returns configuration of the Functions Router contract
   * @return adminFee Flat fee (in Juels of LINK) that will be paid to the Router owner for operation of the network
   * @return handleOracleFulfillmentSelector The function selector that is used when calling back to the Client contract
   * @return maxCallbackGasLimits List of max callback gas limits used by flag with GAS_FLAG_INDEX
   */
  function getConfig() external view returns (uint96, bytes4, uint32[] memory);
=======
   * @notice The router configuration
   * @return config - the router configuration
   */
  function getConfig() external view returns (Config memory);
>>>>>>> a5f343e2

  /**
   * @notice Sends a request (encoded as data) using the provided subscriptionId
   * @param subscriptionId A unique subscription ID allocated by billing system,
   * a client can make requests from different contracts referencing the same subscription
   * @param data Encoded Chainlink Functions request data, use FunctionsClient API to encode a request
   * @param dataVersion Gas limit for the fulfillment callback
   * @param callbackGasLimit Gas limit for the fulfillment callback
   * @param donId An identifier used to determine which route to send the request along
   * @return requestId A unique request identifier
   */
  function sendRequest(
    uint64 subscriptionId,
    bytes calldata data,
    uint16 dataVersion,
    uint32 callbackGasLimit,
    bytes32 donId
  ) external returns (bytes32);

  /**
   * @notice Sends a request (encoded as data) to the proposed contracts
   * @param subscriptionId A unique subscription ID allocated by billing system,
   * a client can make requests from different contracts referencing the same subscription
   * @param data Encoded Chainlink Functions request data, use FunctionsClient API to encode a request
   * @param dataVersion Gas limit for the fulfillment callback
   * @param callbackGasLimit Gas limit for the fulfillment callback
   * @param donId An identifier used to determine which route to send the request along
   * @return requestId A unique request identifier
   */
  function sendRequestToProposed(
    uint64 subscriptionId,
    bytes calldata data,
    uint16 dataVersion,
    uint32 callbackGasLimit,
    bytes32 donId
  ) external returns (bytes32);

  /**
   * @notice Fulfill the request by:
   * - calling back the data that the Oracle returned to the client contract
   * - pay the DON for processing the request
   * @dev Only callable by the Coordinator contract that is saved in the commitment
   * @param response response data from DON consensus
   * @param err error from DON consensus
   * @param juelsPerGas - current rate of juels/gas
   * @param costWithoutFulfillment - The cost of processing the request (in Juels of LINK ), without fulfillment
   * @param transmitter - The Node that transmitted the OCR report
   * @param commitment - The parameters of the request that must be held consistent between request and response time
   * @return fulfillResult -
   * @return callbackGasCostJuels -
   */
  function fulfill(
    bytes memory response,
    bytes memory err,
    uint96 juelsPerGas,
    uint96 costWithoutFulfillment,
    address transmitter,
    IFunctionsRequest.Commitment memory commitment
  ) external returns (FulfillResult, uint96);

  /**
   * @notice Validate requested gas limit is below the subscription max.
   * @param subscriptionId subscription ID
   * @param callbackGasLimit desired callback gas limit
   */
  function isValidCallbackGasLimit(uint64 subscriptionId, uint32 callbackGasLimit) external view;
}<|MERGE_RESOLUTION|>--- conflicted
+++ resolved
@@ -14,7 +14,7 @@
     // This bound ensures we are able to loop over all subscription consumers as needed,
     // without exceeding gas limits.
     // Should a user require more consumers, they can use multiple subscriptions.
-    uint16 maxConsumers;
+    uint16 maxConsumersPerSubscription;
     // Flat fee (in Juels of LINK) that will be paid to the Router owner for operation of the network
     uint96 adminFee;
     // The function selector that is used when calling back to the Client contract
@@ -31,19 +31,9 @@
   function getAllowListId() external pure returns (bytes32);
 
   /**
-<<<<<<< HEAD
-   * @notice Returns configuration of the Functions Router contract
-   * @return adminFee Flat fee (in Juels of LINK) that will be paid to the Router owner for operation of the network
-   * @return handleOracleFulfillmentSelector The function selector that is used when calling back to the Client contract
-   * @return maxCallbackGasLimits List of max callback gas limits used by flag with GAS_FLAG_INDEX
+   * @notice The router configuration
    */
-  function getConfig() external view returns (uint96, bytes4, uint32[] memory);
-=======
-   * @notice The router configuration
-   * @return config - the router configuration
-   */
-  function getConfig() external view returns (Config memory);
->>>>>>> a5f343e2
+  function getConfig() external view returns (uint16, uint96, bytes4, uint32[] memory);
 
   /**
    * @notice Sends a request (encoded as data) using the provided subscriptionId
