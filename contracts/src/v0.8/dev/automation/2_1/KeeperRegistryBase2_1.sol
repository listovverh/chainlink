--- conflicted
+++ resolved
@@ -374,25 +374,6 @@
     uint8 index;
   }
 
-<<<<<<< HEAD
-=======
-  struct ConditionalTriggerConfig {
-    uint32 checkCadance; // how often to check in blocks
-  }
-
-  /**
-   * @notice structure of trigger for log triggers
-   */
-  struct LogTriggerConfig {
-    address contractAddress;
-    uint8 filterSelector; // denotes which topics apply to filter ex 000, 101, 111...only last 3 bits apply
-    bytes32 topic0;
-    bytes32 topic1;
-    bytes32 topic2;
-    bytes32 topic3;
-  }
-
->>>>>>> dd9bf788
   /**
    * @notice the trigger structure conditional trigger type
    */
