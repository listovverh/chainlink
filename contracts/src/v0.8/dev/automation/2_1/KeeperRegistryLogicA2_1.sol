--- conflicted
+++ resolved
@@ -262,20 +262,7 @@
     bytes calldata checkData,
     bytes calldata offchainConfig
   ) external returns (uint256 id) {
-<<<<<<< HEAD
     return registerUpkeep(target, gasLimit, admin, Trigger.CONDITION, checkData, bytes(""), offchainConfig);
-=======
-    return
-      registerUpkeep(
-        target,
-        gasLimit,
-        admin,
-        Trigger.CONDITION,
-        checkData,
-        abi.encode(ConditionalTriggerConfig({checkCadance: 1})),
-        offchainConfig
-      );
->>>>>>> dd9bf788
   }
 
   function addFunds(uint256 id, uint96 amount) external {
