package cltest

import (
	"bytes"
	"context"
	crand "crypto/rand"
	"encoding/json"
	"errors"
	"flag"
	"fmt"
	"io"
	"math/big"
	"math/rand"
	"net/http"
	"net/http/httptest"
	"net/url"
	"os"
	"reflect"
	"runtime"
	"strings"
	"testing"
	"time"

	"github.com/ethereum/go-ethereum/accounts/abi/bind/backends"
	"github.com/ethereum/go-ethereum/common"
	"github.com/ethereum/go-ethereum/core/types"
	"github.com/ethereum/go-ethereum/rpc"
	"github.com/gin-gonic/gin"
	"github.com/google/uuid"
	"github.com/gorilla/securecookie"
	"github.com/gorilla/sessions"
	"github.com/hashicorp/go-multierror"
	cryptop2p "github.com/libp2p/go-libp2p-core/crypto"
	p2ppeer "github.com/libp2p/go-libp2p-core/peer"
	"github.com/manyminds/api2go/jsonapi"
	"github.com/onsi/gomega"
	ocrtypes "github.com/smartcontractkit/libocr/offchainreporting/types"
	"github.com/smartcontractkit/sqlx"
	"github.com/stretchr/testify/assert"
	"github.com/stretchr/testify/mock"
	"github.com/stretchr/testify/require"
	"github.com/tidwall/gjson"
	"github.com/urfave/cli"

	"github.com/smartcontractkit/chainlink-relay/pkg/loop"

	clienttypes "github.com/smartcontractkit/chainlink/v2/common/chains/client"
	txmgrcommon "github.com/smartcontractkit/chainlink/v2/common/txmgr"
	commonmocks "github.com/smartcontractkit/chainlink/v2/common/types/mocks"
	"github.com/smartcontractkit/chainlink/v2/core/assets"
	"github.com/smartcontractkit/chainlink/v2/core/auth"
	"github.com/smartcontractkit/chainlink/v2/core/bridges"
	"github.com/smartcontractkit/chainlink/v2/core/chains/evm"
	evmclient "github.com/smartcontractkit/chainlink/v2/core/chains/evm/client"
	evmclimocks "github.com/smartcontractkit/chainlink/v2/core/chains/evm/client/mocks"
	evmconfig "github.com/smartcontractkit/chainlink/v2/core/chains/evm/config"
	"github.com/smartcontractkit/chainlink/v2/core/chains/evm/gas"
	httypes "github.com/smartcontractkit/chainlink/v2/core/chains/evm/headtracker/types"
	"github.com/smartcontractkit/chainlink/v2/core/chains/evm/txmgr"
	evmtypes "github.com/smartcontractkit/chainlink/v2/core/chains/evm/types"
	"github.com/smartcontractkit/chainlink/v2/core/cmd"
	"github.com/smartcontractkit/chainlink/v2/core/internal/testutils"
	"github.com/smartcontractkit/chainlink/v2/core/internal/testutils/configtest"
	configtest2 "github.com/smartcontractkit/chainlink/v2/core/internal/testutils/configtest/v2"
	"github.com/smartcontractkit/chainlink/v2/core/internal/testutils/evmtest"
	clhttptest "github.com/smartcontractkit/chainlink/v2/core/internal/testutils/httptest"
	"github.com/smartcontractkit/chainlink/v2/core/internal/testutils/keystest"
	"github.com/smartcontractkit/chainlink/v2/core/logger"
	"github.com/smartcontractkit/chainlink/v2/core/logger/audit"
	"github.com/smartcontractkit/chainlink/v2/core/services/chainlink"
	"github.com/smartcontractkit/chainlink/v2/core/services/job"
	"github.com/smartcontractkit/chainlink/v2/core/services/keystore"
	"github.com/smartcontractkit/chainlink/v2/core/services/keystore/keys/cosmoskey"
	"github.com/smartcontractkit/chainlink/v2/core/services/keystore/keys/csakey"
	"github.com/smartcontractkit/chainlink/v2/core/services/keystore/keys/dkgencryptkey"
	"github.com/smartcontractkit/chainlink/v2/core/services/keystore/keys/dkgsignkey"
	"github.com/smartcontractkit/chainlink/v2/core/services/keystore/keys/ethkey"
	"github.com/smartcontractkit/chainlink/v2/core/services/keystore/keys/ocr2key"
	"github.com/smartcontractkit/chainlink/v2/core/services/keystore/keys/ocrkey"
	"github.com/smartcontractkit/chainlink/v2/core/services/keystore/keys/p2pkey"
	"github.com/smartcontractkit/chainlink/v2/core/services/keystore/keys/solkey"
	"github.com/smartcontractkit/chainlink/v2/core/services/keystore/keys/starkkey"
	"github.com/smartcontractkit/chainlink/v2/core/services/keystore/keys/vrfkey"
	"github.com/smartcontractkit/chainlink/v2/core/services/pg"
	"github.com/smartcontractkit/chainlink/v2/core/services/pipeline"
	"github.com/smartcontractkit/chainlink/v2/core/services/webhook"
	clsessions "github.com/smartcontractkit/chainlink/v2/core/sessions"
	"github.com/smartcontractkit/chainlink/v2/core/static"
	"github.com/smartcontractkit/chainlink/v2/core/store/models"
	"github.com/smartcontractkit/chainlink/v2/core/utils"
	"github.com/smartcontractkit/chainlink/v2/core/web"
	webauth "github.com/smartcontractkit/chainlink/v2/core/web/auth"
	webpresenters "github.com/smartcontractkit/chainlink/v2/core/web/presenters"
	"github.com/smartcontractkit/chainlink/v2/plugins"

	// Force import of pgtest to ensure that txdb is registered as a DB driver
	_ "github.com/smartcontractkit/chainlink/v2/core/internal/testutils/pgtest"
)

const (
	// APIKey of the fixture API user
	APIKey = "2d25e62eaf9143e993acaf48691564b2"
	// APISecret of the fixture API user.
	APISecret = "1eCP/w0llVkchejFaoBpfIGaLRxZK54lTXBCT22YLW+pdzE4Fafy/XO5LoJ2uwHi"
	// Collection of test fixture DB user emails per role
	APIEmailAdmin    = "apiuser@chainlink.test"
	APIEmailEdit     = "apiuser-edit@chainlink.test"
	APIEmailRun      = "apiuser-run@chainlink.test"
	APIEmailViewOnly = "apiuser-view-only@chainlink.test"
	// Password just a password we use everywhere for testing
	Password = testutils.Password
	// SessionSecret is the hardcoded secret solely used for test
	SessionSecret = "clsession_test_secret"
	// DefaultPeerID is the peer ID of the default p2p key
	DefaultPeerID = "12D3KooWPjceQrSwdWXPyLLeABRXmuqt69Rg3sBYbU1Nft9HyQ6X"
	// DefaultOCRKeyBundleID is the ID of the default ocr key bundle
	DefaultOCRKeyBundleID = "f5bf259689b26f1374efb3c9a9868796953a0f814bb2d39b968d0e61b58620a5"
	// DefaultOCR2KeyBundleID is the ID of the fixture ocr2 key bundle
	DefaultOCR2KeyBundleID = "92be59c45d0d7b192ef88d391f444ea7c78644f8607f567aab11d53668c27a4d"
	// Private key seed of test keys created with `big.NewInt(1)`, representations of value present in `scrub_logs` script
	KeyBigIntSeed = 1
)

var (
	DefaultP2PPeerID p2pkey.PeerID
	FixtureChainID   = *testutils.FixtureChainID
	source           rand.Source

	DefaultCosmosKey     = cosmoskey.MustNewInsecure(keystest.NewRandReaderFromSeed(KeyBigIntSeed))
	DefaultCSAKey        = csakey.MustNewV2XXXTestingOnly(big.NewInt(KeyBigIntSeed))
	DefaultOCRKey        = ocrkey.MustNewV2XXXTestingOnly(big.NewInt(KeyBigIntSeed))
	DefaultOCR2Key       = ocr2key.MustNewInsecure(keystest.NewRandReaderFromSeed(KeyBigIntSeed), "evm")
	DefaultP2PKey        = p2pkey.MustNewV2XXXTestingOnly(big.NewInt(KeyBigIntSeed))
	DefaultSolanaKey     = solkey.MustNewInsecure(keystest.NewRandReaderFromSeed(KeyBigIntSeed))
	DefaultStarkNetKey   = starkkey.MustNewInsecure(keystest.NewRandReaderFromSeed(KeyBigIntSeed))
	DefaultVRFKey        = vrfkey.MustNewV2XXXTestingOnly(big.NewInt(KeyBigIntSeed))
	DefaultDKGSignKey    = dkgsignkey.MustNewXXXTestingOnly(big.NewInt(KeyBigIntSeed))
	DefaultDKGEncryptKey = dkgencryptkey.MustNewXXXTestingOnly(big.NewInt(KeyBigIntSeed))
)

func init() {
	gin.SetMode(gin.TestMode)

	gomega.SetDefaultEventuallyTimeout(testutils.DefaultWaitTimeout)
	gomega.SetDefaultEventuallyPollingInterval(DBPollingInterval)
	gomega.SetDefaultConsistentlyDuration(time.Second)
	gomega.SetDefaultConsistentlyPollingInterval(100 * time.Millisecond)

	logger.InitColor(true)
	gin.DebugPrintRouteFunc = func(httpMethod, absolutePath, handlerName string, nuHandlers int) {
		fmt.Printf("[gin] %-6s %-25s --> %s (%d handlers)\n", httpMethod, absolutePath, handlerName, nuHandlers)
	}

	// Seed the random number generator, otherwise separate modules will take
	// the same advisory locks when tested with `go test -p N` for N > 1
	seed := time.Now().UTC().UnixNano()
	fmt.Printf("cltest random seed: %v\n", seed)

	// Also seed the local source
	source = rand.NewSource(seed)
	defaultP2PPeerID, err := p2ppeer.Decode(configtest.DefaultPeerID)
	if err != nil {
		panic(err)
	}
	DefaultP2PPeerID = p2pkey.PeerID(defaultP2PPeerID)
}

func NewRandomPositiveInt64() int64 {
	id := rand.Int63()
	return id
}

func MustRandomBytes(t *testing.T, l int) (b []byte) {
	t.Helper()

	b = make([]byte, l)
	_, err := crand.Read(b)
	if err != nil {
		t.Fatal(err)
	}
	return b
}

type JobPipelineV2TestHelper struct {
	Prm pipeline.ORM
	Jrm job.ORM
	Pr  pipeline.Runner
}

type JobPipelineConfig interface {
	pipeline.Config
	MaxSuccessfulRuns() uint64
}

func NewJobPipelineV2(t testing.TB, cfg pipeline.BridgeConfig, jpcfg JobPipelineConfig, dbCfg pg.QConfig, legacyChains *evm.Chains, db *sqlx.DB, keyStore keystore.Master, restrictedHTTPClient, unrestrictedHTTPClient *http.Client) JobPipelineV2TestHelper {
	lggr := logger.TestLogger(t)
	prm := pipeline.NewORM(db, lggr, dbCfg, jpcfg.MaxSuccessfulRuns())
	btORM := bridges.NewORM(db, lggr, dbCfg)
	jrm := job.NewORM(db, legacyChains, prm, btORM, keyStore, lggr, dbCfg)
	pr := pipeline.NewRunner(prm, btORM, jpcfg, cfg, legacyChains, keyStore.Eth(), keyStore.VRF(), lggr, restrictedHTTPClient, unrestrictedHTTPClient)
	return JobPipelineV2TestHelper{
		prm,
		jrm,
		pr,
	}
}

func NewEventBroadcaster(t testing.TB, dbURL url.URL) pg.EventBroadcaster {
	lggr := logger.TestLogger(t)
	return pg.NewEventBroadcaster(dbURL, 0, 0, lggr, uuid.New())
}

func NewEthConfirmer(t testing.TB, txStore txmgr.EvmTxStore, ethClient evmclient.Client, config evmconfig.ChainScopedConfig, ks keystore.Eth, fn txmgrcommon.ResumeCallback) (*txmgr.Confirmer, error) {
	t.Helper()
	lggr := logger.TestLogger(t)
	ge := config.EVM().GasEstimator()
	estimator := gas.NewWrappedEvmEstimator(gas.NewFixedPriceEstimator(ge, ge.BlockHistory(), lggr), ge.EIP1559DynamicFees())
	txBuilder := txmgr.NewEvmTxAttemptBuilder(*ethClient.ConfiguredChainID(), ge, ks, estimator)
	ec := txmgr.NewEvmConfirmer(txStore, txmgr.NewEvmTxmClient(ethClient), txmgr.NewEvmTxmConfig(config.EVM()), txmgr.NewEvmTxmFeeConfig(ge), config.EVM().Transactions(), config.Database(), ks, txBuilder, lggr)
	ec.SetResumeCallback(fn)
	require.NoError(t, ec.Start(testutils.Context(t)))
	return ec, nil
}

// TestApplication holds the test application and test servers
type TestApplication struct {
	t testing.TB
	*chainlink.ChainlinkApplication
	Logger  logger.Logger
	Server  *httptest.Server
	Started bool
	Backend *backends.SimulatedBackend
	Keys    []ethkey.KeyV2
}

// NewWSServer starts a websocket server which invokes callback for each message received.
// If chainID is set, then eth_chainId calls will be automatically handled.
func NewWSServer(t *testing.T, chainID *big.Int, callback testutils.JSONRPCHandler) string {
	server := testutils.NewWSServer(t, chainID, callback)
	return server.WSURL().String()
}

// NewApplicationEVMDisabled creates a new application with default config but EVM disabled
// Useful for testing controllers
func NewApplicationEVMDisabled(t *testing.T) *TestApplication {
	t.Helper()

	c := configtest2.NewGeneralConfig(t, nil)

	return NewApplicationWithConfig(t, c)
}

// NewApplication creates a New TestApplication along with a NewConfig
// It mocks the keystore with no keys or accounts by default
func NewApplication(t testing.TB, flagsAndDeps ...interface{}) *TestApplication {
	t.Helper()

	c := configtest2.NewGeneralConfig(t, nil)

	return NewApplicationWithConfig(t, c, flagsAndDeps...)
}

// NewApplicationWithKey creates a new TestApplication along with a new config
// It uses the native keystore and will load any keys that are in the database
func NewApplicationWithKey(t *testing.T, flagsAndDeps ...interface{}) *TestApplication {
	t.Helper()

	config := configtest2.NewGeneralConfig(t, nil)
	return NewApplicationWithConfigAndKey(t, config, flagsAndDeps...)
}

// NewApplicationWithConfigAndKey creates a new TestApplication with the given testorm
// it will also provide an unlocked account on the keystore
func NewApplicationWithConfigAndKey(t testing.TB, c chainlink.GeneralConfig, flagsAndDeps ...interface{}) *TestApplication {
	t.Helper()

	app := NewApplicationWithConfig(t, c, flagsAndDeps...)

	chainID := *utils.NewBig(&FixtureChainID)
	for _, dep := range flagsAndDeps {
		switch v := dep.(type) {
		case *utils.Big:
			chainID = *v
		}
	}

	if len(app.Keys) == 0 {
		k, _ := MustInsertRandomKey(t, app.KeyStore.Eth(), 0, chainID)
		app.Keys = []ethkey.KeyV2{k}
	} else {
		id, ks := chainID.ToInt(), app.KeyStore.Eth()
		for _, k := range app.Keys {
			MustAddKeyToKeystore(t, k, id, ks)
		}
	}

	return app
}

func setKeys(t testing.TB, app *TestApplication, flagsAndDeps ...interface{}) (chainID utils.Big) {
	require.NoError(t, app.KeyStore.Unlock(Password))

	for _, dep := range flagsAndDeps {
		switch v := dep.(type) {
		case ethkey.KeyV2:
			app.Keys = append(app.Keys, v)
		case p2pkey.KeyV2:
			require.NoError(t, app.GetKeyStore().P2P().Add(v))
		case csakey.KeyV2:
			require.NoError(t, app.GetKeyStore().CSA().Add(v))
		case ocr2key.KeyBundle:
			require.NoError(t, app.GetKeyStore().OCR2().Add(v))
		}
	}

	return
}

const (
	UseRealExternalInitiatorManager = "UseRealExternalInitiatorManager"
)

// NewApplicationWithConfig creates a New TestApplication with specified test config.
// This should only be used in full integration tests. For controller tests, see NewApplicationEVMDisabled.
func NewApplicationWithConfig(t testing.TB, cfg chainlink.GeneralConfig, flagsAndDeps ...interface{}) *TestApplication {
	t.Helper()
	testutils.SkipShortDB(t)

	var lggr logger.Logger
	for _, dep := range flagsAndDeps {
		argLggr, is := dep.(logger.Logger)
		if is {
			lggr = argLggr
			break
		}
	}
	if lggr == nil {
		lggr = logger.TestLogger(t)
	}

	var auditLogger audit.AuditLogger
	for _, dep := range flagsAndDeps {
		audLgger, is := dep.(audit.AuditLogger)
		if is {
			auditLogger = audLgger
			break
		}
	}

	if auditLogger == nil {
		auditLogger = audit.NoopLogger
	}

	var eventBroadcaster pg.EventBroadcaster = pg.NewNullEventBroadcaster()

	url := cfg.Database().URL()
	db, err := pg.NewConnection(url.String(), cfg.Database().Dialect(), cfg.Database())
	require.NoError(t, err)
	t.Cleanup(func() { assert.NoError(t, db.Close()) })

	var ethClient evmclient.Client
	var externalInitiatorManager webhook.ExternalInitiatorManager
	externalInitiatorManager = &webhook.NullExternalInitiatorManager{}
	var useRealExternalInitiatorManager bool

	for _, flag := range flagsAndDeps {
		switch dep := flag.(type) {
		case evmclient.Client:
			ethClient = dep
		case webhook.ExternalInitiatorManager:
			externalInitiatorManager = dep
		case pg.EventBroadcaster:
			eventBroadcaster = dep
		default:
			switch flag {
			case UseRealExternalInitiatorManager:
				externalInitiatorManager = webhook.NewExternalInitiatorManager(db, clhttptest.NewTestLocalOnlyHTTPClient(), lggr, cfg.Database())
			}

		}
	}
	if ethClient == nil {
		ethClient = evmclient.NewNullClient(cfg.DefaultChainID(), lggr)
	}

	keyStore := keystore.New(db, utils.FastScryptParams, lggr, cfg.Database())
	var ids []utils.Big
	for _, c := range cfg.EVMConfigs() {
		ids = append(ids, *c.ChainID)
	}
<<<<<<< HEAD
	if len(ids) > 0 {
		if err = evm.EnsureChains(db, lggr, cfg.Database(), ids); err != nil {
			t.Fatal(err)
		}
	}
=======

>>>>>>> 2a127346
	mailMon := utils.NewMailboxMonitor(cfg.AppID().String())
	loopRegistry := plugins.NewLoopRegistry(lggr.Named("LoopRegistry"))

	rf := cmd.RelayerFactory{
		Logger:       lggr,
		DB:           db,
		QConfig:      cfg.Database(),
		LoopRegistry: loopRegistry,
		//TODO
		GRPCOpts: loop.GRPCOpts{},
	}
	relayers := chainlink.NewRelayers()
	// evm always enabled, for some reason ...
	{
		chainId := ethClient.ConfiguredChainID()
		opts := evm.RelayerFactoryOpts{
			Config:           cfg,
			EventBroadcaster: eventBroadcaster,
			GenEthClient: func(_ *big.Int) evmclient.Client {
				if chainId.Cmp(cfg.DefaultChainID()) != 0 {
					t.Fatalf("expected eth client ChainID %d to match configured DefaultChainID %d", chainId, cfg.DefaultChainID())
				}
				return ethClient
			},
			MailMon: mailMon,
		}
		adapters, err2 := rf.NewEVM(testutils.Context(t), opts, keyStore)
		if err2 != nil {
			fmt.Errorf("failed to setup EVM relayer: %w", err2)
		}
<<<<<<< HEAD
		for id, a := range adapters {
			err2 := relayers.Put(id, a)
			if err2 != nil {
				multierror.Append(err, err2)
			}
		}
=======
	}
	if cfg.SolanaEnabled() {
		solLggr := lggr.Named("Solana")
		cfgs := cfg.SolanaConfigs()
		var ids []string
		for _, c := range cfgs {
			ids = append(ids, *c.ChainID)
		}

		opts := solana.ChainSetOpts{
			Logger:   solLggr,
			KeyStore: &keystore.SolanaSigner{keyStore.Solana()},
			Configs:  solana.NewConfigs(cfgs),
		}
		chainSet, err := solana.NewChainSet(opts, cfgs)
>>>>>>> 2a127346
		if err != nil {
			t.Fatal(err)
		}
	}
	if cfg.CosmosEnabled() {
		adapters, err2 := rf.NewCosmos(keyStore.Cosmos(), cfg.CosmosConfigs(), eventBroadcaster)
		if err2 != nil {
			fmt.Errorf("failed to setup Cosmos relayer: %w", err2)
		}
<<<<<<< HEAD
		for id, a := range adapters {
			err2 := relayers.Put(id, a)
			if err2 != nil {
				multierror.Append(err, err2)
			}
		}
=======

>>>>>>> 2a127346
		if err != nil {
			t.Fatal(err)
		}
	}
	if cfg.SolanaEnabled() {

		solRelayers, err2 := rf.NewSolana(keyStore.Solana(), cfg.SolanaConfigs())
		if err2 != nil {
			t.Fatal(fmt.Errorf("failed to setup Solana relayer: %w", err2))
		}
		err2 = relayers.PutBatch(solRelayers)
		if err2 != nil {
			t.Fatal(fmt.Errorf("failed to store Solana relayers: %w", err2))
		}
	}

	if cfg.StarkNetEnabled() {

		starkRelayers, err2 := rf.NewStarkNet(keyStore.StarkNet(), cfg.StarknetConfigs())
		if err2 != nil {
			t.Fatal(fmt.Errorf("failed to setup StarkNet relayer: %w", err2))
		}
		err2 = relayers.PutBatch(starkRelayers)
		if err2 != nil {
			t.Fatal(fmt.Errorf("failed to store StarkNet relayers: %w", err2))
		}
	}

	c := clhttptest.NewTestLocalOnlyHTTPClient()
	appInstance, err := chainlink.NewApplication(chainlink.ApplicationOpts{
		Config:                   cfg,
		EventBroadcaster:         eventBroadcaster,
		MailMon:                  mailMon,
		SqlxDB:                   db,
		KeyStore:                 keyStore,
		Relayers:                 relayers,
		Logger:                   lggr,
		AuditLogger:              auditLogger,
		CloseLogger:              lggr.Sync,
		ExternalInitiatorManager: externalInitiatorManager,
		RestrictedHTTPClient:     c,
		UnrestrictedHTTPClient:   c,
		SecretGenerator:          MockSecretGenerator{},
		LoopRegistry:             plugins.NewLoopRegistry(lggr),
	})
	require.NoError(t, err)
	app := appInstance.(*chainlink.ChainlinkApplication)
	ta := &TestApplication{
		t:                    t,
		ChainlinkApplication: app,
		Logger:               lggr,
	}

	srvr := httptest.NewUnstartedServer(web.Router(t, app, nil))
	srvr.Config.WriteTimeout = cfg.WebServer().HTTPWriteTimeout()
	srvr.Start()
	ta.Server = srvr

	if !useRealExternalInitiatorManager {
		app.ExternalInitiatorManager = externalInitiatorManager
	}

	setKeys(t, ta, flagsAndDeps...)

	return ta
}

func NewEthMocksWithDefaultChain(t testing.TB) (c *evmclimocks.Client) {
	testutils.SkipShortDB(t)
	c = NewEthMocks(t)
	c.On("ConfiguredChainID").Return(&FixtureChainID).Maybe()
	return
}

func NewEthMocks(t testing.TB) *evmclimocks.Client {
	return evmclimocks.NewClient(t)
}

func NewEthMocksWithStartupAssertions(t testing.TB) *evmclimocks.Client {
	testutils.SkipShort(t, "long test")
	c := NewEthMocks(t)
	c.On("Dial", mock.Anything).Maybe().Return(nil)
	c.On("SubscribeNewHead", mock.Anything, mock.Anything).Maybe().Return(EmptyMockSubscription(t), nil)
	c.On("SendTransaction", mock.Anything, mock.Anything).Maybe().Return(nil)
	c.On("HeadByNumber", mock.Anything, (*big.Int)(nil)).Maybe().Return(Head(0), nil)
	c.On("ConfiguredChainID").Maybe().Return(&FixtureChainID)
	c.On("CallContract", mock.Anything, mock.Anything, mock.Anything).Maybe().Return([]byte{}, nil)
	c.On("SubscribeFilterLogs", mock.Anything, mock.Anything, mock.Anything).Maybe().Return(nil, errors.New("mocked"))
	c.On("CodeAt", mock.Anything, mock.Anything, mock.Anything).Maybe().Return([]byte{}, nil)
	c.On("Close").Maybe().Return()

	block := &types.Header{
		Number: big.NewInt(100),
	}
	c.On("HeaderByNumber", mock.Anything, mock.Anything).Maybe().Return(block, nil)

	return c
}

// NewEthMocksWithTransactionsOnBlocksAssertions sets an Eth mock with transactions on blocks
func NewEthMocksWithTransactionsOnBlocksAssertions(t testing.TB) *evmclimocks.Client {
	testutils.SkipShort(t, "long test")
	c := NewEthMocks(t)
	c.On("Dial", mock.Anything).Maybe().Return(nil)
	c.On("SubscribeNewHead", mock.Anything, mock.Anything).Maybe().Return(EmptyMockSubscription(t), nil)
	c.On("SendTransaction", mock.Anything, mock.Anything).Maybe().Return(nil)
	c.On("SendTransactionReturnCode", mock.Anything, mock.Anything, mock.Anything).Maybe().Return(clienttypes.Successful, nil)
	c.On("HeadByNumber", mock.Anything, (*big.Int)(nil)).Maybe().Return(Head(2), nil)
	c.On("HeadByNumber", mock.Anything, big.NewInt(1)).Maybe().Return(Head(1), nil)
	c.On("HeadByNumber", mock.Anything, big.NewInt(0)).Maybe().Return(Head(0), nil)
	c.On("BatchCallContext", mock.Anything, mock.Anything).Maybe().Return(nil).Run(func(args mock.Arguments) {
		elems := args.Get(1).([]rpc.BatchElem)
		elems[0].Result = &evmtypes.Block{
			Number:       42,
			Hash:         utils.NewHash(),
			Transactions: LegacyTransactionsFromGasPrices(9001, 9002),
		}
		elems[1].Result = &evmtypes.Block{
			Number:       41,
			Hash:         utils.NewHash(),
			Transactions: LegacyTransactionsFromGasPrices(9003, 9004),
		}
	})
	c.On("ConfiguredChainID").Maybe().Return(&FixtureChainID)
	c.On("Close").Maybe().Return()

	block := &types.Header{
		Number: big.NewInt(100),
	}
	c.On("HeaderByNumber", mock.Anything, mock.Anything).Maybe().Return(block, nil)

	return c
}

// Start starts the chainlink app and registers Stop to clean up at end of test.
func (ta *TestApplication) Start(ctx context.Context) error {
	ta.t.Helper()
	ta.Started = true
	err := ta.ChainlinkApplication.KeyStore.Unlock(Password)
	if err != nil {
		return err
	}

	err = ta.ChainlinkApplication.Start(ctx)
	if err != nil {
		return err
	}
	ta.t.Cleanup(func() { require.NoError(ta.t, ta.Stop()) })
	return nil
}

// Stop will stop the test application and perform cleanup
func (ta *TestApplication) Stop() error {
	ta.t.Helper()

	if !ta.Started {
		ta.t.Fatal("TestApplication Stop() called on an unstarted application")
	}

	// TODO: Here we double close, which is less than ideal.
	// We would prefer to invoke a method on an interface that
	// cleans up only in test.
	// FIXME: TestApplication probably needs to simply be removed
	err := ta.ChainlinkApplication.StopIfStarted()
	if ta.Server != nil {
		ta.Server.Close()
	}
	return err
}

func (ta *TestApplication) MustSeedNewSession(roleFixtureUserAPIEmail string) (id string) {
	session := NewSession()
	ta.Logger.Infof("TestApplication creating session (id: %s, email: %s, last used: %s)", session.ID, roleFixtureUserAPIEmail, session.LastUsed.String())
	err := ta.GetSqlxDB().Get(&id, `INSERT INTO sessions (id, email, last_used, created_at) VALUES ($1, $2, $3, NOW()) RETURNING id`, session.ID, roleFixtureUserAPIEmail, session.LastUsed)
	require.NoError(ta.t, err)
	return id
}

// ImportKey adds private key to the application keystore and database
func (ta *TestApplication) Import(content string) {
	require.NoError(ta.t, ta.KeyStore.Unlock(Password))
	_, err := ta.KeyStore.Eth().Import([]byte(content), Password, &FixtureChainID)
	require.NoError(ta.t, err)
}

func (ta *TestApplication) NewHTTPClient(roleFixtureUserAPIEmail string) HTTPClientCleaner {
	ta.t.Helper()

	sessionID := ta.MustSeedNewSession(roleFixtureUserAPIEmail)

	return HTTPClientCleaner{
		HTTPClient: NewMockAuthenticatedHTTPClient(ta.Logger, ta.NewClientOpts(), sessionID),
		t:          ta.t,
	}
}

func (ta *TestApplication) NewClientOpts() cmd.ClientOpts {
	return cmd.ClientOpts{RemoteNodeURL: *MustParseURL(ta.t, ta.Server.URL), InsecureSkipVerify: true}
}

// NewShellAndRenderer creates a new cmd.Shell for the test application
func (ta *TestApplication) NewShellAndRenderer() (*cmd.Shell, *RendererMock) {
	sessionID := ta.MustSeedNewSession(APIEmailAdmin)
	r := &RendererMock{}
	lggr := logger.TestLogger(ta.t)
	client := &cmd.Shell{
		Renderer:                       r,
		Config:                         ta.GetConfig(),
		Logger:                         lggr,
		AppFactory:                     seededAppFactory{ta.ChainlinkApplication},
		FallbackAPIInitializer:         NewMockAPIInitializer(ta.t),
		Runner:                         EmptyRunner{},
		HTTP:                           NewMockAuthenticatedHTTPClient(ta.Logger, ta.NewClientOpts(), sessionID),
		CookieAuthenticator:            MockCookieAuthenticator{t: ta.t},
		FileSessionRequestBuilder:      &MockSessionRequestBuilder{},
		PromptingSessionRequestBuilder: &MockSessionRequestBuilder{},
		ChangePasswordPrompter:         &MockChangePasswordPrompter{},
	}
	return client, r
}

func (ta *TestApplication) NewAuthenticatingShell(prompter cmd.Prompter) *cmd.Shell {
	lggr := logger.TestLogger(ta.t)
	cookieAuth := cmd.NewSessionCookieAuthenticator(ta.NewClientOpts(), &cmd.MemoryCookieStore{}, lggr)
	client := &cmd.Shell{
		Renderer:                       &RendererMock{},
		Config:                         ta.GetConfig(),
		Logger:                         lggr,
		AppFactory:                     seededAppFactory{ta.ChainlinkApplication},
		FallbackAPIInitializer:         NewMockAPIInitializer(ta.t),
		Runner:                         EmptyRunner{},
		HTTP:                           cmd.NewAuthenticatedHTTPClient(ta.Logger, ta.NewClientOpts(), cookieAuth, clsessions.SessionRequest{}),
		CookieAuthenticator:            cookieAuth,
		FileSessionRequestBuilder:      cmd.NewFileSessionRequestBuilder(lggr),
		PromptingSessionRequestBuilder: cmd.NewPromptingSessionRequestBuilder(prompter),
		ChangePasswordPrompter:         &MockChangePasswordPrompter{},
	}
	return client
}

// NewKeyStore returns a new, unlocked keystore
func NewKeyStore(t testing.TB, db *sqlx.DB, cfg pg.QConfig) keystore.Master {
	keystore := keystore.New(db, utils.FastScryptParams, logger.TestLogger(t), cfg)
	require.NoError(t, keystore.Unlock(Password))
	return keystore
}

func ParseJSON(t testing.TB, body io.Reader) models.JSON {
	t.Helper()

	b, err := io.ReadAll(body)
	require.NoError(t, err)
	return models.JSON{Result: gjson.ParseBytes(b)}
}

func ParseJSONAPIErrors(t testing.TB, body io.Reader) *models.JSONAPIErrors {
	t.Helper()

	b, err := io.ReadAll(body)
	require.NoError(t, err)
	var respJSON models.JSONAPIErrors
	err = json.Unmarshal(b, &respJSON)
	require.NoError(t, err)
	return &respJSON
}

// MustReadFile loads a file but should never fail
func MustReadFile(t testing.TB, file string) []byte {
	t.Helper()

	content, err := os.ReadFile(file)
	require.NoError(t, err)
	return content
}

type HTTPClientCleaner struct {
	HTTPClient cmd.HTTPClient
	t          testing.TB
}

func (r *HTTPClientCleaner) Get(path string, headers ...map[string]string) (*http.Response, func()) {
	resp, err := r.HTTPClient.Get(path, headers...)
	return bodyCleaner(r.t, resp, err)
}

func (r *HTTPClientCleaner) Post(path string, body io.Reader) (*http.Response, func()) {
	resp, err := r.HTTPClient.Post(path, body)
	return bodyCleaner(r.t, resp, err)
}

func (r *HTTPClientCleaner) Put(path string, body io.Reader) (*http.Response, func()) {
	resp, err := r.HTTPClient.Put(path, body)
	return bodyCleaner(r.t, resp, err)
}

func (r *HTTPClientCleaner) Patch(path string, body io.Reader, headers ...map[string]string) (*http.Response, func()) {
	resp, err := r.HTTPClient.Patch(path, body, headers...)
	return bodyCleaner(r.t, resp, err)
}

func (r *HTTPClientCleaner) Delete(path string) (*http.Response, func()) {
	resp, err := r.HTTPClient.Delete(path)
	return bodyCleaner(r.t, resp, err)
}

func bodyCleaner(t testing.TB, resp *http.Response, err error) (*http.Response, func()) {
	t.Helper()

	require.NoError(t, err)
	return resp, func() { require.NoError(t, resp.Body.Close()) }
}

// ParseResponseBody will parse the given response into a byte slice
func ParseResponseBody(t testing.TB, resp *http.Response) []byte {
	t.Helper()

	b, err := io.ReadAll(resp.Body)
	require.NoError(t, err)
	return b
}

// ParseJSONAPIResponse parses the response and returns the JSONAPI resource.
func ParseJSONAPIResponse(t testing.TB, resp *http.Response, resource interface{}) error {
	t.Helper()

	input := ParseResponseBody(t, resp)
	err := jsonapi.Unmarshal(input, resource)
	if err != nil {
		return fmt.Errorf("web: unable to unmarshal data, %+v", err)
	}

	return nil
}

// ParseJSONAPIResponseMeta parses the bytes of the root document and returns a
// map of *json.RawMessage's within the 'meta' key.
func ParseJSONAPIResponseMeta(input []byte) (map[string]*json.RawMessage, error) {
	var root map[string]*json.RawMessage
	err := json.Unmarshal(input, &root)
	if err != nil {
		return root, err
	}

	var meta map[string]*json.RawMessage
	err = json.Unmarshal(*root["meta"], &meta)
	return meta, err
}

// ParseJSONAPIResponseMetaCount parses the bytes of the root document and
// returns the value of the 'count' key from the 'meta' section.
func ParseJSONAPIResponseMetaCount(input []byte) (int, error) {
	meta, err := ParseJSONAPIResponseMeta(input)
	if err != nil {
		return -1, err
	}

	var metaCount int
	err = json.Unmarshal(*meta["count"], &metaCount)
	return metaCount, err
}

func CreateJobViaWeb(t testing.TB, app *TestApplication, request []byte) job.Job {
	t.Helper()

	client := app.NewHTTPClient(APIEmailAdmin)
	resp, cleanup := client.Post("/v2/jobs", bytes.NewBuffer(request))
	defer cleanup()
	AssertServerResponse(t, resp, http.StatusOK)

	var createdJob job.Job
	err := ParseJSONAPIResponse(t, resp, &createdJob)
	require.NoError(t, err)
	return createdJob
}

func CreateJobViaWeb2(t testing.TB, app *TestApplication, spec string) webpresenters.JobResource {
	t.Helper()

	client := app.NewHTTPClient(APIEmailAdmin)
	resp, cleanup := client.Post("/v2/jobs", bytes.NewBufferString(spec))
	defer cleanup()
	AssertServerResponse(t, resp, http.StatusOK)

	var jobResponse webpresenters.JobResource
	err := ParseJSONAPIResponse(t, resp, &jobResponse)
	require.NoError(t, err)
	return jobResponse
}

func DeleteJobViaWeb(t testing.TB, app *TestApplication, jobID int32) {
	t.Helper()

	client := app.NewHTTPClient(APIEmailAdmin)
	resp, cleanup := client.Delete(fmt.Sprintf("/v2/jobs/%v", jobID))
	defer cleanup()
	AssertServerResponse(t, resp, http.StatusNoContent)
}

func AwaitJobActive(t testing.TB, jobSpawner job.Spawner, jobID int32, waitFor time.Duration) {
	t.Helper()
	require.Eventually(t, func() bool {
		_, exists := jobSpawner.ActiveJobs()[jobID]
		return exists
	}, waitFor, 100*time.Millisecond)
}

func CreateJobRunViaExternalInitiatorV2(
	t testing.TB,
	app *TestApplication,
	jobID uuid.UUID,
	eia auth.Token,
	body string,
) webpresenters.PipelineRunResource {
	t.Helper()

	headers := make(map[string]string)
	headers[static.ExternalInitiatorAccessKeyHeader] = eia.AccessKey
	headers[static.ExternalInitiatorSecretHeader] = eia.Secret

	url := app.Server.URL + "/v2/jobs/" + jobID.String() + "/runs"
	bodyBuf := bytes.NewBufferString(body)
	resp, cleanup := UnauthenticatedPost(t, url, bodyBuf, headers)
	defer cleanup()
	AssertServerResponse(t, resp, 200)
	var pr webpresenters.PipelineRunResource
	err := ParseJSONAPIResponse(t, resp, &pr)
	require.NoError(t, err)

	// assert.Equal(t, j.ID, pr.JobSpecID)
	return pr
}

func CreateJobRunViaUser(
	t testing.TB,
	app *TestApplication,
	jobID uuid.UUID,
	body string,
) webpresenters.PipelineRunResource {
	t.Helper()

	bodyBuf := bytes.NewBufferString(body)
	client := app.NewHTTPClient(APIEmailAdmin)
	resp, cleanup := client.Post("/v2/jobs/"+jobID.String()+"/runs", bodyBuf)
	defer cleanup()
	AssertServerResponse(t, resp, 200)
	var pr webpresenters.PipelineRunResource
	err := ParseJSONAPIResponse(t, resp, &pr)
	require.NoError(t, err)

	return pr
}

// CreateExternalInitiatorViaWeb creates a bridgetype via web using /v2/bridge_types
func CreateExternalInitiatorViaWeb(
	t testing.TB,
	app *TestApplication,
	payload string,
) *webpresenters.ExternalInitiatorAuthentication {
	t.Helper()

	client := app.NewHTTPClient(APIEmailAdmin)
	resp, cleanup := client.Post(
		"/v2/external_initiators",
		bytes.NewBufferString(payload),
	)
	defer cleanup()
	AssertServerResponse(t, resp, http.StatusCreated)
	ei := &webpresenters.ExternalInitiatorAuthentication{}
	err := ParseJSONAPIResponse(t, resp, ei)
	require.NoError(t, err)

	return ei
}

const (
	// DBPollingInterval can't be too short to avoid DOSing the test database
	DBPollingInterval = 100 * time.Millisecond
	// AssertNoActionTimeout shouldn't be too long, or it will slow down tests
	AssertNoActionTimeout = 3 * time.Second
)

// WaitForSpecErrorV2 polls until the passed in jobID has count number
// of job spec errors.
func WaitForSpecErrorV2(t *testing.T, db *sqlx.DB, jobID int32, count int) []job.SpecError {
	t.Helper()

	g := gomega.NewWithT(t)
	var jse []job.SpecError
	g.Eventually(func() []job.SpecError {
		err := db.Select(&jse, `SELECT * FROM job_spec_errors WHERE job_id = $1`, jobID)
		assert.NoError(t, err)
		return jse
	}, testutils.WaitTimeout(t), DBPollingInterval).Should(gomega.HaveLen(count))
	return jse
}

func WaitForPipelineError(t testing.TB, nodeID int, jobID int32, expectedPipelineRuns int, expectedTaskRuns int, jo job.ORM, timeout, poll time.Duration) []pipeline.Run {
	t.Helper()
	return WaitForPipeline(t, nodeID, jobID, expectedPipelineRuns, expectedTaskRuns, jo, timeout, poll, pipeline.RunStatusErrored)
}
func WaitForPipelineComplete(t testing.TB, nodeID int, jobID int32, expectedPipelineRuns int, expectedTaskRuns int, jo job.ORM, timeout, poll time.Duration) []pipeline.Run {
	t.Helper()
	return WaitForPipeline(t, nodeID, jobID, expectedPipelineRuns, expectedTaskRuns, jo, timeout, poll, pipeline.RunStatusCompleted)
}

func WaitForPipeline(t testing.TB, nodeID int, jobID int32, expectedPipelineRuns int, expectedTaskRuns int, jo job.ORM, timeout, poll time.Duration, state pipeline.RunStatus) []pipeline.Run {
	t.Helper()

	var pr []pipeline.Run
	gomega.NewWithT(t).Eventually(func() bool {
		prs, _, err := jo.PipelineRuns(&jobID, 0, 1000)
		require.NoError(t, err)

		var matched []pipeline.Run
		for _, pr := range prs {
			if !pr.State.Finished() || pr.State != state {
				continue
			}

			// txdb effectively ignores transactionality of queries, so we need to explicitly expect a number of task runs
			// (if the read occurs mid-transaction and a job run is inserted but task runs not yet).
			if len(pr.PipelineTaskRuns) == expectedTaskRuns {
				matched = append(matched, pr)
			}
		}
		if len(matched) >= expectedPipelineRuns {
			pr = matched
			return true
		}
		return false
	}, timeout, poll).Should(
		gomega.BeTrue(),
		fmt.Sprintf(`expected at least %d runs with status "%s" on node %d for job %d, total runs %d`,
			expectedPipelineRuns,
			state,
			nodeID,
			jobID,
			len(pr),
		),
	)
	return pr
}

// AssertPipelineRunsStays asserts that the number of pipeline runs for a particular job remains at the provided values
func AssertPipelineRunsStays(t testing.TB, pipelineSpecID int32, db *sqlx.DB, want int) []pipeline.Run {
	t.Helper()
	g := gomega.NewWithT(t)

	var prs []pipeline.Run
	g.Consistently(func() []pipeline.Run {
		err := db.Select(&prs, `SELECT * FROM pipeline_runs WHERE pipeline_spec_id = $1`, pipelineSpecID)
		assert.NoError(t, err)
		return prs
	}, AssertNoActionTimeout, DBPollingInterval).Should(gomega.HaveLen(want))
	return prs
}

// AssertEthTxAttemptCountStays asserts that the number of tx attempts remains at the provided value
func AssertEthTxAttemptCountStays(t testing.TB, db *sqlx.DB, want int) []int64 {
	g := gomega.NewWithT(t)

	var txaIds []int64
	var err error
	g.Consistently(func() []int64 {
		txaIds = make([]int64, 0)
		err = db.Select(&txaIds, `SELECT ID FROM eth_tx_attempts ORDER BY id ASC`)
		assert.NoError(t, err)
		return txaIds
	}, AssertNoActionTimeout, DBPollingInterval).Should(gomega.HaveLen(want))
	return txaIds
}

// Head given the value convert it into an Head
func Head(val interface{}) *evmtypes.Head {
	var h evmtypes.Head
	time := uint64(0)
	switch t := val.(type) {
	case int:
		h = evmtypes.NewHead(big.NewInt(int64(t)), utils.NewHash(), utils.NewHash(), time, utils.NewBig(&FixtureChainID))
	case uint64:
		h = evmtypes.NewHead(big.NewInt(int64(t)), utils.NewHash(), utils.NewHash(), time, utils.NewBig(&FixtureChainID))
	case int64:
		h = evmtypes.NewHead(big.NewInt(t), utils.NewHash(), utils.NewHash(), time, utils.NewBig(&FixtureChainID))
	case *big.Int:
		h = evmtypes.NewHead(t, utils.NewHash(), utils.NewHash(), time, utils.NewBig(&FixtureChainID))
	default:
		panic(fmt.Sprintf("Could not convert %v of type %T to Head", val, val))
	}
	return &h
}

// LegacyTransactionsFromGasPrices returns transactions matching the given gas prices
func LegacyTransactionsFromGasPrices(gasPrices ...int64) []evmtypes.Transaction {
	return LegacyTransactionsFromGasPricesTxType(0x0, gasPrices...)
}

func LegacyTransactionsFromGasPricesTxType(code evmtypes.TxType, gasPrices ...int64) []evmtypes.Transaction {
	txs := make([]evmtypes.Transaction, len(gasPrices))
	for i, gasPrice := range gasPrices {
		txs[i] = evmtypes.Transaction{Type: code, GasPrice: assets.NewWeiI(gasPrice), GasLimit: 42}
	}
	return txs
}

// DynamicFeeTransactionsFromTipCaps returns EIP-1559 transactions with the
// given TipCaps (FeeCap is arbitrary)
func DynamicFeeTransactionsFromTipCaps(tipCaps ...int64) []evmtypes.Transaction {
	return DynamicFeeTransactionsFromTipCapsTxType(0x02, tipCaps...)
}

func DynamicFeeTransactionsFromTipCapsTxType(code evmtypes.TxType, tipCaps ...int64) []evmtypes.Transaction {
	txs := make([]evmtypes.Transaction, len(tipCaps))
	for i, tipCap := range tipCaps {
		txs[i] = evmtypes.Transaction{Type: code, MaxPriorityFeePerGas: assets.NewWeiI(tipCap), GasLimit: 42, MaxFeePerGas: assets.GWei(5000)}
	}
	return txs
}

type TransactionReceipter interface {
	TransactionReceipt(context.Context, common.Hash) (*types.Receipt, error)
}

func RequireTxSuccessful(t testing.TB, client TransactionReceipter, txHash common.Hash) *types.Receipt {
	t.Helper()
	r, err := client.TransactionReceipt(context.Background(), txHash)
	require.NoError(t, err)
	require.NotNil(t, r)
	require.Equal(t, uint64(1), r.Status)
	return r
}

// AssertServerResponse is used to match against a client response, will print
// any errors returned if the request fails.
func AssertServerResponse(t testing.TB, resp *http.Response, expectedStatusCode int) {
	t.Helper()

	if resp.StatusCode == expectedStatusCode {
		return
	}

	t.Logf("expected status code %s got %s", http.StatusText(expectedStatusCode), http.StatusText(resp.StatusCode))

	if resp.StatusCode >= 300 && resp.StatusCode < 600 {
		b, err := io.ReadAll(resp.Body)
		if err != nil {
			assert.FailNowf(t, "Unable to read body", err.Error())
		}

		var result *models.JSONAPIErrors
		err = json.Unmarshal(b, &result)
		if err != nil {
			assert.FailNowf(t, fmt.Sprintf("Unable to unmarshal json from body '%s'", string(b)), err.Error())
		}

		assert.FailNowf(t, "Request failed", "Expected %d response, got %d with errors: %s", expectedStatusCode, resp.StatusCode, result.Errors)
	} else {
		assert.FailNowf(t, "Unexpected response", "Expected %d response, got %d", expectedStatusCode, resp.StatusCode)
	}
}

func DecodeSessionCookie(value string) (string, error) {
	var decrypted map[interface{}]interface{}
	codecs := securecookie.CodecsFromPairs([]byte(SessionSecret))
	err := securecookie.DecodeMulti(webauth.SessionName, value, &decrypted, codecs...)
	if err != nil {
		return "", err
	}
	value, ok := decrypted[webauth.SessionIDKey].(string)
	if !ok {
		return "", fmt.Errorf("decrypted[web.SessionIDKey] is not a string (%v)", value)
	}
	return value, nil
}

func MustGenerateSessionCookie(t testing.TB, value string) *http.Cookie {
	decrypted := map[interface{}]interface{}{webauth.SessionIDKey: value}
	codecs := securecookie.CodecsFromPairs([]byte(SessionSecret))
	encoded, err := securecookie.EncodeMulti(webauth.SessionName, decrypted, codecs...)
	if err != nil {
		logger.TestLogger(t).Panic(err)
	}
	return sessions.NewCookie(webauth.SessionName, encoded, &sessions.Options{})
}

func AssertError(t testing.TB, want bool, err error) {
	t.Helper()

	if want {
		assert.Error(t, err)
	} else {
		assert.NoError(t, err)
	}
}

func UnauthenticatedPost(t testing.TB, url string, body io.Reader, headers map[string]string) (*http.Response, func()) {
	t.Helper()
	return unauthenticatedHTTP(t, "POST", url, body, headers)
}

func UnauthenticatedGet(t testing.TB, url string, headers map[string]string) (*http.Response, func()) {
	t.Helper()
	return unauthenticatedHTTP(t, "GET", url, nil, headers)
}

func unauthenticatedHTTP(t testing.TB, method string, url string, body io.Reader, headers map[string]string) (*http.Response, func()) {
	t.Helper()

	client := clhttptest.NewTestLocalOnlyHTTPClient()
	request, err := http.NewRequest(method, url, body)
	require.NoError(t, err)
	request.Header.Set("Content-Type", "application/json")
	for key, value := range headers {
		request.Header.Add(key, value)
	}
	resp, err := client.Do(request)
	require.NoError(t, err)
	return resp, func() { resp.Body.Close() }
}

func MustParseDuration(t testing.TB, durationStr string) time.Duration {
	t.Helper()

	duration, err := time.ParseDuration(durationStr)
	require.NoError(t, err)
	return duration
}

func NewSession(optionalSessionID ...string) clsessions.Session {
	session := clsessions.NewSession()
	if len(optionalSessionID) > 0 {
		session.ID = optionalSessionID[0]
	}
	return session
}

func AllExternalInitiators(t testing.TB, db *sqlx.DB) []bridges.ExternalInitiator {
	t.Helper()

	var all []bridges.ExternalInitiator
	err := db.Select(&all, `SELECT * FROM external_initiators`)
	require.NoError(t, err)
	return all
}

type Awaiter chan struct{}

func NewAwaiter() Awaiter { return make(Awaiter) }

func (a Awaiter) ItHappened() { close(a) }

func (a Awaiter) AssertHappened(t *testing.T, expected bool) {
	t.Helper()
	select {
	case <-a:
		if !expected {
			t.Fatal("It happened")
		}
	default:
		if expected {
			t.Fatal("It didn't happen")
		}
	}
}

func (a Awaiter) AwaitOrFail(t testing.TB, durationParams ...time.Duration) {
	t.Helper()

	duration := 10 * time.Second
	if len(durationParams) > 0 {
		duration = durationParams[0]
	}

	select {
	case <-a:
	case <-time.After(duration):
		t.Fatal("Timed out waiting for Awaiter to get ItHappened")
	}
}

func CallbackOrTimeout(t testing.TB, msg string, callback func(), durationParams ...time.Duration) {
	t.Helper()

	duration := 100 * time.Millisecond
	if len(durationParams) > 0 {
		duration = durationParams[0]
	}

	done := make(chan struct{})
	go func() {
		callback()
		close(done)
	}()

	select {
	case <-done:
	case <-time.After(duration):
		t.Fatalf("CallbackOrTimeout: %s timed out", msg)
	}
}

func MustParseURL(t testing.TB, input string) *url.URL {
	return testutils.MustParseURL(t, input)
}

// EthereumLogIterator is the interface provided by gethwrapper representations of EVM
// logs.
type EthereumLogIterator interface{ Next() bool }

// GetLogs drains logs of EVM log representations. Since those log
// representations don't fit into a type hierarchy, this API is a bit awkward.
// It returns the logs as a slice of blank interface{}s, and if rv is non-nil,
// it must be a pointer to a slice for elements of the same type as the logs,
// in which case GetLogs will append the logs to it.
func GetLogs(t *testing.T, rv interface{}, logs EthereumLogIterator) []interface{} {
	v := reflect.ValueOf(rv)
	require.True(t, rv == nil ||
		v.Kind() == reflect.Ptr && v.Elem().Kind() == reflect.Slice,
		"must pass a slice to receive logs")
	var e reflect.Value
	if rv != nil {
		e = v.Elem()
	}
	var irv []interface{}
	for logs.Next() {
		log := reflect.Indirect(reflect.ValueOf(logs)).FieldByName("Event")
		if v.Kind() == reflect.Ptr {
			e.Set(reflect.Append(e, log))
		}
		irv = append(irv, log.Interface())
	}
	return irv
}

func MakeConfigDigest(t *testing.T) ocrtypes.ConfigDigest {
	t.Helper()
	b := make([]byte, 16)
	_, err := crand.Read(b)
	if err != nil {
		t.Fatal(err)
	}
	return MustBytesToConfigDigest(t, b)
}

func MustBytesToConfigDigest(t *testing.T, b []byte) ocrtypes.ConfigDigest {
	t.Helper()
	configDigest, err := ocrtypes.BytesToConfigDigest(b)
	if err != nil {
		t.Fatal(err)
	}
	return configDigest
}

// MockApplicationEthCalls mocks all calls made by the chainlink application as
// standard when starting and stopping
func MockApplicationEthCalls(t *testing.T, app *TestApplication, ethClient *evmclimocks.Client, sub *commonmocks.Subscription) {
	t.Helper()

	// Start
	ethClient.On("Dial", mock.Anything).Return(nil)
	ethClient.On("SubscribeNewHead", mock.Anything, mock.Anything).Return(sub, nil).Maybe()
	ethClient.On("ConfiguredChainID", mock.Anything).Return(app.GetConfig().DefaultChainID(), nil)
	ethClient.On("PendingNonceAt", mock.Anything, mock.Anything).Return(uint64(0), nil).Maybe()
	ethClient.On("HeadByNumber", mock.Anything, mock.Anything).Return(nil, nil).Maybe()
	ethClient.On("Close").Return().Maybe()
}

func BatchElemMatchesParams(req rpc.BatchElem, arg interface{}, method string) bool {
	return req.Method == method &&
		len(req.Args) == 1 && req.Args[0] == arg
}

func BatchElemMustMatchParams(t *testing.T, req rpc.BatchElem, hash common.Hash, method string) {
	t.Helper()
	if !BatchElemMatchesParams(req, hash, method) {
		t.Fatalf("Batch hash %v does not match expected %v", req.Args[0], hash)
	}
}

type SimulateIncomingHeadsArgs struct {
	StartBlock, EndBlock int64
	HeadTrackables       []httypes.HeadTrackable
	Blocks               *Blocks
}

// SimulateIncomingHeads spawns a goroutine which sends a stream of heads and closes the returned channel when finished.
func SimulateIncomingHeads(t *testing.T, args SimulateIncomingHeadsArgs) (done chan struct{}) {
	t.Helper()
	lggr := logger.TestLogger(t).Named("SimulateIncomingHeads")
	lggr.Infof("Simulating incoming heads from %v to %v...", args.StartBlock, args.EndBlock)

	if args.EndBlock > args.StartBlock {
		if l := 1 + args.EndBlock - args.StartBlock; l > int64(len(args.Blocks.Heads)) {
			t.Fatalf("invalid configuration: too few blocks %d for range length %d", len(args.Blocks.Heads), l)
		}
	}

	// Build the full chain of heads
	heads := args.Blocks.Heads
	ctx, cancel := context.WithTimeout(context.Background(), testutils.WaitTimeout(t))
	t.Cleanup(cancel)
	done = make(chan struct{})
	go func(t *testing.T) {
		defer close(done)
		ticker := time.NewTicker(250 * time.Millisecond)
		defer ticker.Stop()

		for current := args.StartBlock; ; current++ {
			select {
			case <-ctx.Done():
				return
			case <-ticker.C:
				_, exists := heads[current]
				if !exists {
					lggr.Infof("Out of heads: %d does not exist", current)
					return
				}

				lggr.Infof("Sending head: %d", current)
				for _, ht := range args.HeadTrackables {
					ht.OnNewLongestChain(ctx, heads[current])
				}
				if args.EndBlock >= 0 && current == args.EndBlock {
					return
				}
			}
		}
	}(t)
	return done
}

// Blocks - a helper logic to construct a range of linked heads
// and an ability to fork and create logs from them
type Blocks struct {
	t       *testing.T
	Hashes  []common.Hash
	mHashes map[int64]common.Hash
	Heads   map[int64]*evmtypes.Head
}

func (b *Blocks) LogOnBlockNum(i uint64, addr common.Address) types.Log {
	return RawNewRoundLog(b.t, addr, b.Hashes[i], i, 0, false)
}

func (b *Blocks) LogOnBlockNumRemoved(i uint64, addr common.Address) types.Log {
	return RawNewRoundLog(b.t, addr, b.Hashes[i], i, 0, true)
}

func (b *Blocks) LogOnBlockNumWithIndex(i uint64, logIndex uint, addr common.Address) types.Log {
	return RawNewRoundLog(b.t, addr, b.Hashes[i], i, logIndex, false)
}

func (b *Blocks) LogOnBlockNumWithIndexRemoved(i uint64, logIndex uint, addr common.Address) types.Log {
	return RawNewRoundLog(b.t, addr, b.Hashes[i], i, logIndex, true)
}

func (b *Blocks) LogOnBlockNumWithTopics(i uint64, logIndex uint, addr common.Address, topics []common.Hash) types.Log {
	return RawNewRoundLogWithTopics(b.t, addr, b.Hashes[i], i, logIndex, false, topics)
}

func (b *Blocks) HashesMap() map[int64]common.Hash {
	return b.mHashes
}

func (b *Blocks) Head(number uint64) *evmtypes.Head {
	return b.Heads[int64(number)]
}

func (b *Blocks) ForkAt(t *testing.T, blockNum int64, numHashes int) *Blocks {
	forked := NewBlocks(t, len(b.Heads)+numHashes)
	if _, exists := forked.Heads[blockNum]; !exists {
		t.Fatalf("Not enough length for block num: %v", blockNum)
	}

	for i := int64(0); i < blockNum; i++ {
		forked.Heads[i] = b.Heads[i]
	}

	forked.Heads[blockNum].ParentHash = b.Heads[blockNum].ParentHash
	forked.Heads[blockNum].Parent = b.Heads[blockNum].Parent
	return forked
}

func (b *Blocks) NewHead(number uint64) *evmtypes.Head {
	parentNumber := number - 1
	parent, ok := b.Heads[int64(parentNumber)]
	if !ok {
		b.t.Fatalf("Can't find parent block at index: %v", parentNumber)
	}
	head := &evmtypes.Head{
		Number:     parent.Number + 1,
		Hash:       utils.NewHash(),
		ParentHash: parent.Hash,
		Parent:     parent,
		Timestamp:  time.Unix(parent.Number+1, 0),
		EVMChainID: utils.NewBig(&FixtureChainID),
	}
	return head
}

func NewBlocks(t *testing.T, numHashes int) *Blocks {
	hashes := make([]common.Hash, 0)
	heads := make(map[int64]*evmtypes.Head)
	for i := int64(0); i < int64(numHashes); i++ {
		hash := utils.NewHash()
		hashes = append(hashes, hash)

		heads[i] = &evmtypes.Head{Hash: hash, Number: i, Timestamp: time.Unix(i, 0), EVMChainID: utils.NewBig(&FixtureChainID)}
		if i > 0 {
			parent := heads[i-1]
			heads[i].Parent = parent
			heads[i].ParentHash = parent.Hash
		}
	}

	hashesMap := make(map[int64]common.Hash)
	for i := 0; i < len(hashes); i++ {
		hashesMap[int64(i)] = hashes[i]
	}

	return &Blocks{
		t:       t,
		Hashes:  hashes,
		mHashes: hashesMap,
		Heads:   heads,
	}
}

// HeadBuffer - stores heads in sequence, with increasing timestamps
type HeadBuffer struct {
	t     *testing.T
	Heads []*evmtypes.Head
}

func NewHeadBuffer(t *testing.T) *HeadBuffer {
	return &HeadBuffer{
		t:     t,
		Heads: make([]*evmtypes.Head, 0),
	}
}

func (hb *HeadBuffer) Append(head *evmtypes.Head) {
	cloned := &evmtypes.Head{
		Number:     head.Number,
		Hash:       head.Hash,
		ParentHash: head.ParentHash,
		Parent:     head.Parent,
		Timestamp:  time.Unix(int64(len(hb.Heads)), 0),
		EVMChainID: head.EVMChainID,
	}
	hb.Heads = append(hb.Heads, cloned)
}

type HeadTrackableFunc func(context.Context, *evmtypes.Head)

func (fn HeadTrackableFunc) OnNewLongestChain(ctx context.Context, head *evmtypes.Head) {
	fn(ctx, head)
}

type testifyExpectationsAsserter interface {
	AssertExpectations(t mock.TestingT) bool
}

type fakeT struct{}

func (ft fakeT) Logf(format string, args ...interface{})   {}
func (ft fakeT) Errorf(format string, args ...interface{}) {}
func (ft fakeT) FailNow()                                  {}

func EventuallyExpectationsMet(t *testing.T, mock testifyExpectationsAsserter, timeout time.Duration, interval time.Duration) {
	t.Helper()

	chTimeout := time.After(timeout)
	for {
		var ft fakeT
		success := mock.AssertExpectations(ft)
		if success {
			return
		}
		select {
		case <-chTimeout:
			mock.AssertExpectations(t)
			t.FailNow()
		default:
			time.Sleep(interval)
		}
	}
}

func AssertCount(t *testing.T, db *sqlx.DB, tableName string, expected int64) {
	testutils.AssertCount(t, db, tableName, expected)
}

func WaitForCount(t *testing.T, db *sqlx.DB, tableName string, want int64) {
	t.Helper()
	g := gomega.NewWithT(t)
	var count int64
	var err error
	g.Eventually(func() int64 {
		err = db.Get(&count, fmt.Sprintf(`SELECT count(*) FROM %s;`, tableName))
		assert.NoError(t, err)
		return count
	}, testutils.WaitTimeout(t), DBPollingInterval).Should(gomega.Equal(want))
}

func AssertCountStays(t testing.TB, db *sqlx.DB, tableName string, want int64) {
	t.Helper()
	g := gomega.NewWithT(t)
	var count int64
	var err error
	g.Consistently(func() int64 {
		err = db.Get(&count, fmt.Sprintf(`SELECT count(*) FROM %q`, tableName))
		assert.NoError(t, err)
		return count
	}, AssertNoActionTimeout, DBPollingInterval).Should(gomega.Equal(want))
}

func AssertRecordEventually(t *testing.T, db *sqlx.DB, model interface{}, stmt string, check func() bool) {
	t.Helper()
	g := gomega.NewWithT(t)
	g.Eventually(func() bool {
		err := db.Get(model, stmt)
		require.NoError(t, err, "unable to find record in DB")
		return check()
	}, testutils.WaitTimeout(t), DBPollingInterval).Should(gomega.BeTrue())
}

func MustSendingKeyStates(t *testing.T, ethKeyStore keystore.Eth, chainID *big.Int) []ethkey.State {
	keys, err := ethKeyStore.EnabledKeysForChain(chainID)
	require.NoError(t, err)
	states, err := ethKeyStore.GetStatesForKeys(keys)
	require.NoError(t, err)
	return states
}

func MustRandomP2PPeerID(t *testing.T) p2ppeer.ID {
	reader := rand.New(source)
	p2pPrivkey, _, err := cryptop2p.GenerateEd25519Key(reader)
	require.NoError(t, err)
	id, err := p2ppeer.IDFromPrivateKey(p2pPrivkey)
	require.NoError(t, err)
	return id
}

func MustWebURL(t *testing.T, s string) *models.WebURL {
	uri, err := url.Parse(s)
	require.NoError(t, err)
	return (*models.WebURL)(uri)
}

func AssertPipelineTaskRunsSuccessful(t testing.TB, runs []pipeline.TaskRun) {
	t.Helper()
	for i, run := range runs {
		require.True(t, run.Error.IsZero(), fmt.Sprintf("pipeline.Task run failed (idx: %v, dotID: %v, error: '%v')", i, run.GetDotID(), run.Error.ValueOrZero()))
	}
}

func AssertPipelineTaskRunsErrored(t testing.TB, runs []pipeline.TaskRun) {
	t.Helper()
	for i, run := range runs {
		require.False(t, run.Error.IsZero(), fmt.Sprintf("expected pipeline.Task run to have failed, but it succeeded (idx: %v, dotID: %v, output: '%v')", i, run.GetDotID(), run.Output))
	}
}

func NewTestChainScopedConfig(t testing.TB) evmconfig.ChainScopedConfig {
	cfg := configtest2.NewGeneralConfig(t, nil)
	return evmtest.NewChainScopedConfig(t, cfg)
}

func MustGetStateForKey(t testing.TB, kst keystore.Eth, key ethkey.KeyV2) ethkey.State {
	state, err := kst.GetStateForKey(key)
	require.NoError(t, err)
	return state
}

func NewTxStore(t *testing.T, db *sqlx.DB, cfg pg.QConfig) txmgr.EvmTxStore {
	return txmgr.NewTxStore(db, logger.TestLogger(t), cfg)
}

func NewTestTxStore(t *testing.T, db *sqlx.DB, cfg pg.QConfig) txmgr.TestEvmTxStore {
	return txmgr.NewTxStore(db, logger.TestLogger(t), cfg)
}

// ClearDBTables deletes all rows from the given tables
func ClearDBTables(t *testing.T, db *sqlx.DB, tables ...string) {
	tx, err := db.Beginx()
	require.NoError(t, err)

	for _, table := range tables {
		_, err = tx.Exec(fmt.Sprintf("DELETE FROM %s", table))
		require.NoError(t, err)
	}

	err = tx.Commit()
	require.NoError(t, err)
}

// FlagSetApplyFromAction applies the flags from action to the flagSet.
// `parentCommand` will filter the app commands and only applies the flags if the command/subcommand has a parent with that name, if left empty no filtering is done
func FlagSetApplyFromAction(action interface{}, flagSet *flag.FlagSet, parentCommand string) {
	cliApp := cmd.Shell{}
	app := cmd.NewApp(&cliApp)

	foundName := parentCommand == ""
	actionFuncName := getFuncName(action)

	for _, command := range app.Commands {
		flags := recursiveFindFlagsWithName(actionFuncName, command, parentCommand, foundName)

		if flags != nil {
			for _, flag := range flags {
				flag.Apply(flagSet)
			}
		}
	}

}

func recursiveFindFlagsWithName(actionFuncName string, command cli.Command, parent string, foundName bool) []cli.Flag {

	if command.Action != nil {
		if actionFuncName == getFuncName(command.Action) && foundName {
			return command.Flags
		}
	}

	for _, subcommand := range command.Subcommands {
		if !foundName {
			foundName = strings.EqualFold(subcommand.Name, parent)
		}

		found := recursiveFindFlagsWithName(actionFuncName, subcommand, parent, foundName)
		if found != nil {
			return found
		}
	}
	return nil
}

func getFuncName(i interface{}) string {
	return runtime.FuncForPC(reflect.ValueOf(i).Pointer()).Name()
}<|MERGE_RESOLUTION|>--- conflicted
+++ resolved
@@ -388,15 +388,13 @@
 	for _, c := range cfg.EVMConfigs() {
 		ids = append(ids, *c.ChainID)
 	}
-<<<<<<< HEAD
-	if len(ids) > 0 {
-		if err = evm.EnsureChains(db, lggr, cfg.Database(), ids); err != nil {
-			t.Fatal(err)
-		}
-	}
-=======
-
->>>>>>> 2a127346
+	/*
+		if len(ids) > 0 {
+			if err = evm.EnsureChains(db, lggr, cfg.Database(), ids); err != nil {
+				t.Fatal(err)
+			}
+		}
+	*/
 	mailMon := utils.NewMailboxMonitor(cfg.AppID().String())
 	loopRegistry := plugins.NewLoopRegistry(lggr.Named("LoopRegistry"))
 
@@ -427,30 +425,12 @@
 		if err2 != nil {
 			fmt.Errorf("failed to setup EVM relayer: %w", err2)
 		}
-<<<<<<< HEAD
 		for id, a := range adapters {
 			err2 := relayers.Put(id, a)
 			if err2 != nil {
 				multierror.Append(err, err2)
 			}
 		}
-=======
-	}
-	if cfg.SolanaEnabled() {
-		solLggr := lggr.Named("Solana")
-		cfgs := cfg.SolanaConfigs()
-		var ids []string
-		for _, c := range cfgs {
-			ids = append(ids, *c.ChainID)
-		}
-
-		opts := solana.ChainSetOpts{
-			Logger:   solLggr,
-			KeyStore: &keystore.SolanaSigner{keyStore.Solana()},
-			Configs:  solana.NewConfigs(cfgs),
-		}
-		chainSet, err := solana.NewChainSet(opts, cfgs)
->>>>>>> 2a127346
 		if err != nil {
 			t.Fatal(err)
 		}
@@ -460,16 +440,12 @@
 		if err2 != nil {
 			fmt.Errorf("failed to setup Cosmos relayer: %w", err2)
 		}
-<<<<<<< HEAD
 		for id, a := range adapters {
 			err2 := relayers.Put(id, a)
 			if err2 != nil {
 				multierror.Append(err, err2)
 			}
 		}
-=======
-
->>>>>>> 2a127346
 		if err != nil {
 			t.Fatal(err)
 		}
