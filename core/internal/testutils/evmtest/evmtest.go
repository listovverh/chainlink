package evmtest

import (
	"math/big"
	"sync"
	"sync/atomic"
	"testing"

	"github.com/ethereum/go-ethereum"
<<<<<<< HEAD
	"github.com/smartcontractkit/sqlx"
	"github.com/stretchr/testify/mock"
	"github.com/stretchr/testify/require"
	"golang.org/x/exp/maps"
=======
	"github.com/pelletier/go-toml/v2"
	"github.com/smartcontractkit/sqlx"
	"github.com/stretchr/testify/mock"
	"github.com/stretchr/testify/require"
	"golang.org/x/exp/slices"
	"gopkg.in/guregu/null.v4"

	"github.com/smartcontractkit/chainlink-relay/pkg/types"
>>>>>>> c51bf53a

	"github.com/smartcontractkit/chainlink/v2/core/chains"
	"github.com/smartcontractkit/chainlink/v2/core/chains/evm"
	evmclient "github.com/smartcontractkit/chainlink/v2/core/chains/evm/client"
<<<<<<< HEAD
=======
	evmclimocks "github.com/smartcontractkit/chainlink/v2/core/chains/evm/client/mocks"
>>>>>>> c51bf53a
	evmconfig "github.com/smartcontractkit/chainlink/v2/core/chains/evm/config"
	v2 "github.com/smartcontractkit/chainlink/v2/core/chains/evm/config/v2"
	"github.com/smartcontractkit/chainlink/v2/core/chains/evm/gas"
	httypes "github.com/smartcontractkit/chainlink/v2/core/chains/evm/headtracker/types"
	"github.com/smartcontractkit/chainlink/v2/core/chains/evm/log"
	"github.com/smartcontractkit/chainlink/v2/core/chains/evm/logpoller"
<<<<<<< HEAD
	evmMocks "github.com/smartcontractkit/chainlink/v2/core/chains/evm/mocks"
=======
>>>>>>> c51bf53a
	evmmocks "github.com/smartcontractkit/chainlink/v2/core/chains/evm/mocks"
	"github.com/smartcontractkit/chainlink/v2/core/chains/evm/txmgr"
	evmtypes "github.com/smartcontractkit/chainlink/v2/core/chains/evm/types"
	"github.com/smartcontractkit/chainlink/v2/core/internal/testutils"
	"github.com/smartcontractkit/chainlink/v2/core/logger"
	"github.com/smartcontractkit/chainlink/v2/core/services/keystore"
	"github.com/smartcontractkit/chainlink/v2/core/services/pg"
	"github.com/smartcontractkit/chainlink/v2/core/services/srvctest"
	"github.com/smartcontractkit/chainlink/v2/core/utils"
)

func NewChainScopedConfig(t testing.TB, cfg evm.GeneralConfig) evmconfig.ChainScopedConfig {
	var evmCfg *v2.EVMConfig
	if len(cfg.EVMConfigs()) > 0 {
		evmCfg = cfg.EVMConfigs()[0]
	} else {
		chainID := utils.NewBigI(0)
		evmCfg = &v2.EVMConfig{
			ChainID: chainID,
			Chain:   v2.Defaults(chainID),
		}
	}

	return v2.NewTOMLChainScopedConfig(cfg, evmCfg, logger.TestLogger(t))

}

type TestChainOpts struct {
	Client         evmclient.Client
	LogBroadcaster log.Broadcaster
	LogPoller      logpoller.LogPoller
	GeneralConfig  evm.GeneralConfig
	HeadTracker    httypes.HeadTracker
	DB             *sqlx.DB
	TxManager      txmgr.EvmTxManager
	KeyStore       keystore.Eth
	MailMon        *utils.MailboxMonitor
	GasEstimator   gas.EvmFeeEstimator
}

// NewChainSet returns a simple chain collection with one chain and
// allows to mock client/config on that chain
func NewChainSet(t testing.TB, testopts TestChainOpts) evm.ChainSet {
	opts := NewChainSetOpts(t, testopts)
	cc, err := evm.NewTOMLChainSet(testutils.Context(t), opts)
	require.NoError(t, err)
	return cc
}

// NewMockChainSetWithChain returns a mock chainset with one chain
func NewMockChainSetWithChain(t testing.TB, ch evm.Chain) *evmmocks.ChainSet {
	cc := evmmocks.NewChainSet(t)
	cc.On("Default").Return(ch, nil)
	return cc
}

func NewChainSetOpts(t testing.TB, testopts TestChainOpts) evm.ChainSetOpts {
<<<<<<< HEAD
=======
	require.NotNil(t, testopts.KeyStore)
>>>>>>> c51bf53a
	opts := evm.ChainSetOpts{
		Config:           testopts.GeneralConfig,
		Logger:           logger.TestLogger(t),
		DB:               testopts.DB,
		KeyStore:         testopts.KeyStore,
		EventBroadcaster: pg.NewNullEventBroadcaster(),
		MailMon:          testopts.MailMon,
		GasEstimator:     testopts.GasEstimator,
	}
	opts.GenEthClient = func(*big.Int) evmclient.Client {
		if testopts.Client != nil {
			return testopts.Client
		}
		return evmclient.NewNullClient(testopts.GeneralConfig.DefaultChainID(), logger.TestLogger(t))
	}
	if testopts.LogBroadcaster != nil {
		opts.GenLogBroadcaster = func(*big.Int) log.Broadcaster {
			return testopts.LogBroadcaster
		}
	}
	if testopts.LogPoller != nil {
		opts.GenLogPoller = func(*big.Int) logpoller.LogPoller {
			return testopts.LogPoller
		}
	}
	if testopts.HeadTracker != nil {
		opts.GenHeadTracker = func(*big.Int, httypes.HeadBroadcaster) httypes.HeadTracker {
			return testopts.HeadTracker
		}
	}
	if testopts.TxManager != nil {
		opts.GenTxManager = func(*big.Int) txmgr.EvmTxManager {
			return testopts.TxManager
		}
	}
	if opts.MailMon == nil {
		opts.MailMon = srvctest.Start(t, utils.NewMailboxMonitor(t.Name()))
	}
	if testopts.GasEstimator != nil {
		opts.GenGasEstimator = func(*big.Int) gas.EvmFeeEstimator {
			return testopts.GasEstimator
		}
	}

	return opts
}

func MustGetDefaultChain(t testing.TB, cc evm.ChainSet) evm.Chain {
	chain, err := cc.Default()
	require.NoError(t, err)
	return chain
}

<<<<<<< HEAD
type MockORM struct {
	mu     sync.RWMutex
	chains map[string]chains.ChainConfig
	nodes  map[string][]evmtypes.Node
}

var _ evmtypes.Configs = &MockORM{}

func NewMockORM(cs []chains.ChainConfig, nodes []evmtypes.Node) *MockORM {
	mo := &MockORM{
		chains: make(map[string]chains.ChainConfig),
		nodes:  make(map[string][]evmtypes.Node),
	}
	mo.PutChains(cs...)
	mo.AddNodes(nodes...)
	return mo
}

func (mo *MockORM) PutChains(cs ...chains.ChainConfig) {
	mo.mu.Lock()
	defer mo.mu.Unlock()
	for _, c := range cs {
		mo.chains[c.ID] = c
	}
}

func (mo *MockORM) AddNodes(ns ...evmtypes.Node) {
	for _, n := range ns {
		id := n.EVMChainID.String()
		mo.nodes[id] = append(mo.nodes[id], n)
	}
}

func (mo *MockORM) Chains(offset int, limit int, ids ...utils.Big) (cs []chains.ChainConfig, count int, err error) {
	mo.mu.RLock()
	defer mo.mu.RUnlock()
	if len(ids) == 0 {
		cs = maps.Values(mo.chains)
		count = len(cs)
		return
	}
	for _, id := range ids {
		c, ok := mo.chains[id.String()]
		if ok {
			cs = append(cs, c)
=======
type TestConfigs struct {
	mu sync.RWMutex
	v2.EVMConfigs
}

var _ evmtypes.Configs = &TestConfigs{}

func NewTestConfigs(cs ...*v2.EVMConfig) *TestConfigs {
	return &TestConfigs{EVMConfigs: v2.EVMConfigs(cs)}
}

func (mo *TestConfigs) PutChains(cs ...v2.EVMConfig) {
	mo.mu.Lock()
	defer mo.mu.Unlock()
chains:
	for i := range cs {
		id := cs[i].ChainID.String()
		for j, c2 := range mo.EVMConfigs {
			if c2.ChainID.String() == id {
				mo.EVMConfigs[j] = &cs[i] // replace
				continue chains
			}
		}
		mo.EVMConfigs = append(mo.EVMConfigs, &cs[i])
	}
}

func (mo *TestConfigs) Chains(offset int, limit int, ids ...string) (cs []types.ChainStatus, count int, err error) {
	mo.mu.RLock()
	defer mo.mu.RUnlock()
	if len(ids) == 0 {
		for _, c := range mo.EVMConfigs {
			c2 := types.ChainStatus{
				ID:      c.ChainID.String(),
				Enabled: c.IsEnabled(),
			}
			c2.Config, err = c.TOMLString()
			if err != nil {
				return
			}
			cs = append(cs, c2)
>>>>>>> c51bf53a
		}
		count = len(cs)
		return
	}
<<<<<<< HEAD
=======
	for i := range mo.EVMConfigs {
		c := mo.EVMConfigs[i]
		chainID := c.ChainID.String()
		if !slices.Contains(ids, chainID) {
			continue
		}
		c2 := types.ChainStatus{
			ID:      chainID,
			Enabled: c.IsEnabled(),
		}
		c2.Config, err = c.TOMLString()
		if err != nil {
			return
		}
		cs = append(cs, c2)
	}
>>>>>>> c51bf53a
	count = len(cs)
	return
}

// Nodes implements evmtypes.Configs
<<<<<<< HEAD
func (mo *MockORM) Nodes(offset int, limit int) (nodes []evmtypes.Node, cnt int, err error) {
=======
func (mo *TestConfigs) Nodes(chainID utils.Big) (nodes []evmtypes.Node, err error) {
>>>>>>> c51bf53a
	mo.mu.RLock()
	defer mo.mu.RUnlock()

	for i := range mo.EVMConfigs {
		c := mo.EVMConfigs[i]
		if chainID.Cmp(c.ChainID) == 0 {
			for _, n := range c.Nodes {
				nodes = append(nodes, legacyNode(n, c.ChainID))
			}
		}
	}
	err = chains.ErrNotFound
	return
}

<<<<<<< HEAD
func (mo *MockORM) NodeNamed(name string) (evmtypes.Node, error) {
=======
func (mo *TestConfigs) Node(name string) (evmtypes.Node, error) {
>>>>>>> c51bf53a
	mo.mu.RLock()
	defer mo.mu.RUnlock()

	for i := range mo.EVMConfigs {
		c := mo.EVMConfigs[i]
		for _, n := range c.Nodes {
			if *n.Name == name {
				return legacyNode(n, c.ChainID), nil
			}
		}
	}
	return evmtypes.Node{}, chains.ErrNotFound
}

<<<<<<< HEAD
// GetNodesByChainIDs implements evmtypes.Configs
func (mo *MockORM) GetNodesByChainIDs(chainIDs []utils.Big) (nodes []evmtypes.Node, err error) {
	ids := map[string]struct{}{}
	for _, chainID := range chainIDs {
		ids[chainID.String()] = struct{}{}
	}
=======
func (mo *TestConfigs) NodeStatusesPaged(offset int, limit int, chainIDs ...string) (nodes []types.NodeStatus, cnt int, err error) {
>>>>>>> c51bf53a
	mo.mu.RLock()
	defer mo.mu.RUnlock()

	for i := range mo.EVMConfigs {
		c := mo.EVMConfigs[i]
		id := c.ChainID.String()
		if !slices.Contains(chainIDs, id) {
			continue
		}
		for _, n := range c.Nodes {
			var n2 types.NodeStatus
			n2, err = nodeStatus(n, id)
			if err != nil {
				return
			}
			nodes = append(nodes, n2)
		}
	}
	cnt = len(nodes)
	return
}

<<<<<<< HEAD
// NodesForChain implements evmtypes.Configs
func (mo *MockORM) NodesForChain(chainID utils.Big, offset int, limit int) ([]evmtypes.Node, int, error) {
	panic("not implemented")
=======
func legacyNode(n *v2.Node, chainID *utils.Big) (v2 evmtypes.Node) {
	v2.Name = *n.Name
	v2.EVMChainID = *chainID
	if n.HTTPURL != nil {
		v2.HTTPURL = null.StringFrom(n.HTTPURL.String())
	}
	if n.WSURL != nil {
		v2.WSURL = null.StringFrom(n.WSURL.String())
	}
	if n.SendOnly != nil {
		v2.SendOnly = *n.SendOnly
	}
	return
}

func nodeStatus(n *v2.Node, chainID string) (types.NodeStatus, error) {
	var s types.NodeStatus
	s.ChainID = chainID
	s.Name = *n.Name
	b, err := toml.Marshal(n)
	if err != nil {
		return types.NodeStatus{}, err
	}
	s.Config = string(b)
	return s, nil
>>>>>>> c51bf53a
}

func NewEthClientMock(t *testing.T) *evmclimocks.Client {
	return evmclimocks.NewClient(t)
}

func NewEthClientMockWithDefaultChain(t *testing.T) *evmclimocks.Client {
	c := NewEthClientMock(t)
	c.On("ConfiguredChainID").Return(testutils.FixtureChainID).Maybe()
	return c
}

type MockEth struct {
	EthClient       *evmclimocks.Client
	CheckFilterLogs func(int64, int64)

	subsMu           sync.RWMutex
	subs             []*evmclimocks.Subscription
	errChs           []chan error
	subscribeCalls   atomic.Int32
	unsubscribeCalls atomic.Int32
}

func (m *MockEth) SubscribeCallCount() int32 {
	return m.subscribeCalls.Load()
}

func (m *MockEth) UnsubscribeCallCount() int32 {
	return m.unsubscribeCalls.Load()
}

func (m *MockEth) NewSub(t *testing.T) ethereum.Subscription {
	m.subscribeCalls.Add(1)
	sub := evmclimocks.NewSubscription(t)
	errCh := make(chan error)
	sub.On("Err").
		Return(func() <-chan error { return errCh }).Maybe()
	sub.On("Unsubscribe").
		Run(func(mock.Arguments) {
			m.unsubscribeCalls.Add(1)
			close(errCh)
		}).Return().Maybe()
	m.subsMu.Lock()
	m.subs = append(m.subs, sub)
	m.errChs = append(m.errChs, errCh)
	m.subsMu.Unlock()
	return sub
}

func (m *MockEth) SubsErr(err error) {
	m.subsMu.Lock()
	defer m.subsMu.Unlock()
	for _, errCh := range m.errChs {
		errCh <- err
	}
}

type RawSub[T any] struct {
	ch  chan<- T
	err <-chan error
}

func NewRawSub[T any](ch chan<- T, err <-chan error) RawSub[T] {
	return RawSub[T]{ch: ch, err: err}
}

func (r *RawSub[T]) CloseCh() {
	close(r.ch)
}

func (r *RawSub[T]) TrySend(t T) {
	select {
	case <-r.err:
	case r.ch <- t:
	}
}<|MERGE_RESOLUTION|>--- conflicted
+++ resolved
@@ -7,12 +7,6 @@
 	"testing"
 
 	"github.com/ethereum/go-ethereum"
-<<<<<<< HEAD
-	"github.com/smartcontractkit/sqlx"
-	"github.com/stretchr/testify/mock"
-	"github.com/stretchr/testify/require"
-	"golang.org/x/exp/maps"
-=======
 	"github.com/pelletier/go-toml/v2"
 	"github.com/smartcontractkit/sqlx"
 	"github.com/stretchr/testify/mock"
@@ -21,25 +15,17 @@
 	"gopkg.in/guregu/null.v4"
 
 	"github.com/smartcontractkit/chainlink-relay/pkg/types"
->>>>>>> c51bf53a
 
 	"github.com/smartcontractkit/chainlink/v2/core/chains"
 	"github.com/smartcontractkit/chainlink/v2/core/chains/evm"
 	evmclient "github.com/smartcontractkit/chainlink/v2/core/chains/evm/client"
-<<<<<<< HEAD
-=======
 	evmclimocks "github.com/smartcontractkit/chainlink/v2/core/chains/evm/client/mocks"
->>>>>>> c51bf53a
 	evmconfig "github.com/smartcontractkit/chainlink/v2/core/chains/evm/config"
 	v2 "github.com/smartcontractkit/chainlink/v2/core/chains/evm/config/v2"
 	"github.com/smartcontractkit/chainlink/v2/core/chains/evm/gas"
 	httypes "github.com/smartcontractkit/chainlink/v2/core/chains/evm/headtracker/types"
 	"github.com/smartcontractkit/chainlink/v2/core/chains/evm/log"
 	"github.com/smartcontractkit/chainlink/v2/core/chains/evm/logpoller"
-<<<<<<< HEAD
-	evmMocks "github.com/smartcontractkit/chainlink/v2/core/chains/evm/mocks"
-=======
->>>>>>> c51bf53a
 	evmmocks "github.com/smartcontractkit/chainlink/v2/core/chains/evm/mocks"
 	"github.com/smartcontractkit/chainlink/v2/core/chains/evm/txmgr"
 	evmtypes "github.com/smartcontractkit/chainlink/v2/core/chains/evm/types"
@@ -97,10 +83,7 @@
 }
 
 func NewChainSetOpts(t testing.TB, testopts TestChainOpts) evm.ChainSetOpts {
-<<<<<<< HEAD
-=======
 	require.NotNil(t, testopts.KeyStore)
->>>>>>> c51bf53a
 	opts := evm.ChainSetOpts{
 		Config:           testopts.GeneralConfig,
 		Logger:           logger.TestLogger(t),
@@ -154,53 +137,6 @@
 	return chain
 }
 
-<<<<<<< HEAD
-type MockORM struct {
-	mu     sync.RWMutex
-	chains map[string]chains.ChainConfig
-	nodes  map[string][]evmtypes.Node
-}
-
-var _ evmtypes.Configs = &MockORM{}
-
-func NewMockORM(cs []chains.ChainConfig, nodes []evmtypes.Node) *MockORM {
-	mo := &MockORM{
-		chains: make(map[string]chains.ChainConfig),
-		nodes:  make(map[string][]evmtypes.Node),
-	}
-	mo.PutChains(cs...)
-	mo.AddNodes(nodes...)
-	return mo
-}
-
-func (mo *MockORM) PutChains(cs ...chains.ChainConfig) {
-	mo.mu.Lock()
-	defer mo.mu.Unlock()
-	for _, c := range cs {
-		mo.chains[c.ID] = c
-	}
-}
-
-func (mo *MockORM) AddNodes(ns ...evmtypes.Node) {
-	for _, n := range ns {
-		id := n.EVMChainID.String()
-		mo.nodes[id] = append(mo.nodes[id], n)
-	}
-}
-
-func (mo *MockORM) Chains(offset int, limit int, ids ...utils.Big) (cs []chains.ChainConfig, count int, err error) {
-	mo.mu.RLock()
-	defer mo.mu.RUnlock()
-	if len(ids) == 0 {
-		cs = maps.Values(mo.chains)
-		count = len(cs)
-		return
-	}
-	for _, id := range ids {
-		c, ok := mo.chains[id.String()]
-		if ok {
-			cs = append(cs, c)
-=======
 type TestConfigs struct {
 	mu sync.RWMutex
 	v2.EVMConfigs
@@ -242,13 +178,10 @@
 				return
 			}
 			cs = append(cs, c2)
->>>>>>> c51bf53a
 		}
 		count = len(cs)
 		return
 	}
-<<<<<<< HEAD
-=======
 	for i := range mo.EVMConfigs {
 		c := mo.EVMConfigs[i]
 		chainID := c.ChainID.String()
@@ -265,17 +198,12 @@
 		}
 		cs = append(cs, c2)
 	}
->>>>>>> c51bf53a
 	count = len(cs)
 	return
 }
 
 // Nodes implements evmtypes.Configs
-<<<<<<< HEAD
-func (mo *MockORM) Nodes(offset int, limit int) (nodes []evmtypes.Node, cnt int, err error) {
-=======
 func (mo *TestConfigs) Nodes(chainID utils.Big) (nodes []evmtypes.Node, err error) {
->>>>>>> c51bf53a
 	mo.mu.RLock()
 	defer mo.mu.RUnlock()
 
@@ -291,11 +219,7 @@
 	return
 }
 
-<<<<<<< HEAD
-func (mo *MockORM) NodeNamed(name string) (evmtypes.Node, error) {
-=======
 func (mo *TestConfigs) Node(name string) (evmtypes.Node, error) {
->>>>>>> c51bf53a
 	mo.mu.RLock()
 	defer mo.mu.RUnlock()
 
@@ -310,16 +234,7 @@
 	return evmtypes.Node{}, chains.ErrNotFound
 }
 
-<<<<<<< HEAD
-// GetNodesByChainIDs implements evmtypes.Configs
-func (mo *MockORM) GetNodesByChainIDs(chainIDs []utils.Big) (nodes []evmtypes.Node, err error) {
-	ids := map[string]struct{}{}
-	for _, chainID := range chainIDs {
-		ids[chainID.String()] = struct{}{}
-	}
-=======
 func (mo *TestConfigs) NodeStatusesPaged(offset int, limit int, chainIDs ...string) (nodes []types.NodeStatus, cnt int, err error) {
->>>>>>> c51bf53a
 	mo.mu.RLock()
 	defer mo.mu.RUnlock()
 
@@ -342,11 +257,6 @@
 	return
 }
 
-<<<<<<< HEAD
-// NodesForChain implements evmtypes.Configs
-func (mo *MockORM) NodesForChain(chainID utils.Big, offset int, limit int) ([]evmtypes.Node, int, error) {
-	panic("not implemented")
-=======
 func legacyNode(n *v2.Node, chainID *utils.Big) (v2 evmtypes.Node) {
 	v2.Name = *n.Name
 	v2.EVMChainID = *chainID
@@ -372,7 +282,6 @@
 	}
 	s.Config = string(b)
 	return s, nil
->>>>>>> c51bf53a
 }
 
 func NewEthClientMock(t *testing.T) *evmclimocks.Client {
