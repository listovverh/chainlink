package presenters

import (
<<<<<<< HEAD
	"github.com/smartcontractkit/chainlink-solana/pkg/solana/db"

	"github.com/smartcontractkit/chainlink/v2/core/chains"
=======
	"github.com/smartcontractkit/chainlink-relay/pkg/types"
>>>>>>> 4d02c579
)

// SolanaChainResource is an Solana chain JSONAPI resource.
type SolanaChainResource struct {
	ChainResource
}

// GetName implements the api2go EntityNamer interface
func (r SolanaChainResource) GetName() string {
	return "solana_chain"
}

// NewSolanaChainResource returns a new SolanaChainResource for chain.
<<<<<<< HEAD
func NewSolanaChainResource(chain chains.ChainConfig) SolanaChainResource {
	return SolanaChainResource{ChainResource{
		JAID:    NewJAID(chain.ID),
		Config:  chain.Cfg,
=======
func NewSolanaChainResource(chain types.ChainStatus) SolanaChainResource {
	return SolanaChainResource{ChainResource{
		JAID:    NewJAID(chain.ID),
		Config:  chain.Config,
>>>>>>> 4d02c579
		Enabled: chain.Enabled,
	}}
}

// SolanaNodeResource is a Solana node JSONAPI resource.
type SolanaNodeResource struct {
<<<<<<< HEAD
	JAID
	Name          string `json:"name"`
	SolanaChainID string `json:"solanaChainID"`
	SolanaURL     string `json:"solanaURL"`
=======
	NodeResource
>>>>>>> 4d02c579
}

// GetName implements the api2go EntityNamer interface
func (r SolanaNodeResource) GetName() string {
	return "solana_node"
}

// NewSolanaNodeResource returns a new SolanaNodeResource for node.
<<<<<<< HEAD
func NewSolanaNodeResource(node db.Node) SolanaNodeResource {
	return SolanaNodeResource{
		JAID:          NewJAID(node.Name),
		Name:          node.Name,
		SolanaChainID: node.SolanaChainID,
		SolanaURL:     node.SolanaURL,
	}
=======
func NewSolanaNodeResource(node types.NodeStatus) SolanaNodeResource {
	return SolanaNodeResource{NodeResource{
		JAID:    NewJAID(node.Name),
		ChainID: node.ChainID,
		Name:    node.Name,
		State:   node.State,
		Config:  node.Config,
	}}
>>>>>>> 4d02c579
}<|MERGE_RESOLUTION|>--- conflicted
+++ resolved
@@ -1,13 +1,7 @@
 package presenters
 
 import (
-<<<<<<< HEAD
-	"github.com/smartcontractkit/chainlink-solana/pkg/solana/db"
-
-	"github.com/smartcontractkit/chainlink/v2/core/chains"
-=======
 	"github.com/smartcontractkit/chainlink-relay/pkg/types"
->>>>>>> 4d02c579
 )
 
 // SolanaChainResource is an Solana chain JSONAPI resource.
@@ -21,31 +15,17 @@
 }
 
 // NewSolanaChainResource returns a new SolanaChainResource for chain.
-<<<<<<< HEAD
-func NewSolanaChainResource(chain chains.ChainConfig) SolanaChainResource {
-	return SolanaChainResource{ChainResource{
-		JAID:    NewJAID(chain.ID),
-		Config:  chain.Cfg,
-=======
 func NewSolanaChainResource(chain types.ChainStatus) SolanaChainResource {
 	return SolanaChainResource{ChainResource{
 		JAID:    NewJAID(chain.ID),
 		Config:  chain.Config,
->>>>>>> 4d02c579
 		Enabled: chain.Enabled,
 	}}
 }
 
 // SolanaNodeResource is a Solana node JSONAPI resource.
 type SolanaNodeResource struct {
-<<<<<<< HEAD
-	JAID
-	Name          string `json:"name"`
-	SolanaChainID string `json:"solanaChainID"`
-	SolanaURL     string `json:"solanaURL"`
-=======
 	NodeResource
->>>>>>> 4d02c579
 }
 
 // GetName implements the api2go EntityNamer interface
@@ -54,15 +34,6 @@
 }
 
 // NewSolanaNodeResource returns a new SolanaNodeResource for node.
-<<<<<<< HEAD
-func NewSolanaNodeResource(node db.Node) SolanaNodeResource {
-	return SolanaNodeResource{
-		JAID:          NewJAID(node.Name),
-		Name:          node.Name,
-		SolanaChainID: node.SolanaChainID,
-		SolanaURL:     node.SolanaURL,
-	}
-=======
 func NewSolanaNodeResource(node types.NodeStatus) SolanaNodeResource {
 	return SolanaNodeResource{NodeResource{
 		JAID:    NewJAID(node.Name),
@@ -71,5 +42,4 @@
 		State:   node.State,
 		Config:  node.Config,
 	}}
->>>>>>> 4d02c579
 }