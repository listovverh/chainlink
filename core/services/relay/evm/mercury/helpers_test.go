--- conflicted
+++ resolved
@@ -165,11 +165,7 @@
 	db := pgtest.NewSqlxDB(t)
 	ethClient := evmclient.NewSimulatedBackendClient(t, b, big.NewInt(1337))
 	lggr := logger.TestLogger(t)
-<<<<<<< HEAD
 	lorm := logpoller.NewORM(big.NewInt(1337), db, lggr)
-	lp := logpoller.NewLogPoller(lorm, ethClient, lggr, 100*time.Millisecond, false, 1, 2, 2, 1000, 0)
-=======
-	lorm := logpoller.NewORM(big.NewInt(1337), db, lggr, cfg)
 
 	lpOpts := logpoller.Opts{
 		PollPeriod:               100 * time.Millisecond,
@@ -179,7 +175,6 @@
 		KeepFinalizedBlocksDepth: 1000,
 	}
 	lp := logpoller.NewLogPoller(lorm, ethClient, lggr, lpOpts)
->>>>>>> f1cf6827
 	servicetest.Run(t, lp)
 
 	configPoller, err := NewConfigPoller(lggr, lp, verifierAddress, feedID)
