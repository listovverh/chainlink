--- conflicted
+++ resolved
@@ -70,10 +70,6 @@
 		wg.Add(1)
 		go func() {
 			defer wg.Done()
-<<<<<<< HEAD
-			reslt, err := ds.fetcher.FetchInitialMaxFinalizedBlockNumber(ctx)
-			obs.MaxFinalizedBlockNumber.Val, obs.MaxFinalizedBlockNumber.Err = *reslt, err
-=======
 			val, fetchErr := ds.fetcher.FetchInitialMaxFinalizedBlockNumber(ctx)
 			if fetchErr != nil {
 				obs.MaxFinalizedBlockNumber.Err = fetchErr
@@ -103,7 +99,6 @@
 				obs.MaxFinalizedBlockNumber.Val = *ds.initialBlockNumber - 1
 				ds.lggr.Infof("FetchInitialMaxFinalizedBlockNumber returned empty LatestReport; this is a new feed so maxFinalizedBlockNumber=%d (initialBlockNumber=%d)", obs.MaxFinalizedBlockNumber.Val, *ds.initialBlockNumber)
 			}
->>>>>>> 89318278
 		}()
 	} else {
 		obs.MaxFinalizedBlockNumber.Err = errors.New("fetchMaxFinalizedBlockNum=false")
