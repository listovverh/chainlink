package evm

import (
	"context"
	"encoding/json"
	"errors"
	"fmt"
	"strings"
	"sync"

	"github.com/ethereum/go-ethereum/accounts/abi"
	"github.com/ethereum/go-ethereum/common"
	"github.com/jmoiron/sqlx"
	pkgerrors "github.com/pkg/errors"
	"golang.org/x/exp/maps"

	"github.com/smartcontractkit/libocr/gethwrappers2/ocr2aggregator"
	"github.com/smartcontractkit/libocr/offchainreporting2/reportingplugin/median"
	"github.com/smartcontractkit/libocr/offchainreporting2/reportingplugin/median/evmreportcodec"
	"github.com/smartcontractkit/libocr/offchainreporting2plus/chains/evmutil"
	ocrtypes "github.com/smartcontractkit/libocr/offchainreporting2plus/types"

	"github.com/smartcontractkit/chainlink-common/pkg/services"
	commontypes "github.com/smartcontractkit/chainlink-common/pkg/types"

	txmgrcommon "github.com/smartcontractkit/chainlink/v2/common/txmgr"
	txm "github.com/smartcontractkit/chainlink/v2/core/chains/evm/txmgr"
	"github.com/smartcontractkit/chainlink/v2/core/chains/legacyevm"
	"github.com/smartcontractkit/chainlink/v2/core/logger"
	"github.com/smartcontractkit/chainlink/v2/core/services/keystore"
	"github.com/smartcontractkit/chainlink/v2/core/services/keystore/keys/ethkey"
	mercuryconfig "github.com/smartcontractkit/chainlink/v2/core/services/ocr2/plugins/mercury/config"
	"github.com/smartcontractkit/chainlink/v2/core/services/ocrcommon"
	"github.com/smartcontractkit/chainlink/v2/core/services/pg"
	"github.com/smartcontractkit/chainlink/v2/core/services/relay/evm/functions"
	"github.com/smartcontractkit/chainlink/v2/core/services/relay/evm/mercury"
	mercuryutils "github.com/smartcontractkit/chainlink/v2/core/services/relay/evm/mercury/utils"
	reportcodecv1 "github.com/smartcontractkit/chainlink/v2/core/services/relay/evm/mercury/v1/reportcodec"
	reportcodecv2 "github.com/smartcontractkit/chainlink/v2/core/services/relay/evm/mercury/v2/reportcodec"
	reportcodecv3 "github.com/smartcontractkit/chainlink/v2/core/services/relay/evm/mercury/v3/reportcodec"
	"github.com/smartcontractkit/chainlink/v2/core/services/relay/evm/mercury/wsrpc"
	"github.com/smartcontractkit/chainlink/v2/core/services/relay/evm/types"
)

var _ commontypes.Relayer = &Relayer{} //nolint:staticcheck

type Relayer struct {
	db               *sqlx.DB
	chain            legacyevm.Chain
	lggr             logger.Logger
	ks               CSAETHKeystore
	mercuryPool      wsrpc.Pool
	eventBroadcaster pg.EventBroadcaster
	pgCfg            pg.QConfig
	chainReader      commontypes.ChainReader
	codec            commontypes.Codec
}

type CSAETHKeystore interface {
	CSA() keystore.CSA
	Eth() keystore.Eth
}

type RelayerOpts struct {
	*sqlx.DB
	pg.QConfig
	CSAETHKeystore
	pg.EventBroadcaster
	MercuryPool wsrpc.Pool
}

func (c RelayerOpts) Validate() error {
	var err error
	if c.DB == nil {
		err = errors.Join(err, errors.New("nil DB"))
	}
	if c.QConfig == nil {
		err = errors.Join(err, errors.New("nil QConfig"))
	}
	if c.CSAETHKeystore == nil {
		err = errors.Join(err, errors.New("nil Keystore"))
	}
	if c.EventBroadcaster == nil {
		err = errors.Join(err, errors.New("nil Eventbroadcaster"))
	}

	if err != nil {
		err = fmt.Errorf("invalid RelayerOpts: %w", err)
	}
	return err
}

func NewRelayer(lggr logger.Logger, chain legacyevm.Chain, opts RelayerOpts) (*Relayer, error) {
	err := opts.Validate()
	if err != nil {
		return nil, fmt.Errorf("cannot create evm relayer: %w", err)
	}
	lggr = lggr.Named("Relayer")
	return &Relayer{
		db:               opts.DB,
		chain:            chain,
		lggr:             lggr,
		ks:               opts.CSAETHKeystore,
		mercuryPool:      opts.MercuryPool,
		eventBroadcaster: opts.EventBroadcaster,
		pgCfg:            opts.QConfig,
	}, nil
}

func (r *Relayer) Name() string {
	return r.lggr.Name()
}

// Start does noop: no subservices started on relay start, but when the first job is started
func (r *Relayer) Start(context.Context) error {
	return nil
}

func (r *Relayer) Close() error {
	return nil
}

// Ready does noop: always ready
func (r *Relayer) Ready() error {
	return r.chain.Ready()
}

func (r *Relayer) HealthReport() (report map[string]error) {
	report = make(map[string]error)
	maps.Copy(report, r.chain.HealthReport())
	return
}

func (r *Relayer) NewMercuryProvider(rargs commontypes.RelayArgs, pargs commontypes.PluginArgs) (commontypes.MercuryProvider, error) {
	lggr := r.lggr.Named("MercuryProvider").Named(rargs.ExternalJobID.String())
	relayOpts := types.NewRelayOpts(rargs)
	relayConfig, err := relayOpts.RelayConfig()
	if err != nil {
		return nil, fmt.Errorf("failed to get relay config: %w", err)
	}

	var mercuryConfig mercuryconfig.PluginConfig
	if err = json.Unmarshal(pargs.PluginConfig, &mercuryConfig); err != nil {
		return nil, pkgerrors.WithStack(err)
	}

	if relayConfig.FeedID == nil {
		return nil, pkgerrors.New("FeedID must be specified")
	}
	feedID := mercuryutils.FeedID(*relayConfig.FeedID)

	if relayConfig.ChainID.String() != r.chain.ID().String() {
		return nil, fmt.Errorf("internal error: chain id in spec does not match this relayer's chain: have %s expected %s", relayConfig.ChainID.String(), r.chain.ID().String())
	}
	cw, err := newConfigProvider(lggr, r.chain, relayOpts, r.eventBroadcaster)
	if err != nil {
		return nil, pkgerrors.WithStack(err)
	}

	if !relayConfig.EffectiveTransmitterID.Valid {
		return nil, pkgerrors.New("EffectiveTransmitterID must be specified")
	}
	privKey, err := r.ks.CSA().Get(relayConfig.EffectiveTransmitterID.String)
	if err != nil {
		return nil, pkgerrors.Wrap(err, "failed to get CSA key for mercury connection")
	}

	client, err := r.mercuryPool.Checkout(context.Background(), privKey, mercuryConfig.ServerPubKey, mercuryConfig.ServerURL())
	if err != nil {
		return nil, err
	}

	// FIXME: We actually know the version here since it's in the feed ID, can
	// we use generics to avoid passing three of this?
	// https://smartcontract-it.atlassian.net/browse/MERC-1414
	reportCodecV1 := reportcodecv1.NewReportCodec(*relayConfig.FeedID, lggr.Named("ReportCodecV1"))
	reportCodecV2 := reportcodecv2.NewReportCodec(*relayConfig.FeedID, lggr.Named("ReportCodecV2"))
	reportCodecV3 := reportcodecv3.NewReportCodec(*relayConfig.FeedID, lggr.Named("ReportCodecV3"))

	var transmitterCodec mercury.TransmitterReportDecoder
	switch feedID.Version() {
	case 1:
		transmitterCodec = reportCodecV1
	case 2:
		transmitterCodec = reportCodecV2
	case 3:
		transmitterCodec = reportCodecV3
	default:
		return nil, fmt.Errorf("invalid feed version %d", feedID.Version())
	}
	transmitter := mercury.NewTransmitter(lggr, cw.ContractConfigTracker(), client, privKey.PublicKey, rargs.JobID, *relayConfig.FeedID, r.db, r.pgCfg, transmitterCodec)

	return NewMercuryProvider(cw, r.chainReader, r.codec, NewMercuryChainReader(r.chain.HeadTracker()), transmitter, reportCodecV1, reportCodecV2, reportCodecV3, lggr), nil
}

func (r *Relayer) NewFunctionsProvider(rargs commontypes.RelayArgs, pargs commontypes.PluginArgs) (commontypes.FunctionsProvider, error) {
	lggr := r.lggr.Named("FunctionsProvider").Named(rargs.ExternalJobID.String())
	// TODO(FUN-668): Not ready yet (doesn't implement FunctionsEvents() properly)
	return NewFunctionsProvider(r.chain, rargs, pargs, lggr, r.ks.Eth(), functions.FunctionsPlugin)
}

func (r *Relayer) NewConfigProvider(args commontypes.RelayArgs) (commontypes.ConfigProvider, error) {
	lggr := r.lggr.Named("ConfigProvider").Named(args.ExternalJobID.String())
	relayOpts := types.NewRelayOpts(args)
	relayConfig, err := relayOpts.RelayConfig()
	if err != nil {
		return nil, fmt.Errorf("failed to get relay config: %w", err)
	}
	expectedChainID := relayConfig.ChainID.String()
	if expectedChainID != r.chain.ID().String() {
		return nil, fmt.Errorf("internal error: chain id in spec does not match this relayer's chain: have %s expected %s", relayConfig.ChainID.String(), r.chain.ID().String())
	}

	configProvider, err := newConfigProvider(lggr, r.chain, relayOpts, r.eventBroadcaster)
	if err != nil {
		// Never return (*configProvider)(nil)
		return nil, err
	}
	return configProvider, err
}

func FilterNamesFromRelayArgs(args commontypes.RelayArgs) (filterNames []string, err error) {
	var addr ethkey.EIP55Address
	if addr, err = ethkey.NewEIP55Address(args.ContractID); err != nil {
		return nil, err
	}
	var relayConfig types.RelayConfig
	if err = json.Unmarshal(args.RelayConfig, &relayConfig); err != nil {
		return nil, pkgerrors.WithStack(err)
	}

	if relayConfig.FeedID != nil {
		filterNames = []string{mercury.FilterName(addr.Address(), *relayConfig.FeedID)}
	} else {
		filterNames = []string{configPollerFilterName(addr.Address()), transmitterFilterName(addr.Address())}
	}
	return filterNames, err
}

type configWatcher struct {
	services.StateMachine
	lggr             logger.Logger
	contractAddress  common.Address
	contractABI      abi.ABI
	offchainDigester ocrtypes.OffchainConfigDigester
	configPoller     types.ConfigPoller
	chain            legacyevm.Chain
	runReplay        bool
	fromBlock        uint64
	replayCtx        context.Context
	replayCancel     context.CancelFunc
	wg               sync.WaitGroup
}

func newConfigWatcher(lggr logger.Logger,
	contractAddress common.Address,
	contractABI abi.ABI,
	offchainDigester ocrtypes.OffchainConfigDigester,
	configPoller types.ConfigPoller,
	chain legacyevm.Chain,
	fromBlock uint64,
	runReplay bool,
) *configWatcher {
	replayCtx, replayCancel := context.WithCancel(context.Background())
	return &configWatcher{
		lggr:             lggr.Named("ConfigWatcher").Named(contractAddress.String()),
		contractAddress:  contractAddress,
		contractABI:      contractABI,
		offchainDigester: offchainDigester,
		configPoller:     configPoller,
		chain:            chain,
		runReplay:        runReplay,
		fromBlock:        fromBlock,
		replayCtx:        replayCtx,
		replayCancel:     replayCancel,
	}

}

func (c *configWatcher) Name() string {
	return c.lggr.Name()
}

func (c *configWatcher) Start(ctx context.Context) error {
	return c.StartOnce(fmt.Sprintf("configWatcher %x", c.contractAddress), func() error {
		if c.runReplay && c.fromBlock != 0 {
			// Only replay if it's a brand runReplay job.
			c.wg.Add(1)
			go func() {
				defer c.wg.Done()
				c.lggr.Infow("starting replay for config", "fromBlock", c.fromBlock)
				if err := c.configPoller.Replay(c.replayCtx, int64(c.fromBlock)); err != nil {
					c.lggr.Errorf("error replaying for config", "err", err)
				} else {
					c.lggr.Infow("completed replaying for config", "fromBlock", c.fromBlock)
				}
			}()
		}
		c.configPoller.Start()
		return nil
	})
}

func (c *configWatcher) Close() error {
	return c.StopOnce(fmt.Sprintf("configWatcher %x", c.contractAddress), func() error {
		c.replayCancel()
		c.wg.Wait()
		return c.configPoller.Close()
	})
}

func (c *configWatcher) HealthReport() map[string]error {
	return map[string]error{c.Name(): c.Healthy()}
}

func (c *configWatcher) OffchainConfigDigester() ocrtypes.OffchainConfigDigester {
	return c.offchainDigester
}

func (c *configWatcher) ContractConfigTracker() ocrtypes.ContractConfigTracker {
	return c.configPoller
}

func newConfigProvider(lggr logger.Logger, chain legacyevm.Chain, opts *types.RelayOpts, eventBroadcaster pg.EventBroadcaster) (*configWatcher, error) {
	if !common.IsHexAddress(opts.ContractID) {
		return nil, pkgerrors.Errorf("invalid contractID, expected hex address")
	}

	aggregatorAddress := common.HexToAddress(opts.ContractID)
	contractABI, err := abi.JSON(strings.NewReader(ocr2aggregator.OCR2AggregatorMetaData.ABI))
	if err != nil {
		return nil, pkgerrors.Wrap(err, "could not get contract ABI JSON")
	}
	var cp types.ConfigPoller

	relayConfig, err := opts.RelayConfig()
	if err != nil {
		return nil, fmt.Errorf("failed to get relay config: %w", err)
	}
	if relayConfig.FeedID != nil {
		cp, err = mercury.NewConfigPoller(
			lggr.Named(relayConfig.FeedID.String()),
			chain.LogPoller(),
			aggregatorAddress,
			*relayConfig.FeedID,
			eventBroadcaster,
			// TODO: Does mercury need to support config contract? DF-19182
		)
	} else {
		cp, err = NewConfigPoller(
			lggr,
			chain.Client(),
			chain.LogPoller(),
			aggregatorAddress,
			relayConfig.ConfigContractAddress,
		)
	}
	if err != nil {
		return nil, err
	}

	var offchainConfigDigester ocrtypes.OffchainConfigDigester
	if relayConfig.FeedID != nil {
		// Mercury
		offchainConfigDigester = mercury.NewOffchainConfigDigester(*relayConfig.FeedID, chain.Config().EVM().ChainID(), aggregatorAddress)
	} else {
		// Non-mercury
		offchainConfigDigester = evmutil.EVMOffchainConfigDigester{
			ChainID:         chain.Config().EVM().ChainID().Uint64(),
			ContractAddress: aggregatorAddress,
		}
	}
	return newConfigWatcher(lggr, aggregatorAddress, contractABI, offchainConfigDigester, cp, chain, relayConfig.FromBlock, opts.New), nil
}

type configTransmitterOpts struct {
	// override the gas limit default provided in the config watcher
	pluginGasLimit *uint32
}

func newContractTransmitter(lggr logger.Logger, rargs commontypes.RelayArgs, transmitterID string, ethKeystore keystore.Eth, configWatcher *configWatcher, opts configTransmitterOpts) (*contractTransmitter, error) {
	var relayConfig types.RelayConfig
	if err := json.Unmarshal(rargs.RelayConfig, &relayConfig); err != nil {
		return nil, err
	}
	var fromAddresses []common.Address
	sendingKeys := relayConfig.SendingKeys
	if !relayConfig.EffectiveTransmitterID.Valid {
		return nil, pkgerrors.New("EffectiveTransmitterID must be specified")
	}
	effectiveTransmitterAddress := common.HexToAddress(relayConfig.EffectiveTransmitterID.String)

	sendingKeysLength := len(sendingKeys)
	if sendingKeysLength == 0 {
		return nil, pkgerrors.New("no sending keys provided")
	}

	// If we are using multiple sending keys, then a forwarder is needed to rotate transmissions.
	// Ensure that this forwarder is not set to a local sending key, and ensure our sending keys are enabled.
	for _, s := range sendingKeys {
		if sendingKeysLength > 1 && s == effectiveTransmitterAddress.String() {
			return nil, pkgerrors.New("the transmitter is a local sending key with transaction forwarding enabled")
		}
		if err := ethKeystore.CheckEnabled(common.HexToAddress(s), configWatcher.chain.Config().EVM().ChainID()); err != nil {
			return nil, pkgerrors.Wrap(err, "one of the sending keys given is not enabled")
		}
		fromAddresses = append(fromAddresses, common.HexToAddress(s))
	}

	scoped := configWatcher.chain.Config()
	strategy := txmgrcommon.NewQueueingTxStrategy(rargs.ExternalJobID, scoped.OCR2().DefaultTransactionQueueDepth(), scoped.Database().DefaultQueryTimeout())

	var checker txm.TransmitCheckerSpec
	if configWatcher.chain.Config().OCR2().SimulateTransactions() {
		checker.CheckerType = txm.TransmitCheckerTypeSimulate
	}

	gasLimit := configWatcher.chain.Config().EVM().GasEstimator().LimitDefault()
	ocr2Limit := configWatcher.chain.Config().EVM().GasEstimator().LimitJobType().OCR2()
	if ocr2Limit != nil {
		gasLimit = *ocr2Limit
	}
	if opts.pluginGasLimit != nil {
		gasLimit = *opts.pluginGasLimit
	}

	transmitter, err := ocrcommon.NewTransmitter(
		configWatcher.chain.TxManager(),
		fromAddresses,
		gasLimit,
		effectiveTransmitterAddress,
		strategy,
		checker,
		configWatcher.chain.ID(),
		ethKeystore,
	)

	if err != nil {
		return nil, pkgerrors.Wrap(err, "failed to create transmitter")
	}

	return NewOCRContractTransmitter(
		configWatcher.contractAddress,
		configWatcher.chain.Client(),
		configWatcher.contractABI,
		transmitter,
		configWatcher.chain.LogPoller(),
		lggr,
		nil,
	)
}

func (r *Relayer) NewMedianProvider(rargs commontypes.RelayArgs, pargs commontypes.PluginArgs) (commontypes.MedianProvider, error) {
	lggr := r.lggr.Named("MedianProvider").Named(rargs.ExternalJobID.String())
	relayOpts := types.NewRelayOpts(rargs)
	relayConfig, err := relayOpts.RelayConfig()
	if err != nil {
		return nil, fmt.Errorf("failed to get relay config: %w", err)
	}
	expectedChainID := relayConfig.ChainID.String()
	if expectedChainID != r.chain.ID().String() {
		return nil, fmt.Errorf("internal error: chain id in spec does not match this relayer's chain: have %s expected %s", relayConfig.ChainID.String(), r.chain.ID().String())
	}
	if !common.IsHexAddress(relayOpts.ContractID) {
		return nil, fmt.Errorf("invalid contractID %s, expected hex address", relayOpts.ContractID)
	}
	contractID := common.HexToAddress(relayOpts.ContractID)

	configWatcher, err := newConfigProvider(lggr, r.chain, relayOpts, r.eventBroadcaster)
	if err != nil {
		return nil, err
	}

	reportCodec := evmreportcodec.ReportCodec{}
	contractTransmitter, err := newContractTransmitter(lggr, rargs, pargs.TransmitterID, r.ks.Eth(), configWatcher, configTransmitterOpts{})
	if err != nil {
		return nil, err
	}

	medianContract, err := newMedianContract(configWatcher.ContractConfigTracker(), configWatcher.contractAddress, configWatcher.chain, rargs.JobID, r.db, lggr)
	if err != nil {
		return nil, err
	}

	medianProvider := medianProvider{
		lggr:                lggr.Named("MedianProvider"),
		configWatcher:       configWatcher,
		reportCodec:         reportCodec,
		contractTransmitter: contractTransmitter,
		medianContract:      medianContract,
	}

	// allow fallback until chain reader is default and median contract is removed, but still log just in case
	var chainReaderService ChainReaderService
	if relayConfig.ChainReader != nil {
		if chainReaderService, err = NewChainReaderService(lggr, r.chain.LogPoller(), r.chain, *relayConfig.ChainReader); err != nil {
			return nil, err
		}

		boundContracts := []commontypes.BoundContract{{Name: "median", Pending: true, Address: contractID.String()}}
		if err = chainReaderService.Bind(context.Background(), boundContracts); err != nil {
			return nil, err
		}
	} else {
		lggr.Info("ChainReader missing from RelayConfig; falling back to internal MedianContract")
	}
	medianProvider.chainReader = chainReaderService

	if relayConfig.Codec != nil {
		medianProvider.codec, err = NewCodec(*relayConfig.Codec)
		if err != nil {
			return nil, err
		}
	} else {
		lggr.Info("Codec missing from RelayConfig; falling back to internal MedianContract")
	}

	return &medianProvider, nil
}

func (r *Relayer) NewAutomationProvider(rargs commontypes.RelayArgs, pargs commontypes.PluginArgs) (commontypes.AutomationProvider, error) {
	lggr := r.lggr.Named("AutomationProvider").Named(rargs.ExternalJobID.String())
	ocr2keeperRelayer := NewOCR2KeeperRelayer(r.db, r.chain, lggr.Named("OCR2KeeperRelayer"), r.ks.Eth())

	return ocr2keeperRelayer.NewOCR2KeeperProvider(rargs, pargs)
}

var _ commontypes.MedianProvider = (*medianProvider)(nil)

type medianProvider struct {
	lggr                logger.Logger
	configWatcher       *configWatcher
	contractTransmitter ContractTransmitter
	reportCodec         median.ReportCodec
	medianContract      *medianContract
	chainReader         ChainReaderService
	codec               commontypes.Codec
	ms                  services.MultiStart
}

func (p *medianProvider) Name() string { return p.lggr.Name() }

func (p *medianProvider) Start(ctx context.Context) error {
<<<<<<< HEAD
	if p.chainReader == nil {
		return p.ms.Start(ctx, p.configWatcher, p.contractTransmitter)
	}

	return p.ms.Start(ctx, p.configWatcher, p.contractTransmitter, p.chainReader)
=======
	return p.ms.Start(ctx, p.configWatcher, p.contractTransmitter, p.medianContract)
>>>>>>> 3661f487
}

func (p *medianProvider) Close() error { return p.ms.Close() }

func (p *medianProvider) Ready() error { return nil }

func (p *medianProvider) HealthReport() map[string]error {
	hp := map[string]error{p.Name(): p.Ready()}
	services.CopyHealth(hp, p.configWatcher.HealthReport())
	services.CopyHealth(hp, p.contractTransmitter.HealthReport())
	services.CopyHealth(hp, p.medianContract.HealthReport())
	return hp
}

func (p *medianProvider) ContractTransmitter() ocrtypes.ContractTransmitter {
	return p.contractTransmitter
}

func (p *medianProvider) ReportCodec() median.ReportCodec {
	return p.reportCodec
}

func (p *medianProvider) MedianContract() median.MedianContract {
	return p.medianContract
}

func (p *medianProvider) OnchainConfigCodec() median.OnchainConfigCodec {
	return median.StandardOnchainConfigCodec{}
}

func (p *medianProvider) OffchainConfigDigester() ocrtypes.OffchainConfigDigester {
	return p.configWatcher.OffchainConfigDigester()
}

func (p *medianProvider) ContractConfigTracker() ocrtypes.ContractConfigTracker {
	return p.configWatcher.ContractConfigTracker()
}

func (p *medianProvider) ChainReader() commontypes.ChainReader {
	return p.chainReader
}

func (p *medianProvider) Codec() commontypes.Codec {
	return p.codec
}<|MERGE_RESOLUTION|>--- conflicted
+++ resolved
@@ -541,15 +541,12 @@
 func (p *medianProvider) Name() string { return p.lggr.Name() }
 
 func (p *medianProvider) Start(ctx context.Context) error {
-<<<<<<< HEAD
-	if p.chainReader == nil {
-		return p.ms.Start(ctx, p.configWatcher, p.contractTransmitter)
-	}
-
-	return p.ms.Start(ctx, p.configWatcher, p.contractTransmitter, p.chainReader)
-=======
-	return p.ms.Start(ctx, p.configWatcher, p.contractTransmitter, p.medianContract)
->>>>>>> 3661f487
+	startCloses := []services.StartClose{p.configWatcher, p.contractTransmitter, p.medianContract}
+	if p.chainReader != nil {
+		startCloses = append(startCloses, p.chainReader)
+	}
+
+	return p.ms.Start(ctx, startCloses...)
 }
 
 func (p *medianProvider) Close() error { return p.ms.Close() }
