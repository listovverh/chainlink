package evm

import (
	"context"
	"fmt"
	"reflect"

	commontypes "github.com/smartcontractkit/chainlink-common/pkg/types"

	"github.com/smartcontractkit/chainlink/v2/core/logger"
)

type encoder struct {
	Definitions map[string]*codecEntry
	lggr        logger.Logger
}

var _ commontypes.Encoder = &encoder{}

func (e *encoder) Encode(ctx context.Context, item any, itemType string) ([]byte, error) {
	e.lggr.Infof("!!!!!!!!!!\nEncode: %#v\n%s\n!!!!!!!!!!\n", item, itemType)
	info, ok := e.Definitions[itemType]
	if !ok {
<<<<<<< HEAD
		e.lggr.Errorf("!!!!!!!!!!\nEncode error not found\n%s\n!!!!!!!!!!\n", itemType)
		return nil, commontypes.ErrInvalidType
=======
		return nil, fmt.Errorf("%w: cannot find definition for %s", commontypes.ErrInvalidType, itemType)
>>>>>>> 11634014
	}

	if item == nil {
		cpy := make([]byte, len(info.encodingPrefix))
		copy(cpy, info.encodingPrefix)
		return cpy, nil
	}

	b, err := encode(reflect.ValueOf(item), info, e.lggr)
	if err == nil {
		e.lggr.Infof("!!!!!!!!!!\nEncode success\n%s\n!!!!!!!!!!\n", itemType)
	} else {
		e.lggr.Errorf("!!!!!!!!!!\nEncode error\n%v\n%s\n!!!!!!!!!!\n", err, itemType)
	}
	return b, err
}

func (e *encoder) GetMaxEncodingSize(ctx context.Context, n int, itemType string) (int, error) {
	e.lggr.Infof("!!!!!!!!!!\nGetMaxEncodingSize\n%s\n\n%v\n!!!!!!!!!!\n", itemType, e.Definitions)
	return e.Definitions[itemType].GetMaxSize(n)
}

<<<<<<< HEAD
func encode(item reflect.Value, info *codecEntry, lggr logger.Logger) ([]byte, error) {
=======
func encode(item reflect.Value, info *codecEntry) ([]byte, error) {
>>>>>>> 11634014
	for item.Kind() == reflect.Pointer {
		item = reflect.Indirect(item)
	}
	switch item.Kind() {
	case reflect.Array, reflect.Slice:
		return encodeArray(item, info, lggr)
	case reflect.Struct, reflect.Map:
		return encodeItem(item, info, lggr)
	default:
		return nil, fmt.Errorf("%w: cannot encode kind %v", commontypes.ErrInvalidType, item.Kind())
	}
}

<<<<<<< HEAD
func encodeArray(item reflect.Value, info *codecEntry, lggr logger.Logger) ([]byte, error) {
=======
func encodeArray(item reflect.Value, info *codecEntry) ([]byte, error) {
>>>>>>> 11634014
	length := item.Len()
	var native reflect.Value
	switch info.checkedType.Kind() {
	case reflect.Array:
		if info.checkedType.Len() != length {
			return nil, commontypes.ErrSliceWrongLen
		}
		native = reflect.New(info.nativeType).Elem()
	case reflect.Slice:
		native = reflect.MakeSlice(info.nativeType, length, length)
	default:
		return nil, fmt.Errorf("%w: cannot encode %v as array", commontypes.ErrInvalidType, info.checkedType.Kind())
	}

	checkedElm := info.checkedType.Elem()
	nativeElm := info.nativeType.Elem()
	for i := 0; i < length; i++ {
		tmp := reflect.New(checkedElm)
		if err := mapstructureDecode(item.Index(i).Interface(), tmp.Interface(), lggr); err != nil {
			return nil, err
		}
		native.Index(i).Set(reflect.NewAt(nativeElm, tmp.UnsafePointer()).Elem())
	}

	return pack(info, native.Interface())
}

<<<<<<< HEAD
func encodeItem(item reflect.Value, info *codecEntry, lggr logger.Logger) ([]byte, error) {
=======
func encodeItem(item reflect.Value, info *codecEntry) ([]byte, error) {
>>>>>>> 11634014
	if item.Type() == reflect.PointerTo(info.checkedType) {
		item = reflect.NewAt(info.nativeType, item.UnsafePointer())
	} else if item.Type() != reflect.PointerTo(info.nativeType) {
		checked := reflect.New(info.checkedType)
		if err := mapstructureDecode(item.Interface(), checked.Interface(), lggr); err != nil {
			return nil, err
		}
		item = reflect.NewAt(info.nativeType, checked.UnsafePointer())
	}

	item = reflect.Indirect(item)
	length := item.NumField()
	values := make([]any, length)
	iType := item.Type()
	for i := 0; i < length; i++ {
		if iType.Field(i).IsExported() {
			values[i] = item.Field(i).Interface()
		}
	}

	return pack(info, values...)
}

func pack(info *codecEntry, values ...any) ([]byte, error) {
<<<<<<< HEAD
	if bytes, err := info.Args.Pack(values...); err == nil {
		withPrefix := make([]byte, 0, len(info.encodingPrefix)+len(bytes))
		withPrefix = append(withPrefix, info.encodingPrefix...)
		return append(withPrefix, bytes...), nil
=======
	bytes, err := info.Args.Pack(values...)
	if err != nil {
		return nil, fmt.Errorf("%w: %w", commontypes.ErrInvalidType, err)
>>>>>>> 11634014
	}

	withPrefix := make([]byte, 0, len(info.encodingPrefix)+len(bytes))
	withPrefix = append(withPrefix, info.encodingPrefix...)
	return append(withPrefix, bytes...), nil
}<|MERGE_RESOLUTION|>--- conflicted
+++ resolved
@@ -6,27 +6,18 @@
 	"reflect"
 
 	commontypes "github.com/smartcontractkit/chainlink-common/pkg/types"
-
-	"github.com/smartcontractkit/chainlink/v2/core/logger"
 )
 
 type encoder struct {
 	Definitions map[string]*codecEntry
-	lggr        logger.Logger
 }
 
 var _ commontypes.Encoder = &encoder{}
 
 func (e *encoder) Encode(ctx context.Context, item any, itemType string) ([]byte, error) {
-	e.lggr.Infof("!!!!!!!!!!\nEncode: %#v\n%s\n!!!!!!!!!!\n", item, itemType)
 	info, ok := e.Definitions[itemType]
 	if !ok {
-<<<<<<< HEAD
-		e.lggr.Errorf("!!!!!!!!!!\nEncode error not found\n%s\n!!!!!!!!!!\n", itemType)
-		return nil, commontypes.ErrInvalidType
-=======
 		return nil, fmt.Errorf("%w: cannot find definition for %s", commontypes.ErrInvalidType, itemType)
->>>>>>> 11634014
 	}
 
 	if item == nil {
@@ -35,43 +26,28 @@
 		return cpy, nil
 	}
 
-	b, err := encode(reflect.ValueOf(item), info, e.lggr)
-	if err == nil {
-		e.lggr.Infof("!!!!!!!!!!\nEncode success\n%s\n!!!!!!!!!!\n", itemType)
-	} else {
-		e.lggr.Errorf("!!!!!!!!!!\nEncode error\n%v\n%s\n!!!!!!!!!!\n", err, itemType)
-	}
-	return b, err
+	return encode(reflect.ValueOf(item), info)
 }
 
 func (e *encoder) GetMaxEncodingSize(ctx context.Context, n int, itemType string) (int, error) {
-	e.lggr.Infof("!!!!!!!!!!\nGetMaxEncodingSize\n%s\n\n%v\n!!!!!!!!!!\n", itemType, e.Definitions)
 	return e.Definitions[itemType].GetMaxSize(n)
 }
 
-<<<<<<< HEAD
-func encode(item reflect.Value, info *codecEntry, lggr logger.Logger) ([]byte, error) {
-=======
 func encode(item reflect.Value, info *codecEntry) ([]byte, error) {
->>>>>>> 11634014
 	for item.Kind() == reflect.Pointer {
 		item = reflect.Indirect(item)
 	}
 	switch item.Kind() {
 	case reflect.Array, reflect.Slice:
-		return encodeArray(item, info, lggr)
+		return encodeArray(item, info)
 	case reflect.Struct, reflect.Map:
-		return encodeItem(item, info, lggr)
+		return encodeItem(item, info)
 	default:
 		return nil, fmt.Errorf("%w: cannot encode kind %v", commontypes.ErrInvalidType, item.Kind())
 	}
 }
 
-<<<<<<< HEAD
-func encodeArray(item reflect.Value, info *codecEntry, lggr logger.Logger) ([]byte, error) {
-=======
 func encodeArray(item reflect.Value, info *codecEntry) ([]byte, error) {
->>>>>>> 11634014
 	length := item.Len()
 	var native reflect.Value
 	switch info.checkedType.Kind() {
@@ -90,7 +66,7 @@
 	nativeElm := info.nativeType.Elem()
 	for i := 0; i < length; i++ {
 		tmp := reflect.New(checkedElm)
-		if err := mapstructureDecode(item.Index(i).Interface(), tmp.Interface(), lggr); err != nil {
+		if err := mapstructureDecode(item.Index(i).Interface(), tmp.Interface()); err != nil {
 			return nil, err
 		}
 		native.Index(i).Set(reflect.NewAt(nativeElm, tmp.UnsafePointer()).Elem())
@@ -99,16 +75,12 @@
 	return pack(info, native.Interface())
 }
 
-<<<<<<< HEAD
-func encodeItem(item reflect.Value, info *codecEntry, lggr logger.Logger) ([]byte, error) {
-=======
 func encodeItem(item reflect.Value, info *codecEntry) ([]byte, error) {
->>>>>>> 11634014
 	if item.Type() == reflect.PointerTo(info.checkedType) {
 		item = reflect.NewAt(info.nativeType, item.UnsafePointer())
 	} else if item.Type() != reflect.PointerTo(info.nativeType) {
 		checked := reflect.New(info.checkedType)
-		if err := mapstructureDecode(item.Interface(), checked.Interface(), lggr); err != nil {
+		if err := mapstructureDecode(item.Interface(), checked.Interface()); err != nil {
 			return nil, err
 		}
 		item = reflect.NewAt(info.nativeType, checked.UnsafePointer())
@@ -128,16 +100,9 @@
 }
 
 func pack(info *codecEntry, values ...any) ([]byte, error) {
-<<<<<<< HEAD
-	if bytes, err := info.Args.Pack(values...); err == nil {
-		withPrefix := make([]byte, 0, len(info.encodingPrefix)+len(bytes))
-		withPrefix = append(withPrefix, info.encodingPrefix...)
-		return append(withPrefix, bytes...), nil
-=======
 	bytes, err := info.Args.Pack(values...)
 	if err != nil {
 		return nil, fmt.Errorf("%w: %w", commontypes.ErrInvalidType, err)
->>>>>>> 11634014
 	}
 
 	withPrefix := make([]byte, 0, len(info.encodingPrefix)+len(bytes))
