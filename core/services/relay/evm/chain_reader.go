--- conflicted
+++ resolved
@@ -154,11 +154,7 @@
 		client:       cr.client,
 	})
 
-<<<<<<< HEAD
-	if err := cr.addEncoderDef(contractName, methodName, method, chainReaderDefinition); err != nil {
-=======
 	if err := cr.addEncoderDef(contractName, methodName, method.Inputs, method.ID, chainReaderDefinition); err != nil {
->>>>>>> 81340262
 		return err
 	}
 
@@ -174,12 +170,6 @@
 		lp:   cr.lp,
 		hash: event.ID,
 	})
-<<<<<<< HEAD
-	return cr.addDecoderDef(contractName, eventName, event.Inputs, chainReaderDefinition)
-}
-
-func (cr *chainReader) addEncoderDef(contractName, methodName string, method abi.Method, chainReaderDefinition types.ChainReaderDefinition) error {
-=======
 
 	// Though nothing is encoded encoderDef is required so that CreateType can return a struct{} for CreateType to allow "decoding" into.
 	// The caller isn't aware that there are no arguments and will try to encode the parameters.
@@ -192,7 +182,6 @@
 }
 
 func (cr *chainReader) addEncoderDef(contractName, methodName string, args abi.Arguments, prefix []byte, chainReaderDefinition types.ChainReaderDefinition) error {
->>>>>>> 81340262
 	// ABI.Pack prepends the method.ID to the encodings, we'll need the encoder to do the same.
 	input := &codecEntry{Args: args, encodingPrefix: prefix}
 
