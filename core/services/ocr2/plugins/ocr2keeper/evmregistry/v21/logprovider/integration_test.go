--- conflicted
+++ resolved
@@ -227,16 +227,9 @@
 			ctx, cancel := context.WithTimeout(testutils.Context(t), time.Second*60)
 			defer cancel()
 
-<<<<<<< HEAD
 			backend, stopMining, accounts := setupBackend(t)
 			defer stopMining()
 			carrol := accounts[2]
-=======
-		{
-			// total block history at this point should be 566
-			var minimumBlockCount int64 = 500
-			latestBlock, _ := lp.LatestBlock(ctx)
->>>>>>> daa90db2
 
 			db := setupDB(t)
 			defer db.Close()
