--- conflicted
+++ resolved
@@ -9,8 +9,6 @@
 UICSAKeys = false
 
 [Database]
-<<<<<<< HEAD
-=======
 DefaultIdleInTxSessionTimeout = '1h0m0s'
 DefaultLockTimeout = '15s'
 DefaultQueryTimeout = '10s'
@@ -24,7 +22,6 @@
 Mode = 'none'
 OnVersionUpgrade = true
 
->>>>>>> 254fa94b
 [Database.Listener]
 MaxReconnectDuration = '10m0s'
 MinReconnectInterval = '1m0s'
@@ -203,12 +200,6 @@
 OperatorFactoryAddress = '0x3E64Cd889482443324F91bFA9c84fE72A511f48A'
 RPCDefaultBatchSize = 100
 RPCBlockQueryDelay = 1
-<<<<<<< HEAD
-TxReaperInterval = '1h0m0s'
-TxReaperThreshold = '168h0m0s'
-TxResendAfterThreshold = '1m0s'
-UseForwarders = false
-=======
 
 [EVM.Transactions]
 ForwardersEnabled = false
@@ -217,7 +208,6 @@
 ReaperInterval = '1h0m0s'
 ReaperThreshold = '168h0m0s'
 ResendAfterThreshold = '1m0s'
->>>>>>> 254fa94b
 
 [EVM.BalanceMonitor]
 Enabled = true
@@ -286,12 +276,6 @@
 OperatorFactoryAddress = '0x8007e24251b1D2Fc518Eb843A701d9cD21fe0aA3'
 RPCDefaultBatchSize = 100
 RPCBlockQueryDelay = 1
-<<<<<<< HEAD
-TxReaperInterval = '1h0m0s'
-TxReaperThreshold = '168h0m0s'
-TxResendAfterThreshold = '1m0s'
-UseForwarders = false
-=======
 
 [EVM.Transactions]
 ForwardersEnabled = false
@@ -300,7 +284,6 @@
 ReaperInterval = '1h0m0s'
 ReaperThreshold = '168h0m0s'
 ResendAfterThreshold = '1m0s'
->>>>>>> 254fa94b
 
 [EVM.BalanceMonitor]
 Enabled = true
@@ -363,12 +346,6 @@
 NoNewHeadsThreshold = '30s'
 RPCDefaultBatchSize = 100
 RPCBlockQueryDelay = 10
-<<<<<<< HEAD
-TxReaperInterval = '1h0m0s'
-TxReaperThreshold = '168h0m0s'
-TxResendAfterThreshold = '1m0s'
-UseForwarders = false
-=======
 
 [EVM.Transactions]
 ForwardersEnabled = false
@@ -377,7 +354,6 @@
 ReaperInterval = '1h0m0s'
 ReaperThreshold = '168h0m0s'
 ResendAfterThreshold = '1m0s'
->>>>>>> 254fa94b
 
 [EVM.BalanceMonitor]
 Enabled = true
@@ -461,16 +437,12 @@
 
 [[Starknet]]
 ChainID = 'foobar'
-<<<<<<< HEAD
-TxSendFrequency = '1h0m0s'
-=======
 OCR2CachePollPeriod = '5s'
 OCR2CacheTTL = '1m0s'
 RequestTimeout = '10s'
 TxTimeout = '1m0s'
 TxSendFrequency = '1h0m0s'
 TxMaxBatchSize = 100
->>>>>>> 254fa94b
 
 [[Starknet.Nodes]]
 Name = 'primary'
