--- conflicted
+++ resolved
@@ -250,13 +250,8 @@
 					panic(fmt.Sprintf("expected `models.Head`, got %T", head))
 				}
 				{
-<<<<<<< HEAD
-					ctx, cancel := utils.ContextFromChan(ht.chStop)
-					err := ht.Backfill(ctx, h, ht.config.EthFinalityDepth())
-=======
 					ctx, cancel := eth.DefaultQueryCtx()
 					err := ht.Backfill(ctx, h, ht.config.EvmFinalityDepth())
->>>>>>> df6daf7c
 					if err != nil {
 						ht.logger().Warnw("HeadTracker: unexpected error while backfilling heads", "err", err)
 					} else if ctx.Err() != nil {
