package keeper

import (
	"context"
	"fmt"
	"math/big"
	"strings"

	"github.com/ethereum/go-ethereum/accounts/abi/bind"
	"github.com/ethereum/go-ethereum/common"
	"github.com/ethereum/go-ethereum/core/types"
	"github.com/pkg/errors"

	evmclient "github.com/smartcontractkit/chainlink/core/chains/evm/client"
	registry1_1 "github.com/smartcontractkit/chainlink/core/gethwrappers/generated/keeper_registry_wrapper1_1"
	registry1_2 "github.com/smartcontractkit/chainlink/core/gethwrappers/generated/keeper_registry_wrapper1_2"
	registry1_3 "github.com/smartcontractkit/chainlink/core/gethwrappers/generated/keeper_registry_wrapper1_3"
	type_and_version "github.com/smartcontractkit/chainlink/core/gethwrappers/generated/type_and_version_interface_wrapper"
	"github.com/smartcontractkit/chainlink/core/services/keystore/keys/ethkey"
)

type RegistryVersion int32

const (
	RegistryVersion_1_0 RegistryVersion = iota
	RegistryVersion_1_1
	RegistryVersion_1_2
	RegistryVersion_1_3
<<<<<<< HEAD
=======
	RegistryVersion_2_0
>>>>>>> 254fa94b
)

func (rv RegistryVersion) String() string {
	switch rv {
	case RegistryVersion_1_0, RegistryVersion_1_1, RegistryVersion_1_2, RegistryVersion_1_3:
		return fmt.Sprintf("v1.%d", rv)
	case RegistryVersion_2_0:
		return "v2.0"
	default:
		return "unknown registry version"
	}
}

const ActiveUpkeepIDBatchSize int64 = 10000

// upkeepGetter is declared as a private interface as it is only needed
// internally to the keeper package for now
type upkeepGetter interface {
	GetUpkeep(*bind.CallOpts, *big.Int) (*UpkeepConfig, error)
}

// RegistryWrapper implements a layer on top of different versions of registry wrappers
// to provide a unified layer to rest of the codebase
type RegistryWrapper struct {
	Address     ethkey.EIP55Address
	Version     RegistryVersion
	contract1_1 *registry1_1.KeeperRegistry
	contract1_2 *registry1_2.KeeperRegistry
	contract1_3 *registry1_3.KeeperRegistry
	evmClient   bind.ContractBackend
}

func NewRegistryWrapper(address ethkey.EIP55Address, backend bind.ContractBackend) (*RegistryWrapper, error) {
	interface_wrapper, err := type_and_version.NewTypeAndVersionInterface(
		address.Address(),
		backend,
	)
	if err != nil {
		return nil, errors.Wrap(err, "unable to create type and interface wrapper")
	}
	version, err := getRegistryVersion(interface_wrapper)
	if err != nil {
		return nil, errors.Wrap(err, "unable to determine version of keeper registry contract")
	}

	contract1_1, err := registry1_1.NewKeeperRegistry(
		address.Address(),
		backend,
	)
	if err != nil {
		return nil, errors.Wrap(err, "unable to create keeper registry 1_1 contract wrapper")
	}
	contract1_2, err := registry1_2.NewKeeperRegistry(
		address.Address(),
		backend,
	)
	if err != nil {
		return nil, errors.Wrap(err, "unable to create keeper registry 1_2 contract wrapper")
	}
	contract1_3, err := registry1_3.NewKeeperRegistry(
		address.Address(),
		backend,
	)
	if err != nil {
		return nil, errors.Wrap(err, "unable to create keeper registry 1_3 contract wrapper")
	}

	return &RegistryWrapper{
		Address:     address,
		Version:     *version,
		contract1_1: contract1_1,
		contract1_2: contract1_2,
		contract1_3: contract1_3,
		evmClient:   backend,
	}, nil
}

func getRegistryVersion(contract *type_and_version.TypeAndVersionInterface) (*RegistryVersion, error) {
	typeAndVersion, err := contract.TypeAndVersion(nil)
	if err != nil {
		jsonErr := evmclient.ExtractRPCErrorOrNil(err)
		if jsonErr != nil {
			// Version 1.0 does not support typeAndVersion interface, hence gives a json error on this call
			version := RegistryVersion_1_0
			return &version, nil
		}
		return nil, errors.Wrap(err, "unable to fetch version of registry")
	}
	switch {
	case strings.HasPrefix(typeAndVersion, "KeeperRegistry 1.1"):
		version := RegistryVersion_1_1
		return &version, nil
	case strings.HasPrefix(typeAndVersion, "KeeperRegistry 1.2"):
		version := RegistryVersion_1_2
		return &version, nil
	case strings.HasPrefix(typeAndVersion, "KeeperRegistry 1.3"):
		version := RegistryVersion_1_3
		return &version, nil
	default:
		return nil, errors.Errorf("Registry type and version %s not supported", typeAndVersion)
	}
}

func newUnsupportedVersionError(functionName string, version RegistryVersion) error {
	return errors.Errorf("Registry version %d does not support %s", version, functionName)
}

// getUpkeepCount retrieves the number of upkeeps
func (rw *RegistryWrapper) getUpkeepCount(opts *bind.CallOpts) (*big.Int, error) {
	switch rw.Version {
	case RegistryVersion_1_0, RegistryVersion_1_1:
		upkeepCount, err := rw.contract1_1.GetUpkeepCount(opts)
		if err != nil {
			return nil, errors.Wrap(err, "failed to get upkeep count")
		}
		return upkeepCount, nil
	case RegistryVersion_1_2:
		state, err := rw.contract1_2.GetState(opts)
		if err != nil {
			return nil, errors.Wrapf(err, "failed to get contract state at block number %d", opts.BlockNumber.Int64())
		}
		return state.State.NumUpkeeps, nil
	case RegistryVersion_1_3:
		state, err := rw.contract1_3.GetState(opts)
		if err != nil {
			return nil, errors.Wrapf(err, "failed to get contract state at block number %d", opts.BlockNumber.Int64())
		}
		return state.State.NumUpkeeps, nil
	default:
		return nil, newUnsupportedVersionError("getUpkeepCount", rw.Version)
	}
}

func (rw *RegistryWrapper) GetActiveUpkeepIDs(opts *bind.CallOpts) ([]*big.Int, error) {
	if opts == nil || opts.BlockNumber.Int64() == 0 {
		var header *types.Header
		// fetch the current block number so batched GetActiveUpkeepIDs calls can be performed on the same block
		header, err := rw.evmClient.HeaderByNumber(context.Background(), nil)
		if err != nil {
			return nil, errors.Wrap(err, "failed to fetch EVM block header")
		}
		if opts != nil {
			opts.BlockNumber = header.Number
		} else {
			opts = &bind.CallOpts{
				BlockNumber: header.Number,
			}
		}
	}

	upkeepCount, err := rw.getUpkeepCount(opts)
	if err != nil {
		return nil, errors.Wrap(err, "failed to get upkeep count")
	}
	switch rw.Version {
	case RegistryVersion_1_0, RegistryVersion_1_1:
		cancelledUpkeeps, err := rw.contract1_1.GetCanceledUpkeepList(opts)
		if err != nil {
			return nil, errors.Wrap(err, "failed to get cancelled upkeeps")
		}
		cancelledSet := make(map[int64]bool)
		for _, upkeepID := range cancelledUpkeeps {
			cancelledSet[upkeepID.Int64()] = true
		}
		// Active upkeep IDs are 0,1 ... upkeepCount-1, removing the cancelled ones
		activeUpkeeps := make([]*big.Int, 0)
		for i := int64(0); i < upkeepCount.Int64(); i++ {
			if _, found := cancelledSet[i]; !found {
				activeUpkeeps = append(activeUpkeeps, big.NewInt(i))
			}
		}
		return activeUpkeeps, nil
	case RegistryVersion_1_2, RegistryVersion_1_3:
		activeUpkeepIDs := make([]*big.Int, 0)
		var activeUpkeepIDBatch []*big.Int
		for int64(len(activeUpkeepIDs)) < upkeepCount.Int64() {
			startIndex := int64(len(activeUpkeepIDs))
			maxCount := upkeepCount.Int64() - int64(len(activeUpkeepIDs))
			if maxCount > ActiveUpkeepIDBatchSize {
				maxCount = ActiveUpkeepIDBatchSize
			}
			if rw.Version == RegistryVersion_1_2 {
				activeUpkeepIDBatch, err = rw.contract1_2.GetActiveUpkeepIDs(opts, big.NewInt(startIndex), big.NewInt(maxCount))
			} else {
				activeUpkeepIDBatch, err = rw.contract1_3.GetActiveUpkeepIDs(opts, big.NewInt(startIndex), big.NewInt(maxCount))
			}
			if err != nil {
				return nil, errors.Wrapf(err, "failed to get active upkeep IDs from index %d to %d (both inclusive)", startIndex, startIndex+maxCount-1)
			}
			activeUpkeepIDs = append(activeUpkeepIDs, activeUpkeepIDBatch...)
		}

		return activeUpkeepIDs, nil
	default:
		return nil, newUnsupportedVersionError("GetActiveUpkeepIDs", rw.Version)
	}
}

type UpkeepConfig struct {
	ExecuteGas uint32
	CheckData  []byte
	LastKeeper common.Address
}

func (rw *RegistryWrapper) GetUpkeep(opts *bind.CallOpts, id *big.Int) (*UpkeepConfig, error) {
	switch rw.Version {
	case RegistryVersion_1_0, RegistryVersion_1_1:
		upkeep, err := rw.contract1_1.GetUpkeep(opts, id)
		if err != nil {
			return nil, errors.Wrap(err, "failed to get upkeep config")
		}
		return &UpkeepConfig{
			ExecuteGas: upkeep.ExecuteGas,
			CheckData:  upkeep.CheckData,
			LastKeeper: upkeep.LastKeeper,
		}, nil
	case RegistryVersion_1_2:
		upkeep, err := rw.contract1_2.GetUpkeep(opts, id)
		if err != nil {
			return nil, errors.Wrap(err, "failed to get upkeep config")
		}
		return &UpkeepConfig{
			ExecuteGas: upkeep.ExecuteGas,
			CheckData:  upkeep.CheckData,
			LastKeeper: upkeep.LastKeeper,
		}, nil
	case RegistryVersion_1_3:
		upkeep, err := rw.contract1_3.GetUpkeep(opts, id)
		if err != nil {
			return nil, errors.Wrap(err, "failed to get upkeep config")
		}
		return &UpkeepConfig{
			ExecuteGas: upkeep.ExecuteGas,
			CheckData:  upkeep.CheckData,
			LastKeeper: upkeep.LastKeeper,
		}, nil
	default:
		return nil, newUnsupportedVersionError("GetUpkeep", rw.Version)
	}
}

type RegistryConfig struct {
	BlockCountPerTurn int32
	CheckGas          uint32
	KeeperAddresses   []common.Address
}

func (rw *RegistryWrapper) GetConfig(opts *bind.CallOpts) (*RegistryConfig, error) {
	switch rw.Version {
	case RegistryVersion_1_0, RegistryVersion_1_1:
		config, err := rw.contract1_1.GetConfig(opts)
		if err != nil {
			// TODO: error wrapping with %w should be done here to preserve the error type as it bubbles up
			// pkg/errors doesn't support the native errors.Is/As capabilities
			// using pkg/errors produces a stack trace in the logs and this behavior is too valuable to let go
			return nil, errors.Errorf("%s [%s]: getConfig %s", ErrContractCallFailure, err, rw.Version)
		}
		keeperAddresses, err := rw.contract1_1.GetKeeperList(opts)
		if err != nil {
			return nil, errors.Errorf("%s [%s]: getKeeperList %s", ErrContractCallFailure, err, rw.Version)
		}
		return &RegistryConfig{
			BlockCountPerTurn: int32(config.BlockCountPerTurn.Int64()),
			CheckGas:          config.CheckGasLimit,
			KeeperAddresses:   keeperAddresses,
		}, nil
	case RegistryVersion_1_2:
		state, err := rw.contract1_2.GetState(opts)
		if err != nil {
			return nil, errors.Errorf("%s [%s]: getState %s", ErrContractCallFailure, err, rw.Version)
		}

		return &RegistryConfig{
			BlockCountPerTurn: int32(state.Config.BlockCountPerTurn.Int64()),
			CheckGas:          state.Config.CheckGasLimit,
			KeeperAddresses:   state.Keepers,
		}, nil
	case RegistryVersion_1_3:
		state, err := rw.contract1_3.GetState(opts)
		if err != nil {
			return nil, errors.Errorf("%s [%s]: getState %s", ErrContractCallFailure, err, rw.Version)
		}

		return &RegistryConfig{
			BlockCountPerTurn: int32(state.Config.BlockCountPerTurn.Int64()),
			CheckGas:          state.Config.CheckGasLimit,
			KeeperAddresses:   state.Keepers,
		}, nil
	default:
		return nil, newUnsupportedVersionError("GetConfig", rw.Version)
	}
}

func (rw *RegistryWrapper) SetKeepers(opts *bind.TransactOpts, keepers []common.Address, payees []common.Address) (*types.Transaction, error) {
	switch rw.Version {
	case RegistryVersion_1_0, RegistryVersion_1_1:
		return rw.contract1_1.SetKeepers(opts, keepers, payees)
	case RegistryVersion_1_2:
		return rw.contract1_2.SetKeepers(opts, keepers, payees)
	case RegistryVersion_1_3:
		return rw.contract1_3.SetKeepers(opts, keepers, payees)
	default:
		return nil, newUnsupportedVersionError("SetKeepers", rw.Version)
	}
}

func (rw *RegistryWrapper) RegisterUpkeep(opts *bind.TransactOpts, target common.Address, gasLimit uint32, admin common.Address, checkData []byte) (*types.Transaction, error) {
	switch rw.Version {
	case RegistryVersion_1_0, RegistryVersion_1_1:
		return rw.contract1_1.RegisterUpkeep(opts, target, gasLimit, admin, checkData)
	case RegistryVersion_1_2:
		return rw.contract1_2.RegisterUpkeep(opts, target, gasLimit, admin, checkData)
	case RegistryVersion_1_3:
		return rw.contract1_3.RegisterUpkeep(opts, target, gasLimit, admin, checkData)
	default:
		return nil, newUnsupportedVersionError("RegisterUpkeep", rw.Version)
	}
}

func (rw *RegistryWrapper) AddFunds(opts *bind.TransactOpts, id *big.Int, amount *big.Int) (*types.Transaction, error) {
	switch rw.Version {
	case RegistryVersion_1_0, RegistryVersion_1_1:
		return rw.contract1_1.AddFunds(opts, id, amount)
	case RegistryVersion_1_2:
		return rw.contract1_2.AddFunds(opts, id, amount)
	case RegistryVersion_1_3:
		return rw.contract1_3.AddFunds(opts, id, amount)
	default:
		return nil, newUnsupportedVersionError("AddFunds", rw.Version)
	}
}

func (rw *RegistryWrapper) PerformUpkeep(opts *bind.TransactOpts, id *big.Int, performData []byte) (*types.Transaction, error) {
	switch rw.Version {
	case RegistryVersion_1_0, RegistryVersion_1_1:
		return rw.contract1_1.PerformUpkeep(opts, id, performData)
	case RegistryVersion_1_2:
		return rw.contract1_2.PerformUpkeep(opts, id, performData)
	case RegistryVersion_1_3:
		return rw.contract1_3.PerformUpkeep(opts, id, performData)
	default:
		return nil, newUnsupportedVersionError("PerformUpkeep", rw.Version)
	}
}

func (rw *RegistryWrapper) CancelUpkeep(opts *bind.TransactOpts, id *big.Int) (*types.Transaction, error) {
	switch rw.Version {
	case RegistryVersion_1_0, RegistryVersion_1_1:
		return rw.contract1_1.CancelUpkeep(opts, id)
	case RegistryVersion_1_2:
		return rw.contract1_2.CancelUpkeep(opts, id)
	case RegistryVersion_1_3:
		return rw.contract1_3.CancelUpkeep(opts, id)
	default:
		return nil, newUnsupportedVersionError("CancelUpkeep", rw.Version)
	}
}<|MERGE_RESOLUTION|>--- conflicted
+++ resolved
@@ -26,10 +26,7 @@
 	RegistryVersion_1_1
 	RegistryVersion_1_2
 	RegistryVersion_1_3
-<<<<<<< HEAD
-=======
 	RegistryVersion_2_0
->>>>>>> 254fa94b
 )
 
 func (rv RegistryVersion) String() string {
