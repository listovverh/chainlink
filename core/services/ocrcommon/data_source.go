--- conflicted
+++ resolved
@@ -107,17 +107,13 @@
 const defaultCacheFreshnessAlert = time.Hour * 24
 const dataSourceCacheKey = "dscache"
 
-<<<<<<< HEAD
-func NewInMemoryDataSourceCache(ds median.DataSource, kvStore job.KVStore, cacheFreshness, cacheFreshnessAlert time.Duration) (median.DataSource, error) {
-=======
 type DataSourceCacheService interface {
 	Start(context.Context) error
 	Close() error
 	median.DataSource
 }
 
-func NewInMemoryDataSourceCache(ds median.DataSource, kvStore job.KVStore, cacheFreshness time.Duration) (DataSourceCacheService, error) {
->>>>>>> 324ca5b1
+func NewInMemoryDataSourceCache(ds median.DataSource, kvStore job.KVStore, cacheFreshness, cacheFreshnessAlert time.Duration) (DataSourceCacheService, error) {
 	inMemoryDS, ok := ds.(*inMemoryDataSource)
 	if !ok {
 		return nil, errors.Errorf("unsupported data source type: %T, only inMemoryDataSource supported", ds)
@@ -132,18 +128,12 @@
 	}
 
 	dsCache := &inMemoryDataSourceCache{
-<<<<<<< HEAD
 		kvStore:             kvStore,
 		cacheFreshness:      cacheFreshness,
 		cacheFreshnessAlert: cacheFreshnessAlert,
 		inMemoryDataSource:  inMemoryDS,
-=======
-		kvStore:            kvStore,
-		cacheFreshness:     cacheFreshness,
-		inMemoryDataSource: inMemoryDS,
 		chStop:             make(chan struct{}),
 		chDone:             make(chan struct{}),
->>>>>>> 324ca5b1
 	}
 	return dsCache, nil
 }
@@ -248,25 +238,16 @@
 	*inMemoryDataSource
 	// cacheFreshness indicates duration between cache updates.
 	// Even if updates fail, previous values are returned.
-<<<<<<< HEAD
 	cacheFreshness time.Duration
 	// cacheFreshnessAlert indicates duration before logs raise severity level because of stale cache.
 	cacheFreshnessAlert time.Duration
 	mu                  sync.RWMutex
+	chStop          services.StopChan
+	chDone          chan struct{}
 	latestUpdateErr     error
 	latestTrrs          pipeline.TaskRunResults
 	latestResult        pipeline.FinalResult
 	kvStore             job.KVStore
-=======
-	cacheFreshness  time.Duration
-	mu              sync.RWMutex
-	chStop          services.StopChan
-	chDone          chan struct{}
-	latestUpdateErr error
-	latestTrrs      pipeline.TaskRunResults
-	latestResult    pipeline.FinalResult
-	kvStore         job.KVStore
->>>>>>> 324ca5b1
 }
 
 func (ds *inMemoryDataSourceCache) Start(context.Context) error {
@@ -381,14 +362,9 @@
 		if err := json.Unmarshal(timePairBytes, &resTime); err != nil {
 			return nil, fmt.Errorf("failed to unmarshal result time pair bytes, err: %w", err)
 		}
-<<<<<<< HEAD
+
 		if time.Since(resTime.Time) >= ds.cacheFreshnessAlert {
 			ds.lggr.Errorf("cache hasn't been updated for over %v, latestUpdateErr is: %v", ds.cacheFreshnessAlert, ds.latestUpdateErr)
-=======
-
-		if time.Since(resTime.Time) >= defaultCacheFreshnessAlert {
-			ds.lggr.Errorf("cache hasn't been updated for over %v, latestUpdateErr is: %v", defaultCacheFreshnessAlert, ds.latestUpdateErr)
->>>>>>> 324ca5b1
 		}
 		return resTime.Result.ToInt(), nil
 	}
