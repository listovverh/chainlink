--- conflicted
+++ resolved
@@ -8,11 +8,7 @@
 
 	"github.com/pkg/errors"
 	"github.com/smartcontractkit/libocr/commontypes"
-<<<<<<< HEAD
-	ocrtypes "github.com/smartcontractkit/libocr/offchainreporting/types"
-=======
 	ocr1types "github.com/smartcontractkit/libocr/offchainreporting/types"
->>>>>>> 4d02c579
 	"github.com/smartcontractkit/libocr/offchainreporting2/reportingplugin/median"
 	ocr2types "github.com/smartcontractkit/libocr/offchainreporting2/types"
 
@@ -59,16 +55,6 @@
 	ConfigDigest string
 }
 
-<<<<<<< HEAD
-func NewDataSourceV1(pr pipeline.Runner, jb job.Job, spec pipeline.Spec, lggr logger.Logger, runResults chan<- pipeline.Run, endpoint commontypes.MonitoringEndpoint) ocrtypes.DataSource {
-	return &dataSource{
-		inMemoryDataSource: inMemoryDataSource{
-			pipelineRunner:     pr,
-			jb:                 jb,
-			spec:               spec,
-			lggr:               lggr,
-			monitoringEndpoint: endpoint,
-=======
 func NewDataSourceV1(pr pipeline.Runner, jb job.Job, spec pipeline.Spec, lggr logger.Logger, runResults chan<- pipeline.Run, endpoint commontypes.MonitoringEndpoint) ocr1types.DataSource {
 	return &dataSource{
 		dataSourceBase: dataSourceBase{
@@ -80,7 +66,6 @@
 				monitoringEndpoint: endpoint,
 			},
 			runResults: runResults,
->>>>>>> 4d02c579
 		},
 	}
 }
@@ -152,11 +137,7 @@
 	finalResult := trrs.FinalResult(ds.lggr)
 	promSetBridgeParseMetrics(ds, &trrs)
 	promSetFinalResultMetrics(ds, &finalResult)
-<<<<<<< HEAD
-	collectEATelemetry(ds, &trrs, &finalResult)
-=======
 	collectEATelemetry(ds, &trrs, &finalResult, timestamp)
->>>>>>> 4d02c579
 
 	return run, finalResult, err
 }
