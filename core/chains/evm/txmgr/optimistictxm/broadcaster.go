--- conflicted
+++ resolved
@@ -326,13 +326,10 @@
 		return fmt.Errorf("error while sending transaction %s (tx ID %d): %w", attempt.Hash.String(), tx.ID, err)
 	}
 	err = b.client.SendTransaction(ctx, signedTx)
-<<<<<<< HEAD
-=======
 	timeStamp := time.Now()
 	tx.InitialBroadcastAt = &timeStamp
 	tx.BroadcastAt = &timeStamp
 
->>>>>>> 5c153984
 	lgr.Infow("Sent transaction", "tx", tx.PrettyPrint(), "attempt", attempt.PrettyPrint(), "error", err)
 
 	if err != nil {
