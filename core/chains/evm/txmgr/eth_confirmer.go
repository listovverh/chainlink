package txmgr

import (
	"context"
	"fmt"
	"sort"
	"strconv"
	"sync"
	"time"

	"github.com/ethereum/go-ethereum"
	"github.com/ethereum/go-ethereum/common"
	"github.com/ethereum/go-ethereum/common/hexutil"
	"github.com/ethereum/go-ethereum/rpc"
	"github.com/pkg/errors"
	"github.com/prometheus/client_golang/prometheus"
	"github.com/prometheus/client_golang/prometheus/promauto"
	"go.uber.org/multierr"

<<<<<<< HEAD
	txmgrtypes "github.com/smartcontractkit/chainlink/v2/common/txmgr/types"
=======
	clienttypes "github.com/smartcontractkit/chainlink/v2/common/chains/client"
	txmgrtypes "github.com/smartcontractkit/chainlink/v2/common/txmgr/types"
	"github.com/smartcontractkit/chainlink/v2/common/types"
>>>>>>> c51bf53a
	"github.com/smartcontractkit/chainlink/v2/core/assets"
	evmclient "github.com/smartcontractkit/chainlink/v2/core/chains/evm/client"
	"github.com/smartcontractkit/chainlink/v2/core/chains/evm/gas"
	"github.com/smartcontractkit/chainlink/v2/core/chains/evm/label"
	evmtypes "github.com/smartcontractkit/chainlink/v2/core/chains/evm/types"
	"github.com/smartcontractkit/chainlink/v2/core/logger"
<<<<<<< HEAD
	"github.com/smartcontractkit/chainlink/v2/core/services/keystore/keys/ethkey"
=======
>>>>>>> c51bf53a
	"github.com/smartcontractkit/chainlink/v2/core/services/pg"
	"github.com/smartcontractkit/chainlink/v2/core/utils"
)

const (
	// processHeadTimeout represents a sanity limit on how long ProcessHead
	// should take to complete
	processHeadTimeout = 10 * time.Minute

	// logAfterNConsecutiveBlocksChainTooShort logs a warning if we go at least
	// this many consecutive blocks with a re-org protection chain that is too
	// short
	//
	// we don't log every time because on startup it can be lower, only if it
	// persists does it indicate a serious problem
	logAfterNConsecutiveBlocksChainTooShort = 10
)

var (
	// ErrCouldNotGetReceipt is the error string we save if we reach our finality depth for a confirmed transaction without ever getting a receipt
	// This most likely happened because an external wallet used the account for this nonce
	ErrCouldNotGetReceipt = "could not get receipt"

	promNumGasBumps = promauto.NewCounterVec(prometheus.CounterOpts{
		Name: "tx_manager_num_gas_bumps",
		Help: "Number of gas bumps",
	}, []string{"evmChainID"})

	promGasBumpExceedsLimit = promauto.NewCounterVec(prometheus.CounterOpts{
		Name: "tx_manager_gas_bump_exceeds_limit",
		Help: "Number of times gas bumping failed from exceeding the configured limit. Any counts of this type indicate a serious problem.",
	}, []string{"evmChainID"})
	promNumConfirmedTxs = promauto.NewCounterVec(prometheus.CounterOpts{
		Name: "tx_manager_num_confirmed_transactions",
		Help: "Total number of confirmed transactions. Note that this can err to be too high since transactions are counted on each confirmation, which can happen multiple times per transaction in the case of re-orgs",
	}, []string{"evmChainID"})
	promNumSuccessfulTxs = promauto.NewCounterVec(prometheus.CounterOpts{
		Name: "tx_manager_num_successful_transactions",
		Help: "Total number of successful transactions. Note that this can err to be too high since transactions are counted on each confirmation, which can happen multiple times per transaction in the case of re-orgs",
	}, []string{"evmChainID"})
	promRevertedTxCount = promauto.NewCounterVec(prometheus.CounterOpts{
		Name: "tx_manager_num_tx_reverted",
		Help: "Number of times a transaction reverted on-chain. Note that this can err to be too high since transactions are counted on each confirmation, which can happen multiple times per transaction in the case of re-orgs",
	}, []string{"evmChainID"})
	promFwdTxCount = promauto.NewCounterVec(prometheus.CounterOpts{
		Name: "tx_manager_fwd_tx_count",
		Help: "The number of forwarded transaction attempts labeled by status",
	}, []string{"evmChainID", "successful"})
	promTxAttemptCount = promauto.NewGaugeVec(prometheus.GaugeOpts{
		Name: "tx_manager_tx_attempt_count",
		Help: "The number of transaction attempts that are currently being processed by the transaction manager",
	}, []string{"evmChainID"})
	promTimeUntilTxConfirmed = promauto.NewHistogramVec(prometheus.HistogramOpts{
		Name: "tx_manager_time_until_tx_confirmed",
		Help: "The amount of time elapsed from a transaction being broadcast to being included in a block.",
		Buckets: []float64{
			float64(500 * time.Millisecond),
			float64(time.Second),
			float64(5 * time.Second),
			float64(15 * time.Second),
			float64(30 * time.Second),
			float64(time.Minute),
			float64(2 * time.Minute),
			float64(5 * time.Minute),
			float64(10 * time.Minute),
		},
	}, []string{"evmChainID"})
	promBlocksUntilTxConfirmed = promauto.NewHistogramVec(prometheus.HistogramOpts{
		Name: "tx_manager_blocks_until_tx_confirmed",
		Help: "The amount of blocks that have been mined from a transaction being broadcast to being included in a block.",
		Buckets: []float64{
			float64(1),
			float64(5),
			float64(10),
			float64(20),
			float64(50),
			float64(100),
		},
	}, []string{"evmChainID"})
)

// EthConfirmer is a broad service which performs four different tasks in sequence on every new longest chain
// Step 1: Mark that all currently pending transaction attempts were broadcast before this block
// Step 2: Check pending transactions for receipts
// Step 3: See if any transactions have exceeded the gas bumping block threshold and, if so, bump them
// Step 4: Check confirmed transactions to make sure they are still in the longest chain (reorg protection)
type EthConfirmer[
	CHAIN_ID txmgrtypes.ID,
	HEAD txmgrtypes.Head,
	ADDR types.Hashable,
	TX_HASH types.Hashable,
	BLOCK_HASH types.Hashable,
	R any,
	SEQ txmgrtypes.Sequence,
	FEE txmgrtypes.Fee,
] struct {
	utils.StartStopOnce
	txStore   txmgrtypes.TxStore[ADDR, CHAIN_ID, TX_HASH, BLOCK_HASH, NewTx[ADDR], *evmtypes.Receipt, EthTx[ADDR, TX_HASH], EthTxAttempt[ADDR, TX_HASH], SEQ]
	lggr      logger.Logger
	ethClient evmclient.Client
<<<<<<< HEAD
	txmgrtypes.TxAttemptBuilder[*evmtypes.Head, gas.EvmFee, gethCommon.Address, gethCommon.Hash, EthTx, EthTxAttempt]
	resumeCallback ResumeCallback
	config         Config
	chainID        big.Int

	ks        KeyStore
	keyStates []ethkey.State
=======
	txmgrtypes.TxAttemptBuilder[HEAD, gas.EvmFee, ADDR, TX_HASH, EthTx[ADDR, TX_HASH], EthTxAttempt[ADDR, TX_HASH], SEQ]
	resumeCallback ResumeCallback
	config         EvmConfirmerConfig
	chainID        CHAIN_ID

	ks               txmgrtypes.KeyStore[ADDR, CHAIN_ID, SEQ]
	enabledAddresses []ADDR
>>>>>>> c51bf53a

	mb        *utils.Mailbox[HEAD]
	ctx       context.Context
	ctxCancel context.CancelFunc
	wg        sync.WaitGroup
	initSync  sync.Mutex
	isStarted bool

	nConsecutiveBlocksChainTooShort int
}

// NewEthConfirmer instantiates a new eth confirmer
<<<<<<< HEAD
func NewEthConfirmer(orm ORM, ethClient evmclient.Client, config Config, keystore KeyStore,
	keyStates []ethkey.State, resumeCallback ResumeCallback,
	txAttemptBuilder txmgrtypes.TxAttemptBuilder[*evmtypes.Head, gas.EvmFee, gethCommon.Address, gethCommon.Hash, EthTx, EthTxAttempt],
	lggr logger.Logger) *EthConfirmer {

	ctx, cancel := context.WithCancel(context.Background())
	lggr = lggr.Named("EthConfirmer")

	return &EthConfirmer{
		utils.StartStopOnce{},
		orm,
		lggr,
		ethClient,
		txAttemptBuilder,
		resumeCallback,
		config,
		*ethClient.ChainID(),
		keystore,
		keyStates,
		utils.NewSingleMailbox[*evmtypes.Head](),
		ctx,
		cancel,
		sync.WaitGroup{},
		0,
=======
func NewEthConfirmer(
	txStore EvmTxStore,
	ethClient evmclient.Client,
	config EvmConfirmerConfig,
	keystore EvmKeyStore,
	txAttemptBuilder EvmTxAttemptBuilder,
	lggr logger.Logger,
) *EvmConfirmer {
	lggr = lggr.Named("EthConfirmer")
	return &EvmConfirmer{
		txStore:                         txStore,
		lggr:                            lggr,
		ethClient:                       ethClient,
		TxAttemptBuilder:                txAttemptBuilder,
		resumeCallback:                  nil,
		config:                          config,
		chainID:                         ethClient.ConfiguredChainID(),
		ks:                              keystore,
		mb:                              utils.NewSingleMailbox[*evmtypes.Head](),
		initSync:                        sync.Mutex{},
		isStarted:                       false,
		nConsecutiveBlocksChainTooShort: 0,
>>>>>>> c51bf53a
	}
}

// Start is a comment to appease the linter
func (ec *EthConfirmer[CHAIN_ID, HEAD, ADDR, TX_HASH, BLOCK_HASH, R, SEQ, FEE]) Start(_ context.Context) error {
	return ec.StartOnce("EthConfirmer", func() error {
<<<<<<< HEAD
		if ec.config.EvmGasBumpThreshold() == 0 {
=======
		if ec.config.FeeBumpThreshold() == 0 {
>>>>>>> c51bf53a
			ec.lggr.Infow("Gas bumping is disabled (EVM.GasEstimator.BumpThreshold set to 0)", "ethGasBumpThreshold", 0)
		} else {
			ec.lggr.Infow(fmt.Sprintf("Gas bumping is enabled, unconfirmed transactions will have their gas price bumped every %d blocks", ec.config.FeeBumpThreshold()), "ethGasBumpThreshold", ec.config.FeeBumpThreshold())
		}

		return ec.startInternal()
	})
}

func (ec *EthConfirmer[CHAIN_ID, HEAD, ADDR, TX_HASH, BLOCK_HASH, R, SEQ, FEE]) startInternal() error {
	ec.initSync.Lock()
	defer ec.initSync.Unlock()
	if ec.isStarted {
		return errors.New("EthConfirmer is already started")
	}
	var err error
	ec.enabledAddresses, err = ec.ks.EnabledAddressesForChain(ec.chainID)
	if err != nil {
		return errors.Wrap(err, "Confirmer: failed to load EnabledAddressesForChain")
	}

	ec.ctx, ec.ctxCancel = context.WithCancel(context.Background())
	ec.wg = sync.WaitGroup{}
	ec.wg.Add(1)
	go ec.runLoop()
	ec.isStarted = true
	return nil
}

// Close is a comment to appease the linter
func (ec *EthConfirmer[CHAIN_ID, HEAD, ADDR, TX_HASH, BLOCK_HASH, R, SEQ, FEE]) Close() error {
	return ec.StopOnce("EthConfirmer", func() error {
		return ec.closeInternal()
	})
}

func (ec *EthConfirmer[CHAIN_ID, HEAD, ADDR, TX_HASH, BLOCK_HASH, R, SEQ, FEE]) closeInternal() error {
	ec.initSync.Lock()
	defer ec.initSync.Unlock()
	if !ec.isStarted {
		return errors.Wrap(utils.ErrAlreadyStopped, "EthConfirmer is not started")
	}
	ec.ctxCancel()
	ec.wg.Wait()
	ec.isStarted = false
	return nil
}

func (ec *EthConfirmer[CHAIN_ID, HEAD, ADDR, TX_HASH, BLOCK_HASH, R, SEQ, FEE]) SetResumeCallback(callback ResumeCallback) {
	ec.resumeCallback = callback
}

func (ec *EthConfirmer[CHAIN_ID, HEAD, ADDR, TX_HASH, BLOCK_HASH, R, SEQ, FEE]) Name() string {
	return ec.lggr.Name()
}

<<<<<<< HEAD
func (ec *EthConfirmer) HealthReport() map[string]error {
=======
func (ec *EthConfirmer[CHAIN_ID, HEAD, ADDR, TX_HASH, BLOCK_HASH, R, SEQ, FEE]) HealthReport() map[string]error {
>>>>>>> c51bf53a
	return map[string]error{ec.Name(): ec.StartStopOnce.Healthy()}
}

func (ec *EthConfirmer[CHAIN_ID, HEAD, ADDR, TX_HASH, BLOCK_HASH, R, SEQ, FEE]) runLoop() {
	defer ec.wg.Done()
	for {
		select {
		case <-ec.mb.Notify():
			for {
				if ec.ctx.Err() != nil {
					return
				}
				head, exists := ec.mb.Retrieve()
				if !exists {
					break
				}
				if err := ec.ProcessHead(ec.ctx, head); err != nil {
					ec.lggr.Errorw("Error processing head", "err", err)
					continue
				}
			}
		case <-ec.ctx.Done():
			return
		}
	}
}

// ProcessHead takes all required transactions for the confirmer on a new head
<<<<<<< HEAD
func (ec *EthConfirmer) ProcessHead(ctx context.Context, head txmgrtypes.Head) error {
=======
func (ec *EthConfirmer[CHAIN_ID, HEAD, ADDR, TX_HASH, BLOCK_HASH, R, SEQ, FEE]) ProcessHead(ctx context.Context, head txmgrtypes.Head) error {
>>>>>>> c51bf53a
	ctx, cancel := context.WithTimeout(ctx, processHeadTimeout)
	defer cancel()
	return ec.processHead(ctx, head)
}

// NOTE: This SHOULD NOT be run concurrently or it could behave badly
<<<<<<< HEAD
func (ec *EthConfirmer) processHead(ctx context.Context, head txmgrtypes.Head) error {
=======
func (ec *EthConfirmer[CHAIN_ID, HEAD, ADDR, TX_HASH, BLOCK_HASH, R, SEQ, FEE]) processHead(ctx context.Context, head txmgrtypes.Head) error {
>>>>>>> c51bf53a
	mark := time.Now()

	ec.lggr.Debugw("processHead start", "headNum", head.BlockNumber(), "id", "eth_confirmer")

<<<<<<< HEAD
	if err := ec.orm.SetBroadcastBeforeBlockNum(head.BlockNumber(), ec.chainID); err != nil {
=======
	if err := ec.txStore.SetBroadcastBeforeBlockNum(head.BlockNumber(), ec.chainID); err != nil {
>>>>>>> c51bf53a
		return errors.Wrap(err, "SetBroadcastBeforeBlockNum failed")
	}
	if err := ec.CheckConfirmedMissingReceipt(ctx); err != nil {
		return errors.Wrap(err, "CheckConfirmedMissingReceipt failed")
	}

	if err := ec.CheckForReceipts(ctx, head.BlockNumber()); err != nil {
		return errors.Wrap(err, "CheckForReceipts failed")
	}

	ec.lggr.Debugw("Finished CheckForReceipts", "headNum", head.BlockNumber(), "time", time.Since(mark), "id", "eth_confirmer")
	mark = time.Now()

	if err := ec.RebroadcastWhereNecessary(ctx, head.BlockNumber()); err != nil {
		return errors.Wrap(err, "RebroadcastWhereNecessary failed")
	}

	ec.lggr.Debugw("Finished RebroadcastWhereNecessary", "headNum", head.BlockNumber(), "time", time.Since(mark), "id", "eth_confirmer")
	mark = time.Now()

	if err := ec.EnsureConfirmedTransactionsInLongestChain(ctx, head); err != nil {
		return errors.Wrap(err, "EnsureConfirmedTransactionsInLongestChain failed")
	}

	ec.lggr.Debugw("Finished EnsureConfirmedTransactionsInLongestChain", "headNum", head.BlockNumber(), "time", time.Since(mark), "id", "eth_confirmer")

	if ec.resumeCallback != nil {
		mark = time.Now()
		if err := ec.ResumePendingTaskRuns(ctx, head); err != nil {
			return errors.Wrap(err, "ResumePendingTaskRuns failed")
		}

		ec.lggr.Debugw("Finished ResumePendingTaskRuns", "headNum", head.BlockNumber(), "time", time.Since(mark), "id", "eth_confirmer")
	}

	ec.lggr.Debugw("processHead finish", "headNum", head.BlockNumber(), "id", "eth_confirmer")

	return nil
}

// CheckConfirmedMissingReceipt will attempt to re-send any transaction in the
// state of "confirmed_missing_receipt". If we get back any type of senderror
// other than "nonce too low" it means that this transaction isn't actually
// confirmed and needs to be put back into "unconfirmed" state, so that it can enter
// the gas bumping cycle. This is necessary in rare cases (e.g. Polygon) where
// network conditions are extremely hostile.
//
// For example, assume the following scenario:
//
// 0. We are connected to multiple primary nodes via load balancer
// 1. We send a transaction, it is confirmed and, we get a receipt
// 2. A new head comes in from RPC node 1 indicating that this transaction was re-org'd, so we put it back into unconfirmed state
// 3. We re-send that transaction to a RPC node 2 **which hasn't caught up to this re-org yet**
// 4. RPC node 2 still has an old view of the chain, so it returns us "nonce too low" indicating "no problem this transaction is already mined"
// 5. Now the transaction is marked "confirmed_missing_receipt" but the latest chain does not actually include it
// 6. Now we are reliant on the EthResender to propagate it, and this transaction will not be gas bumped, so in the event of gas spikes it could languish or even be evicted from the mempool and hold up the queue
// 7. Even if/when RPC node 2 catches up, the transaction is still stuck in state "confirmed_missing_receipt"
//
// This scenario might sound unlikely but has been observed to happen multiple times in the wild on Polygon.
func (ec *EthConfirmer[CHAIN_ID, HEAD, ADDR, TX_HASH, BLOCK_HASH, R, SEQ, FEE]) CheckConfirmedMissingReceipt(ctx context.Context) (err error) {
	attempts, err := ec.txStore.FindEtxAttemptsConfirmedMissingReceipt(ec.chainID)
	if err != nil {
		return err
	}
	if len(attempts) == 0 {
		return nil
	}
	ec.lggr.Infow(fmt.Sprintf("Found %d transactions confirmed_missing_receipt. The RPC node did not give us a receipt for these transactions even though it should have been mined. This could be due to using the wallet with an external account, or if the primary node is not synced or not propagating transactions properly", len(attempts)), "attempts", attempts)
	reqs, err := batchSendTransactions(ctx, ec.txStore, attempts, int(ec.config.RPCDefaultBatchSize()), ec.lggr, ec.ethClient)
	if err != nil {
		ec.lggr.Debugw("Batch sending transactions failed", err)
	}
	var ethTxIDsToUnconfirm []int64
	for idx, req := range reqs {
		// Add to Unconfirm array, all tx where error wasn't NonceTooLow.
		if req.Error != nil {
			err := evmclient.NewSendError(req.Error)
			if err.IsNonceTooLowError() || err.IsTransactionAlreadyMined() {
				continue
			}
		}

		ethTxIDsToUnconfirm = append(ethTxIDsToUnconfirm, attempts[idx].EthTxID)
	}
	err = ec.txStore.UpdateEthTxsUnconfirmed(ethTxIDsToUnconfirm)

	if err != nil {
		return err
	}
	return
}

// CheckForReceipts finds attempts that are still pending and checks to see if a receipt is present for the given block number
func (ec *EthConfirmer[CHAIN_ID, HEAD, ADDR, TX_HASH, BLOCK_HASH, R, SEQ, FEE]) CheckForReceipts(ctx context.Context, blockNum int64) error {
	attempts, err := ec.txStore.FindEthTxAttemptsRequiringReceiptFetch(ec.chainID)
	if err != nil {
		return errors.Wrap(err, "FindEthTxAttemptsRequiringReceiptFetch failed")
	}
	if len(attempts) == 0 {
		return nil
	}

	ec.lggr.Debugw(fmt.Sprintf("Fetching receipts for %v transaction attempts", len(attempts)), "blockNum", blockNum)

	attemptsByAddress := make(map[ADDR][]EthTxAttempt[ADDR, TX_HASH])
	for _, att := range attempts {
		attemptsByAddress[att.EthTx.FromAddress] = append(attemptsByAddress[att.EthTx.FromAddress], att)
	}

	for from, attempts := range attemptsByAddress {
		minedSequence, err := ec.getMinedSequenceForAddress(ctx, from)
		if err != nil {
			return errors.Wrapf(err, "unable to fetch pending nonce for address: %v", from)
		}

		// separateLikelyConfirmedAttempts is used as an optimisation: there is
		// no point trying to fetch receipts for attempts with a nonce higher
		// than the highest nonce the RPC node thinks it has seen
		likelyConfirmed := ec.separateLikelyConfirmedAttempts(from, attempts, uint64(minedSequence))
		likelyConfirmedCount := len(likelyConfirmed)
		if likelyConfirmedCount > 0 {
			likelyUnconfirmedCount := len(attempts) - likelyConfirmedCount

			ec.lggr.Debugf("Fetching and saving %v likely confirmed receipts. Skipping checking the others (%v)",
				likelyConfirmedCount, likelyUnconfirmedCount)

			start := time.Now()
			err = ec.fetchAndSaveReceipts(ctx, likelyConfirmed, blockNum)
			if err != nil {
				return errors.Wrapf(err, "unable to fetch and save receipts for likely confirmed txs, for address: %v", from)
			}
			ec.lggr.Debugw(fmt.Sprintf("Fetching and saving %v likely confirmed receipts done", likelyConfirmedCount),
				"time", time.Since(start))
		}
	}

	if err := ec.txStore.MarkAllConfirmedMissingReceipt(ec.chainID); err != nil {
		return errors.Wrap(err, "unable to mark eth_txes as 'confirmed_missing_receipt'")
	}

	if err := ec.txStore.MarkOldTxesMissingReceiptAsErrored(blockNum, ec.config.FinalityDepth(), ec.chainID); err != nil {
		return errors.Wrap(err, "unable to confirm buried unconfirmed eth_txes")
	}
	return nil
}

func (ec *EthConfirmer[CHAIN_ID, HEAD, ADDR, TX_HASH, BLOCK_HASH, R, SEQ, FEE]) separateLikelyConfirmedAttempts(from ADDR, attempts []EthTxAttempt[ADDR, TX_HASH], minedSequence uint64) []EthTxAttempt[ADDR, TX_HASH] {
	if len(attempts) == 0 {
		return attempts
	}

	firstAttemptNonce := *attempts[len(attempts)-1].EthTx.Nonce
	lastAttemptNonce := *attempts[0].EthTx.Nonce
	latestMinedNonce := int64(minedSequence) - 1 // this can be -1 if a transaction has never been mined on this account
	ec.lggr.Debugw(fmt.Sprintf("There are %d attempts from address %s, mined transaction count is %d (latest mined nonce is %d) and for the attempts' nonces: first = %d, last = %d",
		len(attempts), from, minedSequence, latestMinedNonce, firstAttemptNonce, lastAttemptNonce), "nAttempts", len(attempts), "fromAddress", from, "minedSequence", minedSequence, "latestMinedNonce", latestMinedNonce, "firstAttemptNonce", firstAttemptNonce, "lastAttemptNonce", lastAttemptNonce)

	likelyConfirmed := attempts
	// attempts are ordered by nonce ASC
	for i := 0; i < len(attempts); i++ {
		// If the attempt nonce is lower or equal to the latestBlockNonce
		// it must have been confirmed, we just didn't get a receipt yet
		//
		// Examples:
		// 3 transactions confirmed, highest has nonce 2
		// 5 total attempts, highest has nonce 4
		// minedSequence=3
		// likelyConfirmed will be attempts[0:3] which gives the first 3 transactions, as expected
		if *attempts[i].EthTx.Nonce > int64(minedSequence) {
			ec.lggr.Debugf("Marking attempts as likely confirmed just before index %v, at nonce: %v", i, *attempts[i].EthTx.Nonce)
			likelyConfirmed = attempts[0:i]
			break
		}
	}

	if len(likelyConfirmed) == 0 {
		ec.lggr.Debug("There are no likely confirmed attempts - so will skip checking any")
	}

	return likelyConfirmed
}

func (ec *EthConfirmer[CHAIN_ID, HEAD, ADDR, TX_HASH, BLOCK_HASH, R, SEQ, FEE]) fetchAndSaveReceipts(ctx context.Context, attempts []EthTxAttempt[ADDR, TX_HASH], blockNum int64) error {
	promTxAttemptCount.WithLabelValues(ec.chainID.String()).Set(float64(len(attempts)))

	batchSize := int(ec.config.RPCDefaultBatchSize())
	if batchSize == 0 {
		batchSize = len(attempts)
	}
	var allReceipts []*evmtypes.Receipt
	for i := 0; i < len(attempts); i += batchSize {
		j := i + batchSize
		if j > len(attempts) {
			j = len(attempts)
		}

		ec.lggr.Debugw(fmt.Sprintf("Batch fetching receipts at indexes %v until (excluded) %v", i, j), "blockNum", blockNum)

		batch := attempts[i:j]

		receipts, err := ec.batchFetchReceipts(ctx, batch, blockNum)
		if err != nil {
			return errors.Wrap(err, "batchFetchReceipts failed")
		}
		if err := ec.txStore.SaveFetchedReceipts(receipts, ec.chainID); err != nil {
			return errors.Wrap(err, "saveFetchedReceipts failed")
		}
		promNumConfirmedTxs.WithLabelValues(ec.chainID.String()).Add(float64(len(receipts)))

		allReceipts = append(allReceipts, receipts...)
	}

	observeUntilTxConfirmed(ec.chainID, attempts, allReceipts)

	return nil
}

func (ec *EthConfirmer[CHAIN_ID, HEAD, ADDR, TX_HASH, BLOCK_HASH, R, SEQ, FEE]) getMinedSequenceForAddress(ctx context.Context, from ADDR) (nonce evmtypes.Nonce, err error) {
	// TODO: Remove this when client gets generalized
	gethAddr, err := stringToGethAddress(from.String())
	if err != nil {
		return 0, errors.Wrapf(err, "failed to do address format conversion")
	}
	return ec.ethClient.SequenceAt(ctx, gethAddr, nil)
}

// Note this function will increment promRevertedTxCount upon receiving
// a reverted transaction receipt. Should only be called with unconfirmed attempts.
func (ec *EthConfirmer[CHAIN_ID, HEAD, ADDR, TX_HASH, BLOCK_HASH, R, SEQ, FEE]) batchFetchReceipts(ctx context.Context, attempts []EthTxAttempt[ADDR, TX_HASH], blockNum int64) (receipts []*evmtypes.Receipt, err error) {
	var reqs []rpc.BatchElem

	// Metadata is required to determine whether a tx is forwarded or not.
	if ec.config.UseForwarders() {
		err = ec.txStore.PreloadEthTxes(attempts)
		if err != nil {
			return nil, errors.Wrap(err, "EthConfirmer#batchFetchReceipts error loading txs for attempts")
		}
	}

	for _, attempt := range attempts {
		// TODO: When eth client is generalized, remove this hash conversion logic below
		var gethHash common.Hash
		gethHash, err = stringToGethHash(attempt.Hash.String())
		if err != nil {
			return nil, errors.Wrapf(err, "failed to do address format conversion")
		}
		req := rpc.BatchElem{
			Method: "eth_getTransactionReceipt",
			Args:   []interface{}{gethHash},
			Result: &evmtypes.Receipt{},
		}
		reqs = append(reqs, req)
	}

	lggr := ec.lggr.Named("batchFetchReceipts").With("blockNum", blockNum)

	err = ec.ethClient.BatchCallContext(ctx, reqs)
	if err != nil {
		return nil, errors.Wrap(err, "EthConfirmer#batchFetchReceipts error fetching receipts with BatchCallContext")
	}

	for i, req := range reqs {
		attempt := attempts[i]
		result, err := req.Result, req.Error

		receipt, is := result.(*evmtypes.Receipt)
		if !is {
			return nil, errors.Errorf("expected result to be a %T, got %T", (*evmtypes.Receipt)(nil), result)
		}

		l := logger.Sugared(attempt.EthTx.GetLogger(lggr).With(
			"txHash", attempt.Hash.String(), "ethTxAttemptID", attempt.ID,
			"ethTxID", attempt.EthTxID, "err", err, "nonce", attempt.EthTx.Nonce,
		))

		if err != nil {
			l.Error("FetchReceipt failed")
			continue
		}

		if receipt == nil {
			// NOTE: This should never happen, but it seems safer to check
			// regardless to avoid a potential panic
			l.AssumptionViolation("got nil receipt")
			continue
		}

		if receipt.IsZero() {
			l.Debug("Still waiting for receipt")
			continue
		}

		l = logger.Sugared(l.With("blockHash", receipt.BlockHash.Hex(), "status", receipt.Status, "transactionIndex", receipt.TransactionIndex))

		if receipt.IsUnmined() {
			l.Debug("Got receipt for transaction but it's still in the mempool and not included in a block yet")
			continue
		}

		l.Debugw("Got receipt for transaction", "blockNumber", receipt.BlockNumber, "gasUsed", receipt.GasUsed)

		if receipt.TxHash.String() != attempt.Hash.String() {
			l.Errorf("Invariant violation, expected receipt with hash %s to have same hash as attempt with hash %s", receipt.TxHash.Hex(), attempt.Hash.String())
			continue
		}

		if receipt.BlockNumber == nil {
			l.Error("Invariant violation, receipt was missing block number")
			continue
		}

		// TODO: Remove below address conversions when ethClient.CallContract is generalized.
		gethFromAddr, err := stringToGethAddress(attempt.EthTx.FromAddress.String())
		if err != nil {
			return nil, errors.Wrapf(err, "failed to do address format conversion")
		}
		gethToAddr, err := stringToGethAddress(attempt.EthTx.ToAddress.String())
		if err != nil {
			return nil, errors.Wrapf(err, "failed to do address format conversion")
		}
		if receipt.Status == 0 {
			// Do an eth call to obtain the revert reason.
			_, errCall := ec.ethClient.CallContract(ctx, ethereum.CallMsg{
				From:       gethFromAddr,
				To:         &gethToAddr,
				Gas:        uint64(attempt.EthTx.GasLimit),
				GasPrice:   attempt.GasPrice.ToInt(),
				GasFeeCap:  attempt.GasFeeCap.ToInt(),
				GasTipCap:  attempt.GasTipCap.ToInt(),
				Value:      nil,
				Data:       attempt.EthTx.EncodedPayload,
				AccessList: nil,
			}, receipt.BlockNumber)
			rpcError, errExtract := evmclient.ExtractRPCError(errCall)
			if errExtract == nil {
				l.Warnw("transaction reverted on-chain", "hash", receipt.TxHash, "rpcError", rpcError.String())
			} else {
				l.Warnw("transaction reverted on-chain unable to extract revert reason", "hash", receipt.TxHash, "err", err)
			}
			// This might increment more than once e.g. in case of re-orgs going back and forth we might re-fetch the same receipt
			promRevertedTxCount.WithLabelValues(ec.chainID.String()).Add(1)
		} else {
			promNumSuccessfulTxs.WithLabelValues(ec.chainID.String()).Add(1)
		}

		// This is only recording forwarded tx that were mined and have a status.
		// Counters are prone to being inaccurate due to re-orgs.
		if ec.config.UseForwarders() {
			meta, err := attempt.EthTx.GetMeta()
			if err == nil && meta != nil && meta.FwdrDestAddress != nil {
				// promFwdTxCount takes two labels, chainId and a boolean of whether a tx was successful or not.
				promFwdTxCount.WithLabelValues(ec.chainID.String(), strconv.FormatBool(receipt.Status != 0)).Add(1)
			}
		}
		receipts = append(receipts, receipt)
	}

	return
}

// RebroadcastWhereNecessary bumps gas or resends transactions that were previously out-of-eth
func (ec *EthConfirmer[CHAIN_ID, HEAD, ADDR, TX_HASH, BLOCK_HASH, R, SEQ, FEE]) RebroadcastWhereNecessary(ctx context.Context, blockHeight int64) error {
	var wg sync.WaitGroup

	// It is safe to process separate keys concurrently
	// NOTE: This design will block one key if another takes a really long time to execute
	wg.Add(len(ec.enabledAddresses))
	errors := []error{}
	var errMu sync.Mutex
	for _, address := range ec.enabledAddresses {
		go func(fromAddress ADDR) {
			if err := ec.rebroadcastWhereNecessary(ctx, fromAddress, blockHeight); err != nil {
				errMu.Lock()
				errors = append(errors, err)
				errMu.Unlock()
				ec.lggr.Errorw("Error in RebroadcastWhereNecessary", "error", err, "fromAddress", fromAddress)
			}

			wg.Done()
		}(address)
	}

	wg.Wait()

	return multierr.Combine(errors...)
}

func (ec *EthConfirmer[CHAIN_ID, HEAD, ADDR, TX_HASH, BLOCK_HASH, R, SEQ, FEE]) rebroadcastWhereNecessary(ctx context.Context, address ADDR, blockHeight int64) error {
	if err := ec.handleAnyInProgressAttempts(ctx, address, blockHeight); err != nil {
		return errors.Wrap(err, "handleAnyInProgressAttempts failed")
	}

	threshold := int64(ec.config.FeeBumpThreshold())
	bumpDepth := int64(ec.config.FeeBumpTxDepth())
	maxInFlightTransactions := ec.config.MaxInFlightTransactions()
	etxs, err := ec.FindEthTxsRequiringRebroadcast(ctx, ec.lggr, address, blockHeight, threshold, bumpDepth, maxInFlightTransactions, ec.chainID)
	if err != nil {
		return errors.Wrap(err, "FindEthTxsRequiringRebroadcast failed")
	}
	for _, etx := range etxs {
		lggr := etx.GetLogger(ec.lggr)

		attempt, err := ec.attemptForRebroadcast(ctx, lggr, *etx)
		if err != nil {
			return errors.Wrap(err, "attemptForRebroadcast failed")
		}

		lggr.Debugw("Rebroadcasting transaction", "nPreviousAttempts", len(etx.EthTxAttempts), "gasPrice", attempt.GasPrice, "gasTipCap", attempt.GasTipCap, "gasFeeCap", attempt.GasFeeCap)

		if err := ec.txStore.SaveInProgressAttempt(&attempt); err != nil {
			return errors.Wrap(err, "saveInProgressAttempt failed")
		}

		if err := ec.handleInProgressAttempt(ctx, lggr, *etx, attempt, blockHeight); err != nil {
			return errors.Wrap(err, "handleInProgressAttempt failed")
		}
	}
	return nil
}

// "in_progress" attempts were left behind after a crash/restart and may or may not have been sent.
// We should try to ensure they get on-chain so we can fetch a receipt for them.
// NOTE: We also use this to mark attempts for rebroadcast in event of a
// re-org, so multiple attempts are allowed to be in in_progress state (but
// only one per eth_tx).
func (ec *EthConfirmer[CHAIN_ID, HEAD, ADDR, TX_HASH, BLOCK_HASH, R, SEQ, FEE]) handleAnyInProgressAttempts(ctx context.Context, address ADDR, blockHeight int64) error {
	attempts, err := ec.txStore.GetInProgressEthTxAttempts(ctx, address, ec.chainID)
	if ctx.Err() != nil {
		return nil
	} else if err != nil {
		return errors.Wrap(err, "GetInProgressEthTxAttempts failed")
	}
	for _, a := range attempts {
		err := ec.handleInProgressAttempt(ctx, a.EthTx.GetLogger(ec.lggr), a.EthTx, a, blockHeight)
		if ctx.Err() != nil {
			break
		} else if err != nil {
			return errors.Wrap(err, "handleInProgressAttempt failed")
		}
	}
	return nil
}

// FindEthTxsRequiringRebroadcast returns attempts that hit insufficient eth,
// and attempts that need bumping, in nonce ASC order
func (ec *EthConfirmer[CHAIN_ID, HEAD, ADDR, TX_HASH, BLOCK_HASH, R, SEQ, FEE]) FindEthTxsRequiringRebroadcast(ctx context.Context, lggr logger.Logger, address ADDR, blockNum, gasBumpThreshold, bumpDepth int64, maxInFlightTransactions uint32, chainID CHAIN_ID) (etxs []*EthTx[ADDR, TX_HASH], err error) {
	// NOTE: These two queries could be combined into one using union but it
	// becomes harder to read and difficult to test in isolation. KISS principle
	etxInsufficientEths, err := ec.txStore.FindEthTxsRequiringResubmissionDueToInsufficientEth(address, chainID, pg.WithParentCtx(ctx))
	if err != nil {
		return nil, err
	}

	if len(etxInsufficientEths) > 0 {
		lggr.Infow(fmt.Sprintf("Found %d transactions to be re-sent that were previously rejected due to insufficient eth balance", len(etxInsufficientEths)), "blockNum", blockNum, "address", address)
	}

	// TODO: Just pass the Q through everything
	etxBumps, err := ec.txStore.FindEthTxsRequiringGasBump(ctx, address, blockNum, gasBumpThreshold, bumpDepth, chainID)
	if ctx.Err() != nil {
		return nil, nil
	} else if err != nil {
		return nil, err
	}

	if len(etxBumps) > 0 {
		// txes are ordered by nonce asc so the first will always be the oldest
		etx := etxBumps[0]
		// attempts are ordered by time sent asc so first will always be the oldest
		var oldestBlocksBehind int64 = -1 // It should never happen that the oldest attempt has no BroadcastBeforeBlockNum set, but in case it does, we shouldn't crash - log this sentinel value instead
		if len(etx.EthTxAttempts) > 0 {
			oldestBlockNum := etx.EthTxAttempts[0].BroadcastBeforeBlockNum
			if oldestBlockNum != nil {
				oldestBlocksBehind = blockNum - *oldestBlockNum
			}
		} else {
			logger.Sugared(lggr).AssumptionViolationf("Expected eth_tx for gas bump to have at least one attempt", "etxID", etx.ID, "blockNum", blockNum, "address", address)
		}
		lggr.Infow(fmt.Sprintf("Found %d transactions to re-sent that have still not been confirmed after at least %d blocks. The oldest of these has not still not been confirmed after %d blocks. These transactions will have their gas price bumped. %s", len(etxBumps), gasBumpThreshold, oldestBlocksBehind, label.NodeConnectivityProblemWarning), "blockNum", blockNum, "address", address, "gasBumpThreshold", gasBumpThreshold)
	}

	seen := make(map[int64]struct{})

	for _, etx := range etxInsufficientEths {
		seen[etx.ID] = struct{}{}
		etxs = append(etxs, etx)
	}
	for _, etx := range etxBumps {
		if _, exists := seen[etx.ID]; !exists {
			etxs = append(etxs, etx)
		}
	}

	sort.Slice(etxs, func(i, j int) bool {
		return *(etxs[i].Nonce) < *(etxs[j].Nonce)
	})

	if maxInFlightTransactions > 0 && len(etxs) > int(maxInFlightTransactions) {
		lggr.Warnf("%d transactions to rebroadcast which exceeds limit of %d. %s", len(etxs), maxInFlightTransactions, label.MaxInFlightTransactionsWarning)
		etxs = etxs[:maxInFlightTransactions]
	}

	return
}

func (ec *EthConfirmer[CHAIN_ID, HEAD, ADDR, TX_HASH, BLOCK_HASH, R, SEQ, FEE]) attemptForRebroadcast(ctx context.Context, lggr logger.Logger, etx EthTx[ADDR, TX_HASH]) (attempt EthTxAttempt[ADDR, TX_HASH], err error) {
	if len(etx.EthTxAttempts) > 0 {
		etx.EthTxAttempts[0].EthTx = etx
		previousAttempt := etx.EthTxAttempts[0]
		logFields := ec.logFieldsPreviousAttempt(previousAttempt)
		if previousAttempt.State == txmgrtypes.TxAttemptInsufficientEth {
			// Do not create a new attempt if we ran out of eth last time since bumping gas is pointless
			// Instead try to resubmit the same attempt at the same price, in the hope that the wallet was funded since our last attempt
			lggr.Debugw("Rebroadcast InsufficientEth", logFields...)
			previousAttempt.State = txmgrtypes.TxAttemptInProgress
			return previousAttempt, nil
		}
		attempt, err = ec.bumpGas(ctx, etx, etx.EthTxAttempts)

		if gas.IsBumpErr(err) {
			lggr.Errorw("Failed to bump gas", append(logFields, "err", err)...)
			// Do not create a new attempt if bumping gas would put us over the limit or cause some other problem
			// Instead try to resubmit the previous attempt, and keep resubmitting until its accepted
			previousAttempt.BroadcastBeforeBlockNum = nil
			previousAttempt.State = txmgrtypes.TxAttemptInProgress
			return previousAttempt, nil
		}
		return attempt, err
	}
	return attempt, errors.Errorf("invariant violation: EthTx %v was unconfirmed but didn't have any attempts. "+
		"Falling back to default gas price instead."+
		"This is a bug! Please report to https://github.com/smartcontractkit/chainlink/issues", etx.ID)
}

func (ec *EthConfirmer[CHAIN_ID, HEAD, ADDR, TX_HASH, BLOCK_HASH, R, SEQ, FEE]) logFieldsPreviousAttempt(attempt EthTxAttempt[ADDR, TX_HASH]) []interface{} {
	etx := attempt.EthTx
	return []interface{}{
		"etxID", etx.ID,
		"txHash", attempt.Hash,
		"previousAttempt", attempt,
		"gasLimit", etx.GasLimit,
		"maxGasPrice", ec.config.MaxFeePrice(),
		"nonce", etx.Nonce,
	}
}

<<<<<<< HEAD
func (ec *EthConfirmer) bumpGas(ctx context.Context, etx EthTx, previousAttempts []EthTxAttempt) (bumpedAttempt EthTxAttempt, err error) {
	// TODO: once generics are introduced at the top level struct (EthConfirmer) remove the chain-specific typings
	priorAttempts := make([]txmgrtypes.PriorAttempt[gas.EvmFee, gethCommon.Hash], len(previousAttempts))
=======
func (ec *EthConfirmer[CHAIN_ID, HEAD, ADDR, TX_HASH, BLOCK_HASH, R, SEQ, FEE]) bumpGas(ctx context.Context, etx EthTx[ADDR, TX_HASH], previousAttempts []EthTxAttempt[ADDR, TX_HASH]) (bumpedAttempt EthTxAttempt[ADDR, TX_HASH], err error) {
	// TODO: once generics are introduced at the top level struct (EthConfirmer) remove the chain-specific typings
	priorAttempts := make([]txmgrtypes.PriorAttempt[gas.EvmFee, TX_HASH], len(previousAttempts))
>>>>>>> c51bf53a
	// This feels a bit useless but until we get iterators there is no other
	// way to cast an array of structs to an array of interfaces
	for i, attempt := range previousAttempts {
		priorAttempts[i] = attempt
	}
	previousAttempt := previousAttempts[0]
	logFields := ec.logFieldsPreviousAttempt(previousAttempt)

	var bumpedFee gas.EvmFee
	var bumpedFeeLimit uint32
	bumpedAttempt, bumpedFee, bumpedFeeLimit, _, err = ec.NewBumpTxAttempt(ctx, etx, previousAttempt, priorAttempts, ec.lggr)

	// if no error, return attempt
	// if err, continue below
	if err == nil {
		promNumGasBumps.WithLabelValues(ec.chainID.String()).Inc()
		ec.lggr.Debugw("Rebroadcast bumping fee for tx", append(logFields, "bumpedFee", bumpedFee.String(), "bumpedFeeLimit", bumpedFeeLimit)...)
		return bumpedAttempt, err
	}

	if errors.Is(errors.Cause(err), gas.ErrBumpGasExceedsLimit) {
		promGasBumpExceedsLimit.WithLabelValues(ec.chainID.String()).Inc()
	}

	return bumpedAttempt, errors.Wrap(err, "error bumping gas")
}

<<<<<<< HEAD
func (ec *EthConfirmer) handleInProgressAttempt(ctx context.Context, lggr logger.Logger, etx EthTx, attempt EthTxAttempt, blockHeight int64) error {
	if attempt.State != txmgrtypes.TxAttemptInProgress {
=======
func (ec *EthConfirmer[CHAIN_ID, HEAD, ADDR, TX_HASH, BLOCK_HASH, R, SEQ, FEE]) handleInProgressAttempt(ctx context.Context, lggr logger.Logger, etx EthTx[ADDR, TX_HASH], attempt EthTxAttempt[ADDR, TX_HASH], blockHeight int64) error {
	if attempt.State != txmgrtypes.TxAttemptInProgress {

>>>>>>> c51bf53a
		return errors.Errorf("invariant violation: expected eth_tx_attempt %v to be in_progress, it was %s", attempt.ID, attempt.State)
	}

	now := time.Now()
	signedTx, err := attempt.GetSignedTx()
	if err != nil {
		lggr.Criticalw("Fatal error signing transaction", "err", err, "etx", etx)
		return ec.txStore.DeleteInProgressAttempt(ctx, attempt)
	}

	// TODO: When eth client is generalized, remove this address conversion logic below
	// https://smartcontract-it.atlassian.net/browse/BCI-852
	fromAddress, err := stringToGethAddress(etx.FromAddress.String())
	if err != nil {
		// WARNING: This should never happen!
		// Until the eth client is generalized we can consider this error as fatal.
		lggr.Criticalw("Failed to do address format conversion", "err", err)
		return ec.txStore.DeleteInProgressAttempt(ctx, attempt)
	}

	lggr.Debugw("Sending transaction", "ethTxAttemptID", attempt.ID, "txHash", attempt.Hash, "err", err, "meta", etx.Meta, "gasLimit", etx.GasLimit, "attempt", attempt, "etx", etx)
	errType, sendError := ec.ethClient.SendTransactionReturnCode(ctx, signedTx, fromAddress)

	switch errType {
	case clienttypes.Underpriced:
		// This should really not ever happen in normal operation since we
		// already bumped above the required minimum in ethBroadcaster.
		ec.lggr.Warnw("Got terminally underpriced error for gas bump, this should never happen unless the remote RPC node changed its configuration on the fly, or you are using multiple RPC nodes with different minimum gas price requirements. This is not recommended", "err", sendError, "attempt", attempt)
		// "Lazily" load attempts here since the overwhelmingly common case is
		// that we don't need them unless we enter this path
		if err := ec.txStore.LoadEthTxAttempts(&etx, pg.WithParentCtx(ctx)); err != nil {
			return errors.Wrap(err, "failed to load EthTxAttempts while bumping on terminally underpriced error")
		}
		if len(etx.EthTxAttempts) == 0 {
			err := errors.New("expected to find at least 1 attempt")
			logger.Sugared(ec.lggr).AssumptionViolationw(err.Error(), "err", err, "attempt", attempt)
			return err
		}
		if attempt.ID != etx.EthTxAttempts[0].ID {
			err := errors.New("expected highest priced attempt to be the current in_progress attempt")
			logger.Sugared(ec.lggr).AssumptionViolationw(err.Error(), "err", err, "attempt", attempt, "ethTxAttempts", etx.EthTxAttempts)
			return err
		}
		replacementAttempt, err := ec.bumpGas(ctx, etx, etx.EthTxAttempts)
		if err != nil {
			return errors.Wrap(err, "could not bump gas for terminally underpriced transaction")
		}
		promNumGasBumps.WithLabelValues(ec.chainID.String()).Inc()
		lggr.With(
			"sendError", sendError,
			"maxGasPriceConfig", ec.config.MaxFeePrice(),
			"previousAttempt", attempt,
			"replacementAttempt", replacementAttempt,
		).Errorf("gas price was rejected by the eth node for being too low. Eth node returned: '%s'", sendError.Error())

		if err := ec.txStore.SaveReplacementInProgressAttempt(attempt, &replacementAttempt); err != nil {
			return errors.Wrap(err, "saveReplacementInProgressAttempt failed")
		}
		return ec.handleInProgressAttempt(ctx, lggr, etx, replacementAttempt, blockHeight)
	case clienttypes.ExceedsMaxFee:
		// Confirmer: The gas price was bumped too high. This transaction attempt cannot be accepted.
		// Best thing we can do is to re-send the previous attempt at the old
		// price and discard this bumped version.
		fallthrough
	case clienttypes.Fatal:
		// WARNING: This should never happen!
		// Should NEVER be fatal this is an invariant violation. The
		// Broadcaster can never create a TxAttempt that will
		// fatally error.
		lggr.Criticalw("Invariant violation: fatal error while re-attempting transaction",
			"err", sendError,
			"gasPrice", attempt.GasPrice,
			"gasLimit", etx.GasLimit,
			"signedRawTx", hexutil.Encode(attempt.SignedRawTx),
			"blockHeight", blockHeight,
		)
		ec.SvcErrBuffer.Append(sendError)
		// This will loop continuously on every new head so it must be handled manually by the node operator!
		return ec.txStore.DeleteInProgressAttempt(ctx, attempt)
	case clienttypes.TransactionAlreadyKnown:
		// Nonce too low indicated that a transaction at this nonce was confirmed already.
		// Mark confirmed_missing_receipt and wait for the next cycle to try to get a receipt
		lggr.Debugw("Nonce already used", "ethTxAttemptID", attempt.ID, "txHash", attempt.Hash.String(), "err", sendError)
		timeout := ec.config.DatabaseDefaultQueryTimeout()
<<<<<<< HEAD
		return ec.orm.SaveConfirmedMissingReceiptAttempt(ctx, timeout, &attempt, now)
	}

	if sendError.IsReplacementUnderpriced() {
		// Our system constraints guarantee that the attempt referenced in this
		// function has the highest gas price of all attempts.
		//
		// Thus, there are only two possible scenarios where this can happen.
		//
		// 1. Our gas bump was insufficient compared to our previous attempt
		// 2. An external wallet used the account to manually send a transaction
		// at a higher gas price
		//
		// In this case the simplest and most robust way to recover is to ignore
		// this attempt and wait until the next bump threshold is reached in
		// order to bump again.
		lggr.Errorw(fmt.Sprintf("Replacement transaction underpriced for eth_tx %v. "+
			"Eth node returned error: '%s'. "+
			"Either you have set EVM.GasEstimator.BumpPercent (currently %v%%) too low or an external wallet used this account. "+
			"Please note that using your node's private keys outside of the chainlink node is NOT SUPPORTED and can lead to missed transactions.",
			etx.ID, sendError.Error(), ec.config.EvmGasBumpPercent()), "err", sendError, "gasPrice", attempt.GasPrice, "gasTipCap", attempt.GasTipCap, "gasFeeCap", attempt.GasFeeCap)

		// Assume success and hand off to the next cycle.
		sendError = nil
	}

	if sendError.IsInsufficientEth() {
		lggr.Criticalw(fmt.Sprintf("Tx 0x%x with type 0x%d was rejected due to insufficient eth: %s\n"+
			"ACTION REQUIRED: Chainlink wallet with address 0x%x is OUT OF FUNDS",
			attempt.ID, attempt.Hash, sendError.Error(), etx.FromAddress,
		), "err", sendError, "gasPrice", attempt.GasPrice, "gasTipCap", attempt.GasTipCap, "gasFeeCap", attempt.GasFeeCap)
		ec.SvcErrBuffer.Append(sendError)
=======
		return ec.txStore.SaveConfirmedMissingReceiptAttempt(ctx, timeout, &attempt, now)
	case clienttypes.InsufficientFunds:
>>>>>>> c51bf53a
		timeout := ec.config.DatabaseDefaultQueryTimeout()
		return ec.txStore.SaveInsufficientEthAttempt(timeout, &attempt, now)
	case clienttypes.Successful:
		lggr.Debugw("Successfully broadcast transaction", "ethTxAttemptID", attempt.ID, "txHash", attempt.Hash.String())
		timeout := ec.config.DatabaseDefaultQueryTimeout()
		return ec.txStore.SaveSentAttempt(timeout, &attempt, now)
	case clienttypes.Unknown:
		// Every error that doesn't fall under one of the above categories will be treated as Unknown.
		fallthrough
	default:
		// Any other type of error is considered temporary or resolvable by the
		// node operator. The node may have it in the mempool so we must keep the
		// attempt (leave it in_progress). Safest thing to do is bail out and wait
		// for the next head.
		return errors.Wrapf(sendError, "unexpected error sending eth_tx %v with hash %s", etx.ID, attempt.Hash.String())
	}
}

// EnsureConfirmedTransactionsInLongestChain finds all confirmed eth_txes up to the depth
// of the given chain and ensures that every one has a receipt with a block hash that is
// in the given chain.
//
// If any of the confirmed transactions does not have a receipt in the chain, it has been
// re-org'd out and will be rebroadcast.
<<<<<<< HEAD
func (ec *EthConfirmer) EnsureConfirmedTransactionsInLongestChain(ctx context.Context, head txmgrtypes.Head) error {
	if head.ChainLength() < ec.config.EvmFinalityDepth() {
=======
func (ec *EthConfirmer[CHAIN_ID, HEAD, ADDR, TX_HASH, BLOCK_HASH, R, SEQ, FEE]) EnsureConfirmedTransactionsInLongestChain(ctx context.Context, head txmgrtypes.Head) error {
	if head.ChainLength() < ec.config.FinalityDepth() {
>>>>>>> c51bf53a
		logArgs := []interface{}{
			"chainLength", head.ChainLength(), "evmFinalityDepth", ec.config.FinalityDepth(),
		}
		if ec.nConsecutiveBlocksChainTooShort > logAfterNConsecutiveBlocksChainTooShort {
			warnMsg := "Chain length supplied for re-org detection was shorter than EvmFinalityDepth. Re-org protection is not working properly. This could indicate a problem with the remote RPC endpoint, a compatibility issue with a particular blockchain, a bug with this particular blockchain, heads table being truncated too early, remote node out of sync, or something else. If this happens a lot please raise a bug with the Chainlink team including a log output sample and details of the chain and RPC endpoint you are using."
			ec.lggr.Warnw(warnMsg, append(logArgs, "nConsecutiveBlocksChainTooShort", ec.nConsecutiveBlocksChainTooShort)...)
		} else {
			logMsg := "Chain length supplied for re-org detection was shorter than EvmFinalityDepth"
			ec.lggr.Debugw(logMsg, append(logArgs, "nConsecutiveBlocksChainTooShort", ec.nConsecutiveBlocksChainTooShort)...)
		}
		ec.nConsecutiveBlocksChainTooShort++
	} else {
		ec.nConsecutiveBlocksChainTooShort = 0
	}
<<<<<<< HEAD
	etxs, err := ec.orm.FindTransactionsConfirmedInBlockRange(head.BlockNumber(), head.EarliestHeadInChain().BlockNumber(), ec.chainID)
=======
	etxs, err := ec.txStore.FindTransactionsConfirmedInBlockRange(head.BlockNumber(), head.EarliestHeadInChain().BlockNumber(), ec.chainID)
>>>>>>> c51bf53a
	if err != nil {
		return errors.Wrap(err, "findTransactionsConfirmedInBlockRange failed")
	}

	for _, etx := range etxs {
		if !hasReceiptInLongestChain(*etx, head) {
			if err := ec.markForRebroadcast(*etx, head); err != nil {
				return errors.Wrapf(err, "markForRebroadcast failed for etx %v", etx.ID)
			}
		}
	}

	// It is safe to process separate keys concurrently
	// NOTE: This design will block one key if another takes a really long time to execute
	var wg sync.WaitGroup
	errors := []error{}
	var errMu sync.Mutex
<<<<<<< HEAD
	wg.Add(len(ec.keyStates))
	for _, key := range ec.keyStates {
		go func(fromAddress gethCommon.Address) {
=======
	wg.Add(len(ec.enabledAddresses))
	for _, address := range ec.enabledAddresses {
		go func(fromAddress ADDR) {
>>>>>>> c51bf53a
			if err := ec.handleAnyInProgressAttempts(ctx, fromAddress, head.BlockNumber()); err != nil {
				errMu.Lock()
				errors = append(errors, err)
				errMu.Unlock()
				ec.lggr.Errorw("Error in handleAnyInProgressAttempts", "err", err, "fromAddress", fromAddress)
			}

			wg.Done()
		}(address)
	}

	wg.Wait()

	return multierr.Combine(errors...)
}

<<<<<<< HEAD
func hasReceiptInLongestChain(etx EthTx, head txmgrtypes.Head) bool {
	for {
		for _, attempt := range etx.EthTxAttempts {
			for _, receipt := range attempt.EthReceipts {
				if receipt.BlockHash == head.BlockHash() && receipt.BlockNumber == head.BlockNumber() {
=======
func hasReceiptInLongestChain[ADDR types.Hashable, TX_HASH types.Hashable](etx EthTx[ADDR, TX_HASH], head txmgrtypes.Head) bool {
	for {
		for _, attempt := range etx.EthTxAttempts {
			for _, receipt := range attempt.EthReceipts {
				if receipt.BlockHash.String() == head.BlockHash().String() && receipt.BlockNumber == head.BlockNumber() {
>>>>>>> c51bf53a
					return true
				}
			}
		}
		if head.GetParent() == nil {
			return false
		}
		head = head.GetParent()
	}
}

<<<<<<< HEAD
func (ec *EthConfirmer) markForRebroadcast(etx EthTx, head txmgrtypes.Head) error {
=======
func (ec *EthConfirmer[CHAIN_ID, HEAD, ADDR, TX_HASH, BLOCK_HASH, R, SEQ, FEE]) markForRebroadcast(etx EthTx[ADDR, TX_HASH], head txmgrtypes.Head) error {
>>>>>>> c51bf53a
	if len(etx.EthTxAttempts) == 0 {
		return errors.Errorf("invariant violation: expected eth_tx %v to have at least one attempt", etx.ID)
	}

	// Rebroadcast the one with the highest gas price
	attempt := etx.EthTxAttempts[0]
	var receipt EvmReceipt
	if len(attempt.EthReceipts) > 0 {
		receipt = attempt.EthReceipts[0]
	}

<<<<<<< HEAD
	ec.lggr.Infow(fmt.Sprintf("Re-org detected. Rebroadcasting transaction %s which may have been re-org'd out of the main chain", attempt.Hash.Hex()),
		"txhash", attempt.Hash.Hex(),
=======
	ec.lggr.Infow(fmt.Sprintf("Re-org detected. Rebroadcasting transaction %s which may have been re-org'd out of the main chain", attempt.Hash.String()),
		"txhash", attempt.Hash.String(),
>>>>>>> c51bf53a
		"currentBlockNum", head.BlockNumber(),
		"currentBlockHash", head.BlockHash().Hex(),
		"replacementBlockHashAtConfirmedHeight", head.HashAtHeight(receipt.BlockNumber),
		"confirmedInBlockNum", receipt.BlockNumber,
		"confirmedInBlockHash", receipt.BlockHash,
		"confirmedInTxIndex", receipt.TransactionIndex,
		"ethTxID", etx.ID,
		"attemptID", attempt.ID,
		"receiptID", receipt.ID,
		"nReceipts", len(attempt.EthReceipts),
		"id", "eth_confirmer")

	// Put it back in progress and delete all receipts (they do not apply to the new chain)
	err := ec.txStore.UpdateEthTxForRebroadcast(etx, attempt)
	return errors.Wrap(err, "markForRebroadcast failed")
}

// ForceRebroadcast sends a transaction for every nonce in the given nonce range at the given gas price.
// If an eth_tx exists for this nonce, we re-send the existing eth_tx with the supplied parameters.
// If an eth_tx doesn't exist for this nonce, we send a zero transaction.
// This operates completely orthogonal to the normal EthConfirmer and can result in untracked attempts!
// Only for emergency usage.
// This is in case of some unforeseen scenario where the node is refusing to release the lock. KISS.
<<<<<<< HEAD
func (ec *EthConfirmer) ForceRebroadcast(beginningNonce int64, endingNonce int64, gasPriceWei uint64, address gethCommon.Address, overrideGasLimit uint32) error {
	ec.lggr.Infof("ForceRebroadcast: will rebroadcast transactions for all nonces between %v and %v", beginningNonce, endingNonce)
=======
func (ec *EthConfirmer[CHAIN_ID, HEAD, ADDR, TX_HASH, BLOCK_HASH, R, SEQ, FEE]) ForceRebroadcast(seqs []SEQ, gasPriceWei uint64, address ADDR, overrideGasLimit uint32) error {
	if len(seqs) == 0 {
		ec.lggr.Infof("ForceRebroadcast: No sequences provided. Skipping")
		return nil
	}
	ec.lggr.Infof("ForceRebroadcast: will rebroadcast transactions for all sequences between %v and %v", seqs[0], seqs[len(seqs)-1])

	for _, seq := range seqs {
>>>>>>> c51bf53a

		etx, err := ec.txStore.FindEthTxWithNonce(address, seq)
		if err != nil {
			return errors.Wrap(err, "ForceRebroadcast failed")
		}
		if etx == nil {
<<<<<<< HEAD
			ec.lggr.Debugf("ForceRebroadcast: no eth_tx found with nonce %v, will rebroadcast empty transaction", n)
			hash, err := ec.sendEmptyTransaction(context.TODO(), address, uint64(n), overrideGasLimit, gasPriceWei)
=======
			ec.lggr.Debugf("ForceRebroadcast: no eth_tx found with nonce %s, will rebroadcast empty transaction", seq)
			hashStr, err := ec.sendEmptyTransaction(context.TODO(), address, seq, overrideGasLimit, gasPriceWei)
>>>>>>> c51bf53a
			if err != nil {
				ec.lggr.Errorw("ForceRebroadcast: failed to send empty transaction", "nonce", seq, "err", err)
				continue
			}
			ec.lggr.Infow("ForceRebroadcast: successfully rebroadcast empty transaction", "nonce", seq, "hash", hashStr)
		} else {
			ec.lggr.Debugf("ForceRebroadcast: got eth_tx %v with nonce %v, will rebroadcast this transaction", etx.ID, *etx.Nonce)
			if overrideGasLimit != 0 {
				etx.GasLimit = overrideGasLimit
			}
			attempt, _, err := ec.NewCustomTxAttempt(*etx, gas.EvmFee{Legacy: assets.NewWeiI(int64(gasPriceWei))}, etx.GasLimit, 0x0, ec.lggr)
			if err != nil {
				ec.lggr.Errorw("ForceRebroadcast: failed to create new attempt", "ethTxID", etx.ID, "err", err)
				continue
			}
			if err := sendTransaction(context.TODO(), ec.ethClient, attempt, *etx, ec.lggr); err != nil {
				ec.lggr.Errorw(fmt.Sprintf("ForceRebroadcast: failed to rebroadcast eth_tx %v with nonce %v and gas limit %v: %s", etx.ID, *etx.Nonce, etx.GasLimit, err.Error()), "err", err, "gasPrice", attempt.GasPrice, "gasTipCap", attempt.GasTipCap, "gasFeeCap", attempt.GasFeeCap)
				continue
			}
			ec.lggr.Infof("ForceRebroadcast: successfully rebroadcast eth_tx %v with hash: 0x%x", etx.ID, attempt.Hash)
		}
	}
	return nil
}

<<<<<<< HEAD
func (ec *EthConfirmer) sendEmptyTransaction(ctx context.Context, fromAddress gethCommon.Address, nonce uint64, overrideGasLimit uint32, gasPriceWei uint64) (gethCommon.Hash, error) {
=======
func (ec *EthConfirmer[CHAIN_ID, HEAD, ADDR, TX_HASH, BLOCK_HASH, R, SEQ, FEE]) sendEmptyTransaction(ctx context.Context, fromAddress ADDR, seq SEQ, overrideGasLimit uint32, gasPriceWei uint64) (string, error) {
>>>>>>> c51bf53a
	gasLimit := overrideGasLimit
	if gasLimit == 0 {
		gasLimit = ec.config.FeeLimitDefault()
	}
<<<<<<< HEAD
	tx, err := sendEmptyTransaction(ctx, ec.ethClient, ec.TxAttemptBuilder, nonce, gasLimit, int64(gasPriceWei), fromAddress)
=======
	tx, err := sendEmptyTransaction(ctx, ec.ethClient, ec.TxAttemptBuilder, seq, gasLimit, int64(gasPriceWei), fromAddress)
>>>>>>> c51bf53a
	if err != nil {
		return "", errors.Wrap(err, "(EthConfirmer).sendEmptyTransaction failed")
	}
	return tx.Hash().String(), nil
}

// ResumePendingTaskRuns issues callbacks to task runs that are pending waiting for receipts
<<<<<<< HEAD
func (ec *EthConfirmer) ResumePendingTaskRuns(ctx context.Context, head txmgrtypes.Head) error {

	receiptsPlus, err := ec.orm.FindEthReceiptsPendingConfirmation(ctx, head.BlockNumber(), ec.chainID)
=======
func (ec *EthConfirmer[CHAIN_ID, HEAD, ADDR, TX_HASH, BLOCK_HASH, R, SEQ, FEE]) ResumePendingTaskRuns(ctx context.Context, head txmgrtypes.Head) error {

	receiptsPlus, err := ec.txStore.FindEthReceiptsPendingConfirmation(ctx, head.BlockNumber(), ec.chainID)
>>>>>>> c51bf53a

	if err != nil {
		return err
	}

	if len(receiptsPlus) > 0 {
		ec.lggr.Debugf("Resuming %d task runs pending receipt", len(receiptsPlus))
	} else {
		ec.lggr.Debug("No task runs to resume")
	}
	for _, data := range receiptsPlus {
		var taskErr error
		var output interface{}
		if data.FailOnRevert && data.Receipt.Status == 0 {
			taskErr = errors.Errorf("transaction %s reverted on-chain", data.Receipt.TxHash)
		} else {
			output = data.Receipt
		}

		ec.lggr.Debugw("Callback: resuming ethtx with receipt", "output", output, "taskErr", taskErr, "pipelineTaskRunID", data.ID)
		if err := ec.resumeCallback(data.ID, output, taskErr); err != nil {
			return err
		}
	}

	return nil
}

// observeUntilTxConfirmed observes the promBlocksUntilTxConfirmed metric for each confirmed
// transaction.
func observeUntilTxConfirmed[CHAIN_ID txmgrtypes.ID, ADDR types.Hashable, TX_HASH types.Hashable](chainID CHAIN_ID, attempts []EthTxAttempt[ADDR, TX_HASH], receipts []*evmtypes.Receipt) {
	for _, attempt := range attempts {
		for _, r := range receipts {
			if attempt.Hash.String() != r.TxHash.String() {
				continue
			}

			// We estimate the time until confirmation by subtracting from the time the eth tx (not the attempt)
			// was created. We want to measure the amount of time taken from when a transaction is created
			// via e.g Txm.CreateTransaction to when it is confirmed on-chain, regardless of how many attempts
			// were needed to achieve this.
			duration := time.Since(attempt.EthTx.CreatedAt)
			promTimeUntilTxConfirmed.
				WithLabelValues(chainID.String()).
				Observe(float64(duration))

			// Since a eth tx can have many attempts, we take the number of blocks to confirm as the block number
			// of the receipt minus the block number of the first ever broadcast for this transaction.
			broadcastBefore := utils.MinKey(attempt.EthTx.EthTxAttempts, func(attempt EthTxAttempt[ADDR, TX_HASH]) int64 {
				if attempt.BroadcastBeforeBlockNum != nil {
					return *attempt.BroadcastBeforeBlockNum
				}
				return 0
			})
			if broadcastBefore > 0 {
				blocksElapsed := r.BlockNumber.Int64() - broadcastBefore
				promBlocksUntilTxConfirmed.
					WithLabelValues(chainID.String()).
					Observe(float64(blocksElapsed))
			}
		}
	}
}<|MERGE_RESOLUTION|>--- conflicted
+++ resolved
@@ -17,23 +17,15 @@
 	"github.com/prometheus/client_golang/prometheus/promauto"
 	"go.uber.org/multierr"
 
-<<<<<<< HEAD
-	txmgrtypes "github.com/smartcontractkit/chainlink/v2/common/txmgr/types"
-=======
 	clienttypes "github.com/smartcontractkit/chainlink/v2/common/chains/client"
 	txmgrtypes "github.com/smartcontractkit/chainlink/v2/common/txmgr/types"
 	"github.com/smartcontractkit/chainlink/v2/common/types"
->>>>>>> c51bf53a
 	"github.com/smartcontractkit/chainlink/v2/core/assets"
 	evmclient "github.com/smartcontractkit/chainlink/v2/core/chains/evm/client"
 	"github.com/smartcontractkit/chainlink/v2/core/chains/evm/gas"
 	"github.com/smartcontractkit/chainlink/v2/core/chains/evm/label"
 	evmtypes "github.com/smartcontractkit/chainlink/v2/core/chains/evm/types"
 	"github.com/smartcontractkit/chainlink/v2/core/logger"
-<<<<<<< HEAD
-	"github.com/smartcontractkit/chainlink/v2/core/services/keystore/keys/ethkey"
-=======
->>>>>>> c51bf53a
 	"github.com/smartcontractkit/chainlink/v2/core/services/pg"
 	"github.com/smartcontractkit/chainlink/v2/core/utils"
 )
@@ -134,15 +126,6 @@
 	txStore   txmgrtypes.TxStore[ADDR, CHAIN_ID, TX_HASH, BLOCK_HASH, NewTx[ADDR], *evmtypes.Receipt, EthTx[ADDR, TX_HASH], EthTxAttempt[ADDR, TX_HASH], SEQ]
 	lggr      logger.Logger
 	ethClient evmclient.Client
-<<<<<<< HEAD
-	txmgrtypes.TxAttemptBuilder[*evmtypes.Head, gas.EvmFee, gethCommon.Address, gethCommon.Hash, EthTx, EthTxAttempt]
-	resumeCallback ResumeCallback
-	config         Config
-	chainID        big.Int
-
-	ks        KeyStore
-	keyStates []ethkey.State
-=======
 	txmgrtypes.TxAttemptBuilder[HEAD, gas.EvmFee, ADDR, TX_HASH, EthTx[ADDR, TX_HASH], EthTxAttempt[ADDR, TX_HASH], SEQ]
 	resumeCallback ResumeCallback
 	config         EvmConfirmerConfig
@@ -150,7 +133,6 @@
 
 	ks               txmgrtypes.KeyStore[ADDR, CHAIN_ID, SEQ]
 	enabledAddresses []ADDR
->>>>>>> c51bf53a
 
 	mb        *utils.Mailbox[HEAD]
 	ctx       context.Context
@@ -163,32 +145,6 @@
 }
 
 // NewEthConfirmer instantiates a new eth confirmer
-<<<<<<< HEAD
-func NewEthConfirmer(orm ORM, ethClient evmclient.Client, config Config, keystore KeyStore,
-	keyStates []ethkey.State, resumeCallback ResumeCallback,
-	txAttemptBuilder txmgrtypes.TxAttemptBuilder[*evmtypes.Head, gas.EvmFee, gethCommon.Address, gethCommon.Hash, EthTx, EthTxAttempt],
-	lggr logger.Logger) *EthConfirmer {
-
-	ctx, cancel := context.WithCancel(context.Background())
-	lggr = lggr.Named("EthConfirmer")
-
-	return &EthConfirmer{
-		utils.StartStopOnce{},
-		orm,
-		lggr,
-		ethClient,
-		txAttemptBuilder,
-		resumeCallback,
-		config,
-		*ethClient.ChainID(),
-		keystore,
-		keyStates,
-		utils.NewSingleMailbox[*evmtypes.Head](),
-		ctx,
-		cancel,
-		sync.WaitGroup{},
-		0,
-=======
 func NewEthConfirmer(
 	txStore EvmTxStore,
 	ethClient evmclient.Client,
@@ -211,18 +167,13 @@
 		initSync:                        sync.Mutex{},
 		isStarted:                       false,
 		nConsecutiveBlocksChainTooShort: 0,
->>>>>>> c51bf53a
 	}
 }
 
 // Start is a comment to appease the linter
 func (ec *EthConfirmer[CHAIN_ID, HEAD, ADDR, TX_HASH, BLOCK_HASH, R, SEQ, FEE]) Start(_ context.Context) error {
 	return ec.StartOnce("EthConfirmer", func() error {
-<<<<<<< HEAD
-		if ec.config.EvmGasBumpThreshold() == 0 {
-=======
 		if ec.config.FeeBumpThreshold() == 0 {
->>>>>>> c51bf53a
 			ec.lggr.Infow("Gas bumping is disabled (EVM.GasEstimator.BumpThreshold set to 0)", "ethGasBumpThreshold", 0)
 		} else {
 			ec.lggr.Infow(fmt.Sprintf("Gas bumping is enabled, unconfirmed transactions will have their gas price bumped every %d blocks", ec.config.FeeBumpThreshold()), "ethGasBumpThreshold", ec.config.FeeBumpThreshold())
@@ -279,11 +230,7 @@
 	return ec.lggr.Name()
 }
 
-<<<<<<< HEAD
-func (ec *EthConfirmer) HealthReport() map[string]error {
-=======
 func (ec *EthConfirmer[CHAIN_ID, HEAD, ADDR, TX_HASH, BLOCK_HASH, R, SEQ, FEE]) HealthReport() map[string]error {
->>>>>>> c51bf53a
 	return map[string]error{ec.Name(): ec.StartStopOnce.Healthy()}
 }
 
@@ -312,31 +259,19 @@
 }
 
 // ProcessHead takes all required transactions for the confirmer on a new head
-<<<<<<< HEAD
-func (ec *EthConfirmer) ProcessHead(ctx context.Context, head txmgrtypes.Head) error {
-=======
 func (ec *EthConfirmer[CHAIN_ID, HEAD, ADDR, TX_HASH, BLOCK_HASH, R, SEQ, FEE]) ProcessHead(ctx context.Context, head txmgrtypes.Head) error {
->>>>>>> c51bf53a
 	ctx, cancel := context.WithTimeout(ctx, processHeadTimeout)
 	defer cancel()
 	return ec.processHead(ctx, head)
 }
 
 // NOTE: This SHOULD NOT be run concurrently or it could behave badly
-<<<<<<< HEAD
-func (ec *EthConfirmer) processHead(ctx context.Context, head txmgrtypes.Head) error {
-=======
 func (ec *EthConfirmer[CHAIN_ID, HEAD, ADDR, TX_HASH, BLOCK_HASH, R, SEQ, FEE]) processHead(ctx context.Context, head txmgrtypes.Head) error {
->>>>>>> c51bf53a
 	mark := time.Now()
 
 	ec.lggr.Debugw("processHead start", "headNum", head.BlockNumber(), "id", "eth_confirmer")
 
-<<<<<<< HEAD
-	if err := ec.orm.SetBroadcastBeforeBlockNum(head.BlockNumber(), ec.chainID); err != nil {
-=======
 	if err := ec.txStore.SetBroadcastBeforeBlockNum(head.BlockNumber(), ec.chainID); err != nil {
->>>>>>> c51bf53a
 		return errors.Wrap(err, "SetBroadcastBeforeBlockNum failed")
 	}
 	if err := ec.CheckConfirmedMissingReceipt(ctx); err != nil {
@@ -883,15 +818,9 @@
 	}
 }
 
-<<<<<<< HEAD
-func (ec *EthConfirmer) bumpGas(ctx context.Context, etx EthTx, previousAttempts []EthTxAttempt) (bumpedAttempt EthTxAttempt, err error) {
-	// TODO: once generics are introduced at the top level struct (EthConfirmer) remove the chain-specific typings
-	priorAttempts := make([]txmgrtypes.PriorAttempt[gas.EvmFee, gethCommon.Hash], len(previousAttempts))
-=======
 func (ec *EthConfirmer[CHAIN_ID, HEAD, ADDR, TX_HASH, BLOCK_HASH, R, SEQ, FEE]) bumpGas(ctx context.Context, etx EthTx[ADDR, TX_HASH], previousAttempts []EthTxAttempt[ADDR, TX_HASH]) (bumpedAttempt EthTxAttempt[ADDR, TX_HASH], err error) {
 	// TODO: once generics are introduced at the top level struct (EthConfirmer) remove the chain-specific typings
 	priorAttempts := make([]txmgrtypes.PriorAttempt[gas.EvmFee, TX_HASH], len(previousAttempts))
->>>>>>> c51bf53a
 	// This feels a bit useless but until we get iterators there is no other
 	// way to cast an array of structs to an array of interfaces
 	for i, attempt := range previousAttempts {
@@ -919,14 +848,9 @@
 	return bumpedAttempt, errors.Wrap(err, "error bumping gas")
 }
 
-<<<<<<< HEAD
-func (ec *EthConfirmer) handleInProgressAttempt(ctx context.Context, lggr logger.Logger, etx EthTx, attempt EthTxAttempt, blockHeight int64) error {
-	if attempt.State != txmgrtypes.TxAttemptInProgress {
-=======
 func (ec *EthConfirmer[CHAIN_ID, HEAD, ADDR, TX_HASH, BLOCK_HASH, R, SEQ, FEE]) handleInProgressAttempt(ctx context.Context, lggr logger.Logger, etx EthTx[ADDR, TX_HASH], attempt EthTxAttempt[ADDR, TX_HASH], blockHeight int64) error {
 	if attempt.State != txmgrtypes.TxAttemptInProgress {
 
->>>>>>> c51bf53a
 		return errors.Errorf("invariant violation: expected eth_tx_attempt %v to be in_progress, it was %s", attempt.ID, attempt.State)
 	}
 
@@ -1011,43 +935,8 @@
 		// Mark confirmed_missing_receipt and wait for the next cycle to try to get a receipt
 		lggr.Debugw("Nonce already used", "ethTxAttemptID", attempt.ID, "txHash", attempt.Hash.String(), "err", sendError)
 		timeout := ec.config.DatabaseDefaultQueryTimeout()
-<<<<<<< HEAD
-		return ec.orm.SaveConfirmedMissingReceiptAttempt(ctx, timeout, &attempt, now)
-	}
-
-	if sendError.IsReplacementUnderpriced() {
-		// Our system constraints guarantee that the attempt referenced in this
-		// function has the highest gas price of all attempts.
-		//
-		// Thus, there are only two possible scenarios where this can happen.
-		//
-		// 1. Our gas bump was insufficient compared to our previous attempt
-		// 2. An external wallet used the account to manually send a transaction
-		// at a higher gas price
-		//
-		// In this case the simplest and most robust way to recover is to ignore
-		// this attempt and wait until the next bump threshold is reached in
-		// order to bump again.
-		lggr.Errorw(fmt.Sprintf("Replacement transaction underpriced for eth_tx %v. "+
-			"Eth node returned error: '%s'. "+
-			"Either you have set EVM.GasEstimator.BumpPercent (currently %v%%) too low or an external wallet used this account. "+
-			"Please note that using your node's private keys outside of the chainlink node is NOT SUPPORTED and can lead to missed transactions.",
-			etx.ID, sendError.Error(), ec.config.EvmGasBumpPercent()), "err", sendError, "gasPrice", attempt.GasPrice, "gasTipCap", attempt.GasTipCap, "gasFeeCap", attempt.GasFeeCap)
-
-		// Assume success and hand off to the next cycle.
-		sendError = nil
-	}
-
-	if sendError.IsInsufficientEth() {
-		lggr.Criticalw(fmt.Sprintf("Tx 0x%x with type 0x%d was rejected due to insufficient eth: %s\n"+
-			"ACTION REQUIRED: Chainlink wallet with address 0x%x is OUT OF FUNDS",
-			attempt.ID, attempt.Hash, sendError.Error(), etx.FromAddress,
-		), "err", sendError, "gasPrice", attempt.GasPrice, "gasTipCap", attempt.GasTipCap, "gasFeeCap", attempt.GasFeeCap)
-		ec.SvcErrBuffer.Append(sendError)
-=======
 		return ec.txStore.SaveConfirmedMissingReceiptAttempt(ctx, timeout, &attempt, now)
 	case clienttypes.InsufficientFunds:
->>>>>>> c51bf53a
 		timeout := ec.config.DatabaseDefaultQueryTimeout()
 		return ec.txStore.SaveInsufficientEthAttempt(timeout, &attempt, now)
 	case clienttypes.Successful:
@@ -1072,13 +961,8 @@
 //
 // If any of the confirmed transactions does not have a receipt in the chain, it has been
 // re-org'd out and will be rebroadcast.
-<<<<<<< HEAD
-func (ec *EthConfirmer) EnsureConfirmedTransactionsInLongestChain(ctx context.Context, head txmgrtypes.Head) error {
-	if head.ChainLength() < ec.config.EvmFinalityDepth() {
-=======
 func (ec *EthConfirmer[CHAIN_ID, HEAD, ADDR, TX_HASH, BLOCK_HASH, R, SEQ, FEE]) EnsureConfirmedTransactionsInLongestChain(ctx context.Context, head txmgrtypes.Head) error {
 	if head.ChainLength() < ec.config.FinalityDepth() {
->>>>>>> c51bf53a
 		logArgs := []interface{}{
 			"chainLength", head.ChainLength(), "evmFinalityDepth", ec.config.FinalityDepth(),
 		}
@@ -1093,11 +977,7 @@
 	} else {
 		ec.nConsecutiveBlocksChainTooShort = 0
 	}
-<<<<<<< HEAD
-	etxs, err := ec.orm.FindTransactionsConfirmedInBlockRange(head.BlockNumber(), head.EarliestHeadInChain().BlockNumber(), ec.chainID)
-=======
 	etxs, err := ec.txStore.FindTransactionsConfirmedInBlockRange(head.BlockNumber(), head.EarliestHeadInChain().BlockNumber(), ec.chainID)
->>>>>>> c51bf53a
 	if err != nil {
 		return errors.Wrap(err, "findTransactionsConfirmedInBlockRange failed")
 	}
@@ -1115,15 +995,9 @@
 	var wg sync.WaitGroup
 	errors := []error{}
 	var errMu sync.Mutex
-<<<<<<< HEAD
-	wg.Add(len(ec.keyStates))
-	for _, key := range ec.keyStates {
-		go func(fromAddress gethCommon.Address) {
-=======
 	wg.Add(len(ec.enabledAddresses))
 	for _, address := range ec.enabledAddresses {
 		go func(fromAddress ADDR) {
->>>>>>> c51bf53a
 			if err := ec.handleAnyInProgressAttempts(ctx, fromAddress, head.BlockNumber()); err != nil {
 				errMu.Lock()
 				errors = append(errors, err)
@@ -1140,19 +1014,11 @@
 	return multierr.Combine(errors...)
 }
 
-<<<<<<< HEAD
-func hasReceiptInLongestChain(etx EthTx, head txmgrtypes.Head) bool {
-	for {
-		for _, attempt := range etx.EthTxAttempts {
-			for _, receipt := range attempt.EthReceipts {
-				if receipt.BlockHash == head.BlockHash() && receipt.BlockNumber == head.BlockNumber() {
-=======
 func hasReceiptInLongestChain[ADDR types.Hashable, TX_HASH types.Hashable](etx EthTx[ADDR, TX_HASH], head txmgrtypes.Head) bool {
 	for {
 		for _, attempt := range etx.EthTxAttempts {
 			for _, receipt := range attempt.EthReceipts {
 				if receipt.BlockHash.String() == head.BlockHash().String() && receipt.BlockNumber == head.BlockNumber() {
->>>>>>> c51bf53a
 					return true
 				}
 			}
@@ -1164,11 +1030,7 @@
 	}
 }
 
-<<<<<<< HEAD
-func (ec *EthConfirmer) markForRebroadcast(etx EthTx, head txmgrtypes.Head) error {
-=======
 func (ec *EthConfirmer[CHAIN_ID, HEAD, ADDR, TX_HASH, BLOCK_HASH, R, SEQ, FEE]) markForRebroadcast(etx EthTx[ADDR, TX_HASH], head txmgrtypes.Head) error {
->>>>>>> c51bf53a
 	if len(etx.EthTxAttempts) == 0 {
 		return errors.Errorf("invariant violation: expected eth_tx %v to have at least one attempt", etx.ID)
 	}
@@ -1180,13 +1042,8 @@
 		receipt = attempt.EthReceipts[0]
 	}
 
-<<<<<<< HEAD
-	ec.lggr.Infow(fmt.Sprintf("Re-org detected. Rebroadcasting transaction %s which may have been re-org'd out of the main chain", attempt.Hash.Hex()),
-		"txhash", attempt.Hash.Hex(),
-=======
 	ec.lggr.Infow(fmt.Sprintf("Re-org detected. Rebroadcasting transaction %s which may have been re-org'd out of the main chain", attempt.Hash.String()),
 		"txhash", attempt.Hash.String(),
->>>>>>> c51bf53a
 		"currentBlockNum", head.BlockNumber(),
 		"currentBlockHash", head.BlockHash().Hex(),
 		"replacementBlockHashAtConfirmedHeight", head.HashAtHeight(receipt.BlockNumber),
@@ -1210,10 +1067,6 @@
 // This operates completely orthogonal to the normal EthConfirmer and can result in untracked attempts!
 // Only for emergency usage.
 // This is in case of some unforeseen scenario where the node is refusing to release the lock. KISS.
-<<<<<<< HEAD
-func (ec *EthConfirmer) ForceRebroadcast(beginningNonce int64, endingNonce int64, gasPriceWei uint64, address gethCommon.Address, overrideGasLimit uint32) error {
-	ec.lggr.Infof("ForceRebroadcast: will rebroadcast transactions for all nonces between %v and %v", beginningNonce, endingNonce)
-=======
 func (ec *EthConfirmer[CHAIN_ID, HEAD, ADDR, TX_HASH, BLOCK_HASH, R, SEQ, FEE]) ForceRebroadcast(seqs []SEQ, gasPriceWei uint64, address ADDR, overrideGasLimit uint32) error {
 	if len(seqs) == 0 {
 		ec.lggr.Infof("ForceRebroadcast: No sequences provided. Skipping")
@@ -1222,20 +1075,14 @@
 	ec.lggr.Infof("ForceRebroadcast: will rebroadcast transactions for all sequences between %v and %v", seqs[0], seqs[len(seqs)-1])
 
 	for _, seq := range seqs {
->>>>>>> c51bf53a
 
 		etx, err := ec.txStore.FindEthTxWithNonce(address, seq)
 		if err != nil {
 			return errors.Wrap(err, "ForceRebroadcast failed")
 		}
 		if etx == nil {
-<<<<<<< HEAD
-			ec.lggr.Debugf("ForceRebroadcast: no eth_tx found with nonce %v, will rebroadcast empty transaction", n)
-			hash, err := ec.sendEmptyTransaction(context.TODO(), address, uint64(n), overrideGasLimit, gasPriceWei)
-=======
 			ec.lggr.Debugf("ForceRebroadcast: no eth_tx found with nonce %s, will rebroadcast empty transaction", seq)
 			hashStr, err := ec.sendEmptyTransaction(context.TODO(), address, seq, overrideGasLimit, gasPriceWei)
->>>>>>> c51bf53a
 			if err != nil {
 				ec.lggr.Errorw("ForceRebroadcast: failed to send empty transaction", "nonce", seq, "err", err)
 				continue
@@ -1261,20 +1108,12 @@
 	return nil
 }
 
-<<<<<<< HEAD
-func (ec *EthConfirmer) sendEmptyTransaction(ctx context.Context, fromAddress gethCommon.Address, nonce uint64, overrideGasLimit uint32, gasPriceWei uint64) (gethCommon.Hash, error) {
-=======
 func (ec *EthConfirmer[CHAIN_ID, HEAD, ADDR, TX_HASH, BLOCK_HASH, R, SEQ, FEE]) sendEmptyTransaction(ctx context.Context, fromAddress ADDR, seq SEQ, overrideGasLimit uint32, gasPriceWei uint64) (string, error) {
->>>>>>> c51bf53a
 	gasLimit := overrideGasLimit
 	if gasLimit == 0 {
 		gasLimit = ec.config.FeeLimitDefault()
 	}
-<<<<<<< HEAD
-	tx, err := sendEmptyTransaction(ctx, ec.ethClient, ec.TxAttemptBuilder, nonce, gasLimit, int64(gasPriceWei), fromAddress)
-=======
 	tx, err := sendEmptyTransaction(ctx, ec.ethClient, ec.TxAttemptBuilder, seq, gasLimit, int64(gasPriceWei), fromAddress)
->>>>>>> c51bf53a
 	if err != nil {
 		return "", errors.Wrap(err, "(EthConfirmer).sendEmptyTransaction failed")
 	}
@@ -1282,15 +1121,9 @@
 }
 
 // ResumePendingTaskRuns issues callbacks to task runs that are pending waiting for receipts
-<<<<<<< HEAD
-func (ec *EthConfirmer) ResumePendingTaskRuns(ctx context.Context, head txmgrtypes.Head) error {
-
-	receiptsPlus, err := ec.orm.FindEthReceiptsPendingConfirmation(ctx, head.BlockNumber(), ec.chainID)
-=======
 func (ec *EthConfirmer[CHAIN_ID, HEAD, ADDR, TX_HASH, BLOCK_HASH, R, SEQ, FEE]) ResumePendingTaskRuns(ctx context.Context, head txmgrtypes.Head) error {
 
 	receiptsPlus, err := ec.txStore.FindEthReceiptsPendingConfirmation(ctx, head.BlockNumber(), ec.chainID)
->>>>>>> c51bf53a
 
 	if err != nil {
 		return err
