package txmgr_test

import (
	"math/big"
	"testing"
	"time"

	"github.com/ethereum/go-ethereum/common"
	"github.com/stretchr/testify/assert"
	"github.com/stretchr/testify/require"

	"github.com/smartcontractkit/chainlink-common/pkg/logger"
	commontxmgr "github.com/smartcontractkit/chainlink/v2/common/txmgr"
<<<<<<< HEAD
=======
	txmgrcommon "github.com/smartcontractkit/chainlink/v2/common/txmgr"
>>>>>>> 2e6c50c6
	txmgrtypes "github.com/smartcontractkit/chainlink/v2/common/txmgr/types"

	evmgas "github.com/smartcontractkit/chainlink/v2/core/chains/evm/gas"
	evmtxmgr "github.com/smartcontractkit/chainlink/v2/core/chains/evm/txmgr"
	evmtypes "github.com/smartcontractkit/chainlink/v2/core/chains/evm/types"
<<<<<<< HEAD
=======
	"github.com/smartcontractkit/chainlink/v2/core/chains/evm/utils"
>>>>>>> 2e6c50c6
	"github.com/smartcontractkit/chainlink/v2/core/internal/cltest"
	"github.com/smartcontractkit/chainlink/v2/core/internal/testutils"
	"github.com/smartcontractkit/chainlink/v2/core/internal/testutils/evmtest"
	"github.com/smartcontractkit/chainlink/v2/core/internal/testutils/pgtest"
)

<<<<<<< HEAD
func TestInMemoryStore_UpdateTxUnstartedToInProgress(t *testing.T) {
	t.Parallel()

	t.Run("successfully updates unstarted tx to inprogress", func(t *testing.T) {
=======
func TestInMemoryStore_UpdateTxAttemptInProgressToBroadcast(t *testing.T) {
	t.Parallel()

	t.Run("successfully updates transactions from in progress to broadcast", func(t *testing.T) {
>>>>>>> 2e6c50c6
		db := pgtest.NewSqlxDB(t)
		_, dbcfg, evmcfg := evmtxmgr.MakeTestConfigs(t)
		persistentStore := cltest.NewTestTxStore(t, db)
		kst := cltest.NewKeyStore(t, db, dbcfg)
		_, fromAddress := cltest.MustInsertRandomKey(t, kst.Eth())

		ethClient := evmtest.NewEthClientMockWithDefaultChain(t)
		lggr := logger.TestSugared(t)
		chainID := ethClient.ConfiguredChainID()
		ctx := testutils.Context(t)

		inMemoryStore, err := commontxmgr.NewInMemoryStore[
			*big.Int,
			common.Address, common.Hash, common.Hash,
			*evmtypes.Receipt,
			evmtypes.Nonce,
			evmgas.EvmFee,
		](ctx, lggr, chainID, kst.Eth(), persistentStore, evmcfg.Transactions())
		require.NoError(t, err)

<<<<<<< HEAD
		nonce := evmtypes.Nonce(123)
		// Insert a transaction into persistent store
		inTx := mustCreateUnstartedGeneratedTx(t, persistentStore, fromAddress, chainID)
		inTx.Sequence = &nonce
		inTxAttempt := cltest.NewLegacyEthTxAttempt(t, inTx.ID)
		// Insert the transaction into the in-memory store
		require.NoError(t, inMemoryStore.XXXTestInsertTx(fromAddress, &inTx))

		// Update the transaction to in-progress
		require.NoError(t, inMemoryStore.UpdateTxUnstartedToInProgress(ctx, &inTx, &inTxAttempt))

		expTx, err := persistentStore.FindTxWithAttempts(ctx, inTx.ID)
		require.NoError(t, err)
		assert.Equal(t, commontxmgr.TxInProgress, expTx.State)
		assert.Equal(t, 1, len(expTx.TxAttempts))
=======
		// Insert a transaction into persistent store
		inTx := mustInsertInProgressEthTxWithAttempt(t, persistentStore, 13, fromAddress)
		inTxAttempt := inTx.TxAttempts[0]
		require.Equal(t, txmgrtypes.TxAttemptInProgress, inTxAttempt.State)
		// Insert the transaction into the in-memory store
		require.NoError(t, inMemoryStore.XXXTestInsertTx(fromAddress, &inTx))

		time1 := time.Now()
		inTx.BroadcastAt = &time1
		inTx.InitialBroadcastAt = &time1

		// Update the transaction attempt
		require.NoError(t, inMemoryStore.UpdateTxAttemptInProgressToBroadcast(
			ctx,
			&inTx,
			inTxAttempt,
			txmgrtypes.TxAttemptBroadcast,
		))

		expTx, err := persistentStore.FindTxWithAttempts(ctx, inTx.ID)
		require.NoError(t, err)
		assert.Equal(t, commontxmgr.TxUnconfirmed, expTx.State)
		assert.Equal(t, 1, len(expTx.TxAttempts))
		assert.Equal(t, txmgrtypes.TxAttemptBroadcast, expTx.TxAttempts[0].State)
>>>>>>> 2e6c50c6

		fn := func(tx *evmtxmgr.Tx) bool { return true }
		actTxs := inMemoryStore.XXXTestFindTxs(nil, fn, inTx.ID)
		require.Equal(t, 1, len(actTxs))
		actTx := actTxs[0]
<<<<<<< HEAD
		assertTxEqual(t, expTx, actTx)
		assert.Equal(t, commontxmgr.TxInProgress, actTx.State)
	})

	t.Run("wrong input error scenarios", func(t *testing.T) {
=======
		assert.Equal(t, commontxmgr.TxUnconfirmed, actTx.State)
		assert.Equal(t, txmgrtypes.TxAttemptBroadcast, actTx.TxAttempts[0].State)

		// verify that both the in-memory and persistent store have the same transaction state
		assertTxEqual(t, expTx, actTx)
	})

	t.Run("verify in-memory error handling has parity with persistent store", func(t *testing.T) {
		db := pgtest.NewSqlxDB(t)
		_, dbcfg, evmcfg := evmtxmgr.MakeTestConfigs(t)
		persistentStore := cltest.NewTestTxStore(t, db)
		kst := cltest.NewKeyStore(t, db, dbcfg)
		_, fromAddress := cltest.MustInsertRandomKey(t, kst.Eth())

		ethClient := evmtest.NewEthClientMockWithDefaultChain(t)
		lggr := logger.TestSugared(t)
		chainID := ethClient.ConfiguredChainID()
		ctx := testutils.Context(t)

		inMemoryStore, err := commontxmgr.NewInMemoryStore[
			*big.Int,
			common.Address, common.Hash, common.Hash,
			*evmtypes.Receipt,
			evmtypes.Nonce,
			evmgas.EvmFee,
		](ctx, lggr, chainID, kst.Eth(), persistentStore, evmcfg.Transactions())
		require.NoError(t, err)

		// Insert a transaction into persistent store
		inTx := mustInsertInProgressEthTxWithAttempt(t, persistentStore, 13, fromAddress)
		inTxAttempt := inTx.TxAttempts[0]
		require.Equal(t, txmgrtypes.TxAttemptInProgress, inTxAttempt.State)
		// Insert the transaction into the in-memory store
		require.NoError(t, inMemoryStore.XXXTestInsertTx(fromAddress, &inTx))

		time1 := time.Now()
		inTx.BroadcastAt = &time1
		inTx.InitialBroadcastAt = &time1

		t.Run("nil broadcast at", func(t *testing.T) {
			inTx.BroadcastAt = nil
			expErr := persistentStore.UpdateTxAttemptInProgressToBroadcast(ctx, &inTx, inTxAttempt, txmgrtypes.TxAttemptBroadcast)
			actErr := inMemoryStore.UpdateTxAttemptInProgressToBroadcast(ctx, &inTx, inTxAttempt, txmgrtypes.TxAttemptBroadcast)
			assert.Equal(t, expErr, actErr)
			inTx.BroadcastAt = &time1 // reset
		})

		t.Run("nil initial broadcast at", func(t *testing.T) {
			inTx.InitialBroadcastAt = nil
			expErr := persistentStore.UpdateTxAttemptInProgressToBroadcast(ctx, &inTx, inTxAttempt, txmgrtypes.TxAttemptBroadcast)
			actErr := inMemoryStore.UpdateTxAttemptInProgressToBroadcast(ctx, &inTx, inTxAttempt, txmgrtypes.TxAttemptBroadcast)
			assert.Equal(t, expErr, actErr)
			inTx.InitialBroadcastAt = &time1 // reset
		})

		t.Run("transaction not in progress", func(t *testing.T) {
			inTx.State = commontxmgr.TxConfirmed
			expErr := persistentStore.UpdateTxAttemptInProgressToBroadcast(ctx, &inTx, inTxAttempt, txmgrtypes.TxAttemptBroadcast)
			actErr := inMemoryStore.UpdateTxAttemptInProgressToBroadcast(ctx, &inTx, inTxAttempt, txmgrtypes.TxAttemptBroadcast)
			assert.ErrorContains(t, expErr, "can only transition to unconfirmed from in_progress")
			assert.ErrorContains(t, actErr, "can only transition to unconfirmed from in_progress")
			inTx.State = commontxmgr.TxInProgress // reset
		})

		t.Run("transaction attempt not in progress", func(t *testing.T) {
			inTxAttempt.State = txmgrtypes.TxAttemptBroadcast
			expErr := persistentStore.UpdateTxAttemptInProgressToBroadcast(ctx, &inTx, inTxAttempt, txmgrtypes.TxAttemptBroadcast)
			actErr := inMemoryStore.UpdateTxAttemptInProgressToBroadcast(ctx, &inTx, inTxAttempt, txmgrtypes.TxAttemptBroadcast)
			assert.Equal(t, expErr, actErr)
			inTxAttempt.State = txmgrtypes.TxAttemptInProgress // reset
		})

		t.Run("new attempt state not broadcast", func(t *testing.T) {
			expErr := persistentStore.UpdateTxAttemptInProgressToBroadcast(ctx, &inTx, inTxAttempt, txmgrtypes.TxAttemptInsufficientFunds)
			actErr := inMemoryStore.UpdateTxAttemptInProgressToBroadcast(ctx, &inTx, inTxAttempt, txmgrtypes.TxAttemptInsufficientFunds)
			assert.ErrorContains(t, expErr, "new attempt state must be broadcast")
			assert.ErrorContains(t, actErr, "new attempt state must be broadcast")
		})

		t.Run("incorrect from address", func(t *testing.T) {
			inTx.FromAddress = utils.RandomAddress()
			inTx.State = commontxmgr.TxInProgress
			inTxAttempt.State = txmgrtypes.TxAttemptInProgress
			expErr := persistentStore.UpdateTxAttemptInProgressToBroadcast(ctx, &inTx, inTxAttempt, txmgrtypes.TxAttemptBroadcast)
			inTx.State = commontxmgr.TxInProgress
			inTxAttempt.State = txmgrtypes.TxAttemptInProgress
			actErr := inMemoryStore.UpdateTxAttemptInProgressToBroadcast(ctx, &inTx, inTxAttempt, txmgrtypes.TxAttemptBroadcast)
			assert.NoError(t, expErr)
			assert.NoError(t, actErr)
			inTx.FromAddress = fromAddress // reset
		})

	})
}

func TestInMemoryStore_UpdateTxsUnconfirmed(t *testing.T) {
	t.Parallel()

	t.Run("successfully updates transactions to unconfirmed", func(t *testing.T) {
>>>>>>> 2e6c50c6
		db := pgtest.NewSqlxDB(t)
		_, dbcfg, evmcfg := evmtxmgr.MakeTestConfigs(t)
		persistentStore := cltest.NewTestTxStore(t, db)
		kst := cltest.NewKeyStore(t, db, dbcfg)
		_, fromAddress := cltest.MustInsertRandomKey(t, kst.Eth())

		ethClient := evmtest.NewEthClientMockWithDefaultChain(t)
		lggr := logger.TestSugared(t)
		chainID := ethClient.ConfiguredChainID()
		ctx := testutils.Context(t)

		inMemoryStore, err := commontxmgr.NewInMemoryStore[
			*big.Int,
			common.Address, common.Hash, common.Hash,
			*evmtypes.Receipt,
			evmtypes.Nonce,
			evmgas.EvmFee,
		](ctx, lggr, chainID, kst.Eth(), persistentStore, evmcfg.Transactions())
		require.NoError(t, err)

<<<<<<< HEAD
		nonce1 := evmtypes.Nonce(1)
		nonce2 := evmtypes.Nonce(2)
		// Insert a transaction into persistent store
		inTx1 := mustCreateUnstartedGeneratedTx(t, persistentStore, fromAddress, chainID)
		inTx2 := mustCreateUnstartedGeneratedTx(t, persistentStore, fromAddress, chainID)
		inTx1.Sequence = &nonce1
		inTx2.Sequence = &nonce2
		inTxAttempt1 := cltest.NewLegacyEthTxAttempt(t, inTx1.ID)
		inTxAttempt2 := cltest.NewLegacyEthTxAttempt(t, inTx2.ID)
		// Insert the transaction into the in-memory store
		//inTx2 := cltest.NewEthTx(fromAddress)
		require.NoError(t, inMemoryStore.XXXTestInsertTx(fromAddress, &inTx1))
		require.NoError(t, inMemoryStore.XXXTestInsertTx(fromAddress, &inTx2))

		// sequence nil
		inTx1.Sequence = nil
		inTx2.Sequence = nil
		expErr := persistentStore.UpdateTxUnstartedToInProgress(ctx, &inTx1, &inTxAttempt1)
		actErr := inMemoryStore.UpdateTxUnstartedToInProgress(ctx, &inTx2, &inTxAttempt2)
		assert.Equal(t, expErr, actErr)
		assert.Error(t, actErr)
		assert.Error(t, expErr)
		inTx1.Sequence = &nonce1 // reset
		inTx2.Sequence = &nonce2 // reset

		// tx not in unstarted state
		inTx1.State = commontxmgr.TxInProgress
		inTx2.State = commontxmgr.TxInProgress
		expErr = persistentStore.UpdateTxUnstartedToInProgress(ctx, &inTx1, &inTxAttempt1)
		actErr = inMemoryStore.UpdateTxUnstartedToInProgress(ctx, &inTx2, &inTxAttempt2)
		assert.Error(t, actErr)
		assert.Error(t, expErr)
		inTx1.State = commontxmgr.TxUnstarted // reset
		inTx2.State = commontxmgr.TxUnstarted // reset

		// tx attempt not in in-progress state
		inTxAttempt1.State = txmgrtypes.TxAttemptBroadcast
		inTxAttempt2.State = txmgrtypes.TxAttemptBroadcast
		expErr = persistentStore.UpdateTxUnstartedToInProgress(ctx, &inTx1, &inTxAttempt1)
		actErr = inMemoryStore.UpdateTxUnstartedToInProgress(ctx, &inTx2, &inTxAttempt2)
		assert.Equal(t, expErr, actErr)
		assert.Error(t, actErr)
		assert.Error(t, expErr)
		inTxAttempt1.State = txmgrtypes.TxAttemptInProgress // reset
		inTxAttempt2.State = txmgrtypes.TxAttemptInProgress // reset

		// wrong from address
		inTx1.FromAddress = cltest.NewEIP55Address().Address()
		inTx2.FromAddress = cltest.NewEIP55Address().Address()
		expErr = persistentStore.UpdateTxUnstartedToInProgress(ctx, &inTx1, &inTxAttempt1)
		actErr = inMemoryStore.UpdateTxUnstartedToInProgress(ctx, &inTx2, &inTxAttempt2)
		assert.NoError(t, actErr)
		assert.NoError(t, expErr)
		inTx1.FromAddress = fromAddress // reset
		inTx2.FromAddress = fromAddress // reset
=======
		// Insert a transaction into persistent store
		originalBroadcastAt := time.Unix(1616509100, 0)
		inTx := mustInsertConfirmedMissingReceiptEthTxWithLegacyAttempt(
			t, persistentStore, 0, 1, originalBroadcastAt, fromAddress)
		assert.Equal(t, txmgrcommon.TxConfirmedMissingReceipt, inTx.State)
		// Insert the transaction into the in-memory store
		require.NoError(t, inMemoryStore.XXXTestInsertTx(fromAddress, &inTx))

		// Update the transaction to unconfirmed
		require.NoError(t, inMemoryStore.UpdateTxsUnconfirmed(ctx, []int64{inTx.ID}))

		expTx, err := persistentStore.FindTxWithAttempts(ctx, inTx.ID)
		require.NoError(t, err)
		assert.Equal(t, commontxmgr.TxUnconfirmed, expTx.State)
		assert.Equal(t, 1, len(expTx.TxAttempts))

		fn := func(tx *evmtxmgr.Tx) bool { return true }
		actTxs := inMemoryStore.XXXTestFindTxs(nil, fn, inTx.ID)
		require.Equal(t, 1, len(actTxs))
		actTx := actTxs[0]
		assertTxEqual(t, expTx, actTx)
		assert.Equal(t, commontxmgr.TxUnconfirmed, actTx.State)
>>>>>>> 2e6c50c6
	})
}

// assertTxEqual asserts that two transactions are equal
func assertTxEqual(t *testing.T, exp, act evmtxmgr.Tx) {
	assert.Equal(t, exp.ID, act.ID)
	assert.Equal(t, exp.IdempotencyKey, act.IdempotencyKey)
	assert.Equal(t, exp.Sequence, act.Sequence)
	assert.Equal(t, exp.FromAddress, act.FromAddress)
	assert.Equal(t, exp.ToAddress, act.ToAddress)
	assert.Equal(t, exp.EncodedPayload, act.EncodedPayload)
	assert.Equal(t, exp.Value, act.Value)
	assert.Equal(t, exp.FeeLimit, act.FeeLimit)
	assert.Equal(t, exp.Error, act.Error)
	if exp.BroadcastAt != nil && act.BroadcastAt != nil {
		assert.Equal(t, exp.BroadcastAt.Unix(), act.BroadcastAt.Unix())
	} else {
		assert.Equal(t, exp.BroadcastAt, act.BroadcastAt)
	}
	if exp.InitialBroadcastAt != nil && act.InitialBroadcastAt != nil {
		assert.Equal(t, exp.InitialBroadcastAt.Unix(), act.InitialBroadcastAt.Unix())
	} else {
		assert.Equal(t, exp.InitialBroadcastAt, act.InitialBroadcastAt)
	}
	assert.Equal(t, exp.CreatedAt, act.CreatedAt)
	assert.Equal(t, exp.State, act.State)
	assert.Equal(t, exp.Meta, act.Meta)
	assert.Equal(t, exp.Subject, act.Subject)
	assert.Equal(t, exp.ChainID, act.ChainID)
	assert.Equal(t, exp.PipelineTaskRunID, act.PipelineTaskRunID)
	assert.Equal(t, exp.MinConfirmations, act.MinConfirmations)
	assert.Equal(t, exp.TransmitChecker, act.TransmitChecker)
	assert.Equal(t, exp.SignalCallback, act.SignalCallback)
	assert.Equal(t, exp.CallbackCompleted, act.CallbackCompleted)

	require.Len(t, exp.TxAttempts, len(act.TxAttempts))
	for i := 0; i < len(exp.TxAttempts); i++ {
		assertTxAttemptEqual(t, exp.TxAttempts[i], act.TxAttempts[i])
	}
}

func assertTxAttemptEqual(t *testing.T, exp, act evmtxmgr.TxAttempt) {
	assert.Equal(t, exp.ID, act.ID)
	assert.Equal(t, exp.TxID, act.TxID)
	assert.Equal(t, exp.Tx, act.Tx)
	assert.Equal(t, exp.TxFee, act.TxFee)
	assert.Equal(t, exp.ChainSpecificFeeLimit, act.ChainSpecificFeeLimit)
	assert.Equal(t, exp.SignedRawTx, act.SignedRawTx)
	assert.Equal(t, exp.Hash, act.Hash)
	assert.Equal(t, exp.CreatedAt, act.CreatedAt)
	assert.Equal(t, exp.BroadcastBeforeBlockNum, act.BroadcastBeforeBlockNum)
	assert.Equal(t, exp.State, act.State)
	assert.Equal(t, exp.TxType, act.TxType)

	require.Equal(t, len(exp.Receipts), len(act.Receipts))
	for i := 0; i < len(exp.Receipts); i++ {
		assertChainReceiptEqual(t, exp.Receipts[i], act.Receipts[i])
	}
}

func assertChainReceiptEqual(t *testing.T, exp, act evmtxmgr.ChainReceipt) {
	assert.Equal(t, exp.GetStatus(), act.GetStatus())
	assert.Equal(t, exp.GetTxHash(), act.GetTxHash())
	assert.Equal(t, exp.GetBlockNumber(), act.GetBlockNumber())
	assert.Equal(t, exp.IsZero(), act.IsZero())
	assert.Equal(t, exp.IsUnmined(), act.IsUnmined())
	assert.Equal(t, exp.GetFeeUsed(), act.GetFeeUsed())
	assert.Equal(t, exp.GetTransactionIndex(), act.GetTransactionIndex())
	assert.Equal(t, exp.GetBlockHash(), act.GetBlockHash())
}<|MERGE_RESOLUTION|>--- conflicted
+++ resolved
@@ -11,36 +11,23 @@
 
 	"github.com/smartcontractkit/chainlink-common/pkg/logger"
 	commontxmgr "github.com/smartcontractkit/chainlink/v2/common/txmgr"
-<<<<<<< HEAD
-=======
 	txmgrcommon "github.com/smartcontractkit/chainlink/v2/common/txmgr"
->>>>>>> 2e6c50c6
 	txmgrtypes "github.com/smartcontractkit/chainlink/v2/common/txmgr/types"
 
 	evmgas "github.com/smartcontractkit/chainlink/v2/core/chains/evm/gas"
 	evmtxmgr "github.com/smartcontractkit/chainlink/v2/core/chains/evm/txmgr"
 	evmtypes "github.com/smartcontractkit/chainlink/v2/core/chains/evm/types"
-<<<<<<< HEAD
-=======
 	"github.com/smartcontractkit/chainlink/v2/core/chains/evm/utils"
->>>>>>> 2e6c50c6
 	"github.com/smartcontractkit/chainlink/v2/core/internal/cltest"
 	"github.com/smartcontractkit/chainlink/v2/core/internal/testutils"
 	"github.com/smartcontractkit/chainlink/v2/core/internal/testutils/evmtest"
 	"github.com/smartcontractkit/chainlink/v2/core/internal/testutils/pgtest"
 )
 
-<<<<<<< HEAD
 func TestInMemoryStore_UpdateTxUnstartedToInProgress(t *testing.T) {
 	t.Parallel()
 
 	t.Run("successfully updates unstarted tx to inprogress", func(t *testing.T) {
-=======
-func TestInMemoryStore_UpdateTxAttemptInProgressToBroadcast(t *testing.T) {
-	t.Parallel()
-
-	t.Run("successfully updates transactions from in progress to broadcast", func(t *testing.T) {
->>>>>>> 2e6c50c6
 		db := pgtest.NewSqlxDB(t)
 		_, dbcfg, evmcfg := evmtxmgr.MakeTestConfigs(t)
 		persistentStore := cltest.NewTestTxStore(t, db)
@@ -61,7 +48,6 @@
 		](ctx, lggr, chainID, kst.Eth(), persistentStore, evmcfg.Transactions())
 		require.NoError(t, err)
 
-<<<<<<< HEAD
 		nonce := evmtypes.Nonce(123)
 		// Insert a transaction into persistent store
 		inTx := mustCreateUnstartedGeneratedTx(t, persistentStore, fromAddress, chainID)
@@ -77,52 +63,16 @@
 		require.NoError(t, err)
 		assert.Equal(t, commontxmgr.TxInProgress, expTx.State)
 		assert.Equal(t, 1, len(expTx.TxAttempts))
-=======
-		// Insert a transaction into persistent store
-		inTx := mustInsertInProgressEthTxWithAttempt(t, persistentStore, 13, fromAddress)
-		inTxAttempt := inTx.TxAttempts[0]
-		require.Equal(t, txmgrtypes.TxAttemptInProgress, inTxAttempt.State)
-		// Insert the transaction into the in-memory store
-		require.NoError(t, inMemoryStore.XXXTestInsertTx(fromAddress, &inTx))
-
-		time1 := time.Now()
-		inTx.BroadcastAt = &time1
-		inTx.InitialBroadcastAt = &time1
-
-		// Update the transaction attempt
-		require.NoError(t, inMemoryStore.UpdateTxAttemptInProgressToBroadcast(
-			ctx,
-			&inTx,
-			inTxAttempt,
-			txmgrtypes.TxAttemptBroadcast,
-		))
-
-		expTx, err := persistentStore.FindTxWithAttempts(ctx, inTx.ID)
-		require.NoError(t, err)
-		assert.Equal(t, commontxmgr.TxUnconfirmed, expTx.State)
-		assert.Equal(t, 1, len(expTx.TxAttempts))
-		assert.Equal(t, txmgrtypes.TxAttemptBroadcast, expTx.TxAttempts[0].State)
->>>>>>> 2e6c50c6
 
 		fn := func(tx *evmtxmgr.Tx) bool { return true }
 		actTxs := inMemoryStore.XXXTestFindTxs(nil, fn, inTx.ID)
 		require.Equal(t, 1, len(actTxs))
 		actTx := actTxs[0]
-<<<<<<< HEAD
 		assertTxEqual(t, expTx, actTx)
 		assert.Equal(t, commontxmgr.TxInProgress, actTx.State)
 	})
 
 	t.Run("wrong input error scenarios", func(t *testing.T) {
-=======
-		assert.Equal(t, commontxmgr.TxUnconfirmed, actTx.State)
-		assert.Equal(t, txmgrtypes.TxAttemptBroadcast, actTx.TxAttempts[0].State)
-
-		// verify that both the in-memory and persistent store have the same transaction state
-		assertTxEqual(t, expTx, actTx)
-	})
-
-	t.Run("verify in-memory error handling has parity with persistent store", func(t *testing.T) {
 		db := pgtest.NewSqlxDB(t)
 		_, dbcfg, evmcfg := evmtxmgr.MakeTestConfigs(t)
 		persistentStore := cltest.NewTestTxStore(t, db)
@@ -143,99 +93,6 @@
 		](ctx, lggr, chainID, kst.Eth(), persistentStore, evmcfg.Transactions())
 		require.NoError(t, err)
 
-		// Insert a transaction into persistent store
-		inTx := mustInsertInProgressEthTxWithAttempt(t, persistentStore, 13, fromAddress)
-		inTxAttempt := inTx.TxAttempts[0]
-		require.Equal(t, txmgrtypes.TxAttemptInProgress, inTxAttempt.State)
-		// Insert the transaction into the in-memory store
-		require.NoError(t, inMemoryStore.XXXTestInsertTx(fromAddress, &inTx))
-
-		time1 := time.Now()
-		inTx.BroadcastAt = &time1
-		inTx.InitialBroadcastAt = &time1
-
-		t.Run("nil broadcast at", func(t *testing.T) {
-			inTx.BroadcastAt = nil
-			expErr := persistentStore.UpdateTxAttemptInProgressToBroadcast(ctx, &inTx, inTxAttempt, txmgrtypes.TxAttemptBroadcast)
-			actErr := inMemoryStore.UpdateTxAttemptInProgressToBroadcast(ctx, &inTx, inTxAttempt, txmgrtypes.TxAttemptBroadcast)
-			assert.Equal(t, expErr, actErr)
-			inTx.BroadcastAt = &time1 // reset
-		})
-
-		t.Run("nil initial broadcast at", func(t *testing.T) {
-			inTx.InitialBroadcastAt = nil
-			expErr := persistentStore.UpdateTxAttemptInProgressToBroadcast(ctx, &inTx, inTxAttempt, txmgrtypes.TxAttemptBroadcast)
-			actErr := inMemoryStore.UpdateTxAttemptInProgressToBroadcast(ctx, &inTx, inTxAttempt, txmgrtypes.TxAttemptBroadcast)
-			assert.Equal(t, expErr, actErr)
-			inTx.InitialBroadcastAt = &time1 // reset
-		})
-
-		t.Run("transaction not in progress", func(t *testing.T) {
-			inTx.State = commontxmgr.TxConfirmed
-			expErr := persistentStore.UpdateTxAttemptInProgressToBroadcast(ctx, &inTx, inTxAttempt, txmgrtypes.TxAttemptBroadcast)
-			actErr := inMemoryStore.UpdateTxAttemptInProgressToBroadcast(ctx, &inTx, inTxAttempt, txmgrtypes.TxAttemptBroadcast)
-			assert.ErrorContains(t, expErr, "can only transition to unconfirmed from in_progress")
-			assert.ErrorContains(t, actErr, "can only transition to unconfirmed from in_progress")
-			inTx.State = commontxmgr.TxInProgress // reset
-		})
-
-		t.Run("transaction attempt not in progress", func(t *testing.T) {
-			inTxAttempt.State = txmgrtypes.TxAttemptBroadcast
-			expErr := persistentStore.UpdateTxAttemptInProgressToBroadcast(ctx, &inTx, inTxAttempt, txmgrtypes.TxAttemptBroadcast)
-			actErr := inMemoryStore.UpdateTxAttemptInProgressToBroadcast(ctx, &inTx, inTxAttempt, txmgrtypes.TxAttemptBroadcast)
-			assert.Equal(t, expErr, actErr)
-			inTxAttempt.State = txmgrtypes.TxAttemptInProgress // reset
-		})
-
-		t.Run("new attempt state not broadcast", func(t *testing.T) {
-			expErr := persistentStore.UpdateTxAttemptInProgressToBroadcast(ctx, &inTx, inTxAttempt, txmgrtypes.TxAttemptInsufficientFunds)
-			actErr := inMemoryStore.UpdateTxAttemptInProgressToBroadcast(ctx, &inTx, inTxAttempt, txmgrtypes.TxAttemptInsufficientFunds)
-			assert.ErrorContains(t, expErr, "new attempt state must be broadcast")
-			assert.ErrorContains(t, actErr, "new attempt state must be broadcast")
-		})
-
-		t.Run("incorrect from address", func(t *testing.T) {
-			inTx.FromAddress = utils.RandomAddress()
-			inTx.State = commontxmgr.TxInProgress
-			inTxAttempt.State = txmgrtypes.TxAttemptInProgress
-			expErr := persistentStore.UpdateTxAttemptInProgressToBroadcast(ctx, &inTx, inTxAttempt, txmgrtypes.TxAttemptBroadcast)
-			inTx.State = commontxmgr.TxInProgress
-			inTxAttempt.State = txmgrtypes.TxAttemptInProgress
-			actErr := inMemoryStore.UpdateTxAttemptInProgressToBroadcast(ctx, &inTx, inTxAttempt, txmgrtypes.TxAttemptBroadcast)
-			assert.NoError(t, expErr)
-			assert.NoError(t, actErr)
-			inTx.FromAddress = fromAddress // reset
-		})
-
-	})
-}
-
-func TestInMemoryStore_UpdateTxsUnconfirmed(t *testing.T) {
-	t.Parallel()
-
-	t.Run("successfully updates transactions to unconfirmed", func(t *testing.T) {
->>>>>>> 2e6c50c6
-		db := pgtest.NewSqlxDB(t)
-		_, dbcfg, evmcfg := evmtxmgr.MakeTestConfigs(t)
-		persistentStore := cltest.NewTestTxStore(t, db)
-		kst := cltest.NewKeyStore(t, db, dbcfg)
-		_, fromAddress := cltest.MustInsertRandomKey(t, kst.Eth())
-
-		ethClient := evmtest.NewEthClientMockWithDefaultChain(t)
-		lggr := logger.TestSugared(t)
-		chainID := ethClient.ConfiguredChainID()
-		ctx := testutils.Context(t)
-
-		inMemoryStore, err := commontxmgr.NewInMemoryStore[
-			*big.Int,
-			common.Address, common.Hash, common.Hash,
-			*evmtypes.Receipt,
-			evmtypes.Nonce,
-			evmgas.EvmFee,
-		](ctx, lggr, chainID, kst.Eth(), persistentStore, evmcfg.Transactions())
-		require.NoError(t, err)
-
-<<<<<<< HEAD
 		nonce1 := evmtypes.Nonce(1)
 		nonce2 := evmtypes.Nonce(2)
 		// Insert a transaction into persistent store
@@ -291,7 +148,181 @@
 		assert.NoError(t, expErr)
 		inTx1.FromAddress = fromAddress // reset
 		inTx2.FromAddress = fromAddress // reset
-=======
+	})
+}
+
+func TestInMemoryStore_UpdateTxAttemptInProgressToBroadcast(t *testing.T) {
+	t.Parallel()
+
+	t.Run("successfully updates transactions from in progress to broadcast", func(t *testing.T) {
+		db := pgtest.NewSqlxDB(t)
+		_, dbcfg, evmcfg := evmtxmgr.MakeTestConfigs(t)
+		persistentStore := cltest.NewTestTxStore(t, db)
+		kst := cltest.NewKeyStore(t, db, dbcfg)
+		_, fromAddress := cltest.MustInsertRandomKey(t, kst.Eth())
+
+		ethClient := evmtest.NewEthClientMockWithDefaultChain(t)
+		lggr := logger.TestSugared(t)
+		chainID := ethClient.ConfiguredChainID()
+		ctx := testutils.Context(t)
+
+		inMemoryStore, err := commontxmgr.NewInMemoryStore[
+			*big.Int,
+			common.Address, common.Hash, common.Hash,
+			*evmtypes.Receipt,
+			evmtypes.Nonce,
+			evmgas.EvmFee,
+		](ctx, lggr, chainID, kst.Eth(), persistentStore, evmcfg.Transactions())
+		require.NoError(t, err)
+
+		// Insert a transaction into persistent store
+		inTx := mustInsertInProgressEthTxWithAttempt(t, persistentStore, 13, fromAddress)
+		inTxAttempt := inTx.TxAttempts[0]
+		require.Equal(t, txmgrtypes.TxAttemptInProgress, inTxAttempt.State)
+		// Insert the transaction into the in-memory store
+		require.NoError(t, inMemoryStore.XXXTestInsertTx(fromAddress, &inTx))
+
+		time1 := time.Now()
+		inTx.BroadcastAt = &time1
+		inTx.InitialBroadcastAt = &time1
+
+		// Update the transaction attempt
+		require.NoError(t, inMemoryStore.UpdateTxAttemptInProgressToBroadcast(
+			ctx,
+			&inTx,
+			inTxAttempt,
+			txmgrtypes.TxAttemptBroadcast,
+		))
+
+		expTx, err := persistentStore.FindTxWithAttempts(ctx, inTx.ID)
+		require.NoError(t, err)
+		assert.Equal(t, commontxmgr.TxUnconfirmed, expTx.State)
+		assert.Equal(t, 1, len(expTx.TxAttempts))
+		assert.Equal(t, txmgrtypes.TxAttemptBroadcast, expTx.TxAttempts[0].State)
+
+		fn := func(tx *evmtxmgr.Tx) bool { return true }
+		actTxs := inMemoryStore.XXXTestFindTxs(nil, fn, inTx.ID)
+		require.Equal(t, 1, len(actTxs))
+		actTx := actTxs[0]
+		assert.Equal(t, commontxmgr.TxUnconfirmed, actTx.State)
+		assert.Equal(t, txmgrtypes.TxAttemptBroadcast, actTx.TxAttempts[0].State)
+
+		// verify that both the in-memory and persistent store have the same transaction state
+		assertTxEqual(t, expTx, actTx)
+	})
+
+	t.Run("verify in-memory error handling has parity with persistent store", func(t *testing.T) {
+		db := pgtest.NewSqlxDB(t)
+		_, dbcfg, evmcfg := evmtxmgr.MakeTestConfigs(t)
+		persistentStore := cltest.NewTestTxStore(t, db)
+		kst := cltest.NewKeyStore(t, db, dbcfg)
+		_, fromAddress := cltest.MustInsertRandomKey(t, kst.Eth())
+
+		ethClient := evmtest.NewEthClientMockWithDefaultChain(t)
+		lggr := logger.TestSugared(t)
+		chainID := ethClient.ConfiguredChainID()
+		ctx := testutils.Context(t)
+
+		inMemoryStore, err := commontxmgr.NewInMemoryStore[
+			*big.Int,
+			common.Address, common.Hash, common.Hash,
+			*evmtypes.Receipt,
+			evmtypes.Nonce,
+			evmgas.EvmFee,
+		](ctx, lggr, chainID, kst.Eth(), persistentStore, evmcfg.Transactions())
+		require.NoError(t, err)
+
+		// Insert a transaction into persistent store
+		inTx := mustInsertInProgressEthTxWithAttempt(t, persistentStore, 13, fromAddress)
+		inTxAttempt := inTx.TxAttempts[0]
+		require.Equal(t, txmgrtypes.TxAttemptInProgress, inTxAttempt.State)
+		// Insert the transaction into the in-memory store
+		require.NoError(t, inMemoryStore.XXXTestInsertTx(fromAddress, &inTx))
+
+		time1 := time.Now()
+		inTx.BroadcastAt = &time1
+		inTx.InitialBroadcastAt = &time1
+
+		t.Run("nil broadcast at", func(t *testing.T) {
+			inTx.BroadcastAt = nil
+			expErr := persistentStore.UpdateTxAttemptInProgressToBroadcast(ctx, &inTx, inTxAttempt, txmgrtypes.TxAttemptBroadcast)
+			actErr := inMemoryStore.UpdateTxAttemptInProgressToBroadcast(ctx, &inTx, inTxAttempt, txmgrtypes.TxAttemptBroadcast)
+			assert.Equal(t, expErr, actErr)
+			inTx.BroadcastAt = &time1 // reset
+		})
+
+		t.Run("nil initial broadcast at", func(t *testing.T) {
+			inTx.InitialBroadcastAt = nil
+			expErr := persistentStore.UpdateTxAttemptInProgressToBroadcast(ctx, &inTx, inTxAttempt, txmgrtypes.TxAttemptBroadcast)
+			actErr := inMemoryStore.UpdateTxAttemptInProgressToBroadcast(ctx, &inTx, inTxAttempt, txmgrtypes.TxAttemptBroadcast)
+			assert.Equal(t, expErr, actErr)
+			inTx.InitialBroadcastAt = &time1 // reset
+		})
+
+		t.Run("transaction not in progress", func(t *testing.T) {
+			inTx.State = commontxmgr.TxConfirmed
+			expErr := persistentStore.UpdateTxAttemptInProgressToBroadcast(ctx, &inTx, inTxAttempt, txmgrtypes.TxAttemptBroadcast)
+			actErr := inMemoryStore.UpdateTxAttemptInProgressToBroadcast(ctx, &inTx, inTxAttempt, txmgrtypes.TxAttemptBroadcast)
+			assert.ErrorContains(t, expErr, "can only transition to unconfirmed from in_progress")
+			assert.ErrorContains(t, actErr, "can only transition to unconfirmed from in_progress")
+			inTx.State = commontxmgr.TxInProgress // reset
+		})
+
+		t.Run("transaction attempt not in progress", func(t *testing.T) {
+			inTxAttempt.State = txmgrtypes.TxAttemptBroadcast
+			expErr := persistentStore.UpdateTxAttemptInProgressToBroadcast(ctx, &inTx, inTxAttempt, txmgrtypes.TxAttemptBroadcast)
+			actErr := inMemoryStore.UpdateTxAttemptInProgressToBroadcast(ctx, &inTx, inTxAttempt, txmgrtypes.TxAttemptBroadcast)
+			assert.Equal(t, expErr, actErr)
+			inTxAttempt.State = txmgrtypes.TxAttemptInProgress // reset
+		})
+
+		t.Run("new attempt state not broadcast", func(t *testing.T) {
+			expErr := persistentStore.UpdateTxAttemptInProgressToBroadcast(ctx, &inTx, inTxAttempt, txmgrtypes.TxAttemptInsufficientFunds)
+			actErr := inMemoryStore.UpdateTxAttemptInProgressToBroadcast(ctx, &inTx, inTxAttempt, txmgrtypes.TxAttemptInsufficientFunds)
+			assert.ErrorContains(t, expErr, "new attempt state must be broadcast")
+			assert.ErrorContains(t, actErr, "new attempt state must be broadcast")
+		})
+
+		t.Run("incorrect from address", func(t *testing.T) {
+			inTx.FromAddress = utils.RandomAddress()
+			inTx.State = commontxmgr.TxInProgress
+			inTxAttempt.State = txmgrtypes.TxAttemptInProgress
+			expErr := persistentStore.UpdateTxAttemptInProgressToBroadcast(ctx, &inTx, inTxAttempt, txmgrtypes.TxAttemptBroadcast)
+			inTx.State = commontxmgr.TxInProgress
+			inTxAttempt.State = txmgrtypes.TxAttemptInProgress
+			actErr := inMemoryStore.UpdateTxAttemptInProgressToBroadcast(ctx, &inTx, inTxAttempt, txmgrtypes.TxAttemptBroadcast)
+			assert.NoError(t, expErr)
+			assert.NoError(t, actErr)
+			inTx.FromAddress = fromAddress // reset
+		})
+
+	})
+}
+
+func TestInMemoryStore_UpdateTxsUnconfirmed(t *testing.T) {
+	t.Parallel()
+
+	t.Run("successfully updates transactions to unconfirmed", func(t *testing.T) {
+		db := pgtest.NewSqlxDB(t)
+		_, dbcfg, evmcfg := evmtxmgr.MakeTestConfigs(t)
+		persistentStore := cltest.NewTestTxStore(t, db)
+		kst := cltest.NewKeyStore(t, db, dbcfg)
+		_, fromAddress := cltest.MustInsertRandomKey(t, kst.Eth())
+
+		ethClient := evmtest.NewEthClientMockWithDefaultChain(t)
+		lggr := logger.TestSugared(t)
+		chainID := ethClient.ConfiguredChainID()
+		ctx := testutils.Context(t)
+
+		inMemoryStore, err := commontxmgr.NewInMemoryStore[
+			*big.Int,
+			common.Address, common.Hash, common.Hash,
+			*evmtypes.Receipt,
+			evmtypes.Nonce,
+			evmgas.EvmFee,
+		](ctx, lggr, chainID, kst.Eth(), persistentStore, evmcfg.Transactions())
+		require.NoError(t, err)
+
 		// Insert a transaction into persistent store
 		originalBroadcastAt := time.Unix(1616509100, 0)
 		inTx := mustInsertConfirmedMissingReceiptEthTxWithLegacyAttempt(
@@ -314,7 +345,6 @@
 		actTx := actTxs[0]
 		assertTxEqual(t, expTx, actTx)
 		assert.Equal(t, commontxmgr.TxUnconfirmed, actTx.State)
->>>>>>> 2e6c50c6
 	})
 }
 
