--- conflicted
+++ resolved
@@ -24,71 +24,93 @@
 	"github.com/smartcontractkit/chainlink/v2/core/internal/testutils/pgtest"
 )
 
-<<<<<<< HEAD
 func TestInMemoryStore_UpdateTxFatalError(t *testing.T) {
 	t.Parallel()
 
 	t.Run("successfully update transaction", func(t *testing.T) {
-=======
-func TestInMemoryStore_DeleteInProgressAttempt(t *testing.T) {
-	t.Parallel()
-
-	t.Run("successfully replace tx attempt", func(t *testing.T) {
->>>>>>> d2e31521
-		db := pgtest.NewSqlxDB(t)
-		_, dbcfg, evmcfg := evmtxmgr.MakeTestConfigs(t)
-		persistentStore := cltest.NewTestTxStore(t, db)
-		kst := cltest.NewKeyStore(t, db, dbcfg)
-		_, fromAddress := cltest.MustInsertRandomKey(t, kst.Eth())
-
-		ethClient := evmtest.NewEthClientMockWithDefaultChain(t)
-		lggr := logger.TestSugared(t)
-		chainID := ethClient.ConfiguredChainID()
-		ctx := testutils.Context(t)
-
-		inMemoryStore, err := commontxmgr.NewInMemoryStore[
-			*big.Int,
-			common.Address, common.Hash, common.Hash,
-			*evmtypes.Receipt,
-			evmtypes.Nonce,
-			evmgas.EvmFee,
-		](ctx, lggr, chainID, kst.Eth(), persistentStore, evmcfg.Transactions())
-		require.NoError(t, err)
-
-		// Insert a transaction into persistent store
-<<<<<<< HEAD
+		db := pgtest.NewSqlxDB(t)
+		_, dbcfg, evmcfg := evmtxmgr.MakeTestConfigs(t)
+		persistentStore := cltest.NewTestTxStore(t, db)
+		kst := cltest.NewKeyStore(t, db, dbcfg)
+		_, fromAddress := cltest.MustInsertRandomKey(t, kst.Eth())
+
+		ethClient := evmtest.NewEthClientMockWithDefaultChain(t)
+		lggr := logger.TestSugared(t)
+		chainID := ethClient.ConfiguredChainID()
+		ctx := testutils.Context(t)
+
+		inMemoryStore, err := commontxmgr.NewInMemoryStore[
+			*big.Int,
+			common.Address, common.Hash, common.Hash,
+			*evmtypes.Receipt,
+			evmtypes.Nonce,
+			evmgas.EvmFee,
+		](ctx, lggr, chainID, kst.Eth(), persistentStore, evmcfg.Transactions())
+		require.NoError(t, err)
+
+		// Insert a transaction into persistent store
 		inTx := mustInsertInProgressEthTxWithAttempt(t, persistentStore, 13, fromAddress)
 		// Insert the transaction into the in-memory store
 		require.NoError(t, inMemoryStore.XXXTestInsertTx(fromAddress, &inTx))
 
 		inTx.Error = null.StringFrom("no more toilet paper")
 		err = inMemoryStore.UpdateTxFatalError(ctx, &inTx)
-=======
-		inTx := mustInsertInProgressEthTxWithAttempt(t, persistentStore, 1, fromAddress)
-		// Insert the transaction into the in-memory store
-		require.NoError(t, inMemoryStore.XXXTestInsertTx(fromAddress, &inTx))
-
-		oldAttempt := inTx.TxAttempts[0]
-		err = inMemoryStore.DeleteInProgressAttempt(ctx, oldAttempt)
->>>>>>> d2e31521
 		require.NoError(t, err)
 
 		expTx, err := persistentStore.FindTxWithAttempts(ctx, inTx.ID)
 		require.NoError(t, err)
-<<<<<<< HEAD
-=======
-		assert.Equal(t, 0, len(expTx.TxAttempts))
->>>>>>> d2e31521
 
 		fn := func(tx *evmtxmgr.Tx) bool { return true }
 		actTxs := inMemoryStore.XXXTestFindTxs(nil, fn, inTx.ID)
 		require.Equal(t, 1, len(actTxs))
 		actTx := actTxs[0]
-<<<<<<< HEAD
 
 		assertTxEqual(t, expTx, actTx)
 		assert.Equal(t, commontxmgr.TxFatalError, actTx.State)
-=======
+	})
+}
+
+func TestInMemoryStore_DeleteInProgressAttempt(t *testing.T) {
+	t.Parallel()
+
+	t.Run("successfully replace tx attempt", func(t *testing.T) {
+		db := pgtest.NewSqlxDB(t)
+		_, dbcfg, evmcfg := evmtxmgr.MakeTestConfigs(t)
+		persistentStore := cltest.NewTestTxStore(t, db)
+		kst := cltest.NewKeyStore(t, db, dbcfg)
+		_, fromAddress := cltest.MustInsertRandomKey(t, kst.Eth())
+
+		ethClient := evmtest.NewEthClientMockWithDefaultChain(t)
+		lggr := logger.TestSugared(t)
+		chainID := ethClient.ConfiguredChainID()
+		ctx := testutils.Context(t)
+
+		inMemoryStore, err := commontxmgr.NewInMemoryStore[
+			*big.Int,
+			common.Address, common.Hash, common.Hash,
+			*evmtypes.Receipt,
+			evmtypes.Nonce,
+			evmgas.EvmFee,
+		](ctx, lggr, chainID, kst.Eth(), persistentStore, evmcfg.Transactions())
+		require.NoError(t, err)
+
+		// Insert a transaction into persistent store
+		inTx := mustInsertInProgressEthTxWithAttempt(t, persistentStore, 1, fromAddress)
+		// Insert the transaction into the in-memory store
+		require.NoError(t, inMemoryStore.XXXTestInsertTx(fromAddress, &inTx))
+
+		oldAttempt := inTx.TxAttempts[0]
+		err = inMemoryStore.DeleteInProgressAttempt(ctx, oldAttempt)
+		require.NoError(t, err)
+
+		expTx, err := persistentStore.FindTxWithAttempts(ctx, inTx.ID)
+		require.NoError(t, err)
+		assert.Equal(t, 0, len(expTx.TxAttempts))
+
+		fn := func(tx *evmtxmgr.Tx) bool { return true }
+		actTxs := inMemoryStore.XXXTestFindTxs(nil, fn, inTx.ID)
+		require.Equal(t, 1, len(actTxs))
+		actTx := actTxs[0]
 		assertTxEqual(t, expTx, actTx)
 	})
 
@@ -135,7 +157,6 @@
 			assert.Equal(t, expErr, actErr)
 			oldAttempt.ID = originalID
 		})
->>>>>>> d2e31521
 	})
 }
 
