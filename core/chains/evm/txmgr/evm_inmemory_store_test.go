--- conflicted
+++ resolved
@@ -23,34 +23,29 @@
 	"github.com/smartcontractkit/chainlink/v2/core/internal/testutils/pgtest"
 )
 
-<<<<<<< HEAD
 func TestInMemoryStore_SaveInProgressAttempt(t *testing.T) {
-=======
-func TestInMemoryStore_UpdateBroadcastAts(t *testing.T) {
->>>>>>> f95a448d
-	t.Parallel()
-
-	db := pgtest.NewSqlxDB(t)
-	_, dbcfg, evmcfg := evmtxmgr.MakeTestConfigs(t)
-	persistentStore := cltest.NewTestTxStore(t, db)
-	kst := cltest.NewKeyStore(t, db, dbcfg)
-	_, fromAddress := cltest.MustInsertRandomKey(t, kst.Eth())
-
-	ethClient := evmtest.NewEthClientMockWithDefaultChain(t)
-	lggr := logger.TestSugared(t)
-	chainID := ethClient.ConfiguredChainID()
-	ctx := testutils.Context(t)
-
-	inMemoryStore, err := commontxmgr.NewInMemoryStore[
-		*big.Int,
-		common.Address, common.Hash, common.Hash,
-		*evmtypes.Receipt,
-		evmtypes.Nonce,
-		evmgas.EvmFee,
-	](ctx, lggr, chainID, kst.Eth(), persistentStore, evmcfg.Transactions())
-	require.NoError(t, err)
-
-<<<<<<< HEAD
+	t.Parallel()
+
+	db := pgtest.NewSqlxDB(t)
+	_, dbcfg, evmcfg := evmtxmgr.MakeTestConfigs(t)
+	persistentStore := cltest.NewTestTxStore(t, db)
+	kst := cltest.NewKeyStore(t, db, dbcfg)
+	_, fromAddress := cltest.MustInsertRandomKey(t, kst.Eth())
+
+	ethClient := evmtest.NewEthClientMockWithDefaultChain(t)
+	lggr := logger.TestSugared(t)
+	chainID := ethClient.ConfiguredChainID()
+	ctx := testutils.Context(t)
+
+	inMemoryStore, err := commontxmgr.NewInMemoryStore[
+		*big.Int,
+		common.Address, common.Hash, common.Hash,
+		*evmtypes.Receipt,
+		evmtypes.Nonce,
+		evmgas.EvmFee,
+	](ctx, lggr, chainID, kst.Eth(), persistentStore, evmcfg.Transactions())
+	require.NoError(t, err)
+
 	t.Run("saves new in_progress attempt if attempt is new", func(t *testing.T) {
 		// Insert a transaction into persistent store
 		inTx := cltest.MustInsertUnconfirmedEthTx(t, persistentStore, 1, fromAddress)
@@ -62,26 +57,10 @@
 		require.Equal(t, int64(0), inTxAttempt.ID)
 
 		err := inMemoryStore.SaveInProgressAttempt(ctx, &inTxAttempt)
-=======
-	t.Run("does not update when broadcast_at is Null", func(t *testing.T) {
-		// Insert a transaction into persistent store
-		inTx := mustInsertInProgressEthTxWithAttempt(t, persistentStore, 1, fromAddress)
-		require.Nil(t, inTx.BroadcastAt)
-		now := time.Now()
-		// Insert the transaction into the in-memory store
-		require.NoError(t, inMemoryStore.XXXTestInsertTx(fromAddress, &inTx))
-
-		err := inMemoryStore.UpdateBroadcastAts(
-			ctx,
-			now,
-			[]int64{inTx.ID},
-		)
->>>>>>> f95a448d
-		require.NoError(t, err)
-
-		expTx, err := persistentStore.FindTxWithAttempts(ctx, inTx.ID)
-		require.NoError(t, err)
-<<<<<<< HEAD
+		require.NoError(t, err)
+
+		expTx, err := persistentStore.FindTxWithAttempts(ctx, inTx.ID)
+		require.NoError(t, err)
 
 		// Check that the in-memory store has the new attempt
 		fn := func(tx *evmtxmgr.Tx) bool { return true }
@@ -106,39 +85,10 @@
 		inTxAttempt.BroadcastBeforeBlockNum = nil
 		inTxAttempt.State = txmgrtypes.TxAttemptInProgress
 		err := inMemoryStore.SaveInProgressAttempt(ctx, &inTxAttempt)
-=======
-		fn := func(tx *evmtxmgr.Tx) bool { return true }
-		actTxs := inMemoryStore.XXXTestFindTxs(nil, fn, inTx.ID)
-		require.Equal(t, 1, len(actTxs))
-		actTx := actTxs[0]
-		assertTxEqual(t, expTx, actTx)
-		assert.Nil(t, actTx.BroadcastAt)
-	})
-
-	t.Run("updates broadcast_at when not null", func(t *testing.T) {
-		// Insert a transaction into persistent store
-		time1 := time.Now()
-		inTx := cltest.NewEthTx(fromAddress)
-		inTx.Sequence = new(evmtypes.Nonce)
-		inTx.State = commontxmgr.TxUnconfirmed
-		inTx.BroadcastAt = &time1
-		inTx.InitialBroadcastAt = &time1
-		require.NoError(t, persistentStore.InsertTx(ctx, &inTx))
-		// Insert the transaction into the in-memory store
-		require.NoError(t, inMemoryStore.XXXTestInsertTx(fromAddress, &inTx))
-
-		time2 := time1.Add(1 * time.Hour)
-		err := inMemoryStore.UpdateBroadcastAts(
-			ctx,
-			time2,
-			[]int64{inTx.ID},
-		)
->>>>>>> f95a448d
-		require.NoError(t, err)
-
-		expTx, err := persistentStore.FindTxWithAttempts(ctx, inTx.ID)
-		require.NoError(t, err)
-<<<<<<< HEAD
+		require.NoError(t, err)
+
+		expTx, err := persistentStore.FindTxWithAttempts(ctx, inTx.ID)
+		require.NoError(t, err)
 
 		// Check that the in-memory store has the new attempt
 		fn := func(tx *evmtxmgr.Tx) bool { return true }
@@ -177,7 +127,79 @@
 			assert.Equal(t, expErr, actErr)
 			inTxAttempt.State = txmgrtypes.TxAttemptInProgress // reset
 		})
-=======
+	})
+}
+
+func TestInMemoryStore_UpdateBroadcastAts(t *testing.T) {
+	t.Parallel()
+
+	db := pgtest.NewSqlxDB(t)
+	_, dbcfg, evmcfg := evmtxmgr.MakeTestConfigs(t)
+	persistentStore := cltest.NewTestTxStore(t, db)
+	kst := cltest.NewKeyStore(t, db, dbcfg)
+	_, fromAddress := cltest.MustInsertRandomKey(t, kst.Eth())
+
+	ethClient := evmtest.NewEthClientMockWithDefaultChain(t)
+	lggr := logger.TestSugared(t)
+	chainID := ethClient.ConfiguredChainID()
+	ctx := testutils.Context(t)
+
+	inMemoryStore, err := commontxmgr.NewInMemoryStore[
+		*big.Int,
+		common.Address, common.Hash, common.Hash,
+		*evmtypes.Receipt,
+		evmtypes.Nonce,
+		evmgas.EvmFee,
+	](ctx, lggr, chainID, kst.Eth(), persistentStore, evmcfg.Transactions())
+	require.NoError(t, err)
+
+	t.Run("does not update when broadcast_at is Null", func(t *testing.T) {
+		// Insert a transaction into persistent store
+		inTx := mustInsertInProgressEthTxWithAttempt(t, persistentStore, 1, fromAddress)
+		require.Nil(t, inTx.BroadcastAt)
+		now := time.Now()
+		// Insert the transaction into the in-memory store
+		require.NoError(t, inMemoryStore.XXXTestInsertTx(fromAddress, &inTx))
+
+		err := inMemoryStore.UpdateBroadcastAts(
+			ctx,
+			now,
+			[]int64{inTx.ID},
+		)
+		require.NoError(t, err)
+
+		expTx, err := persistentStore.FindTxWithAttempts(ctx, inTx.ID)
+		require.NoError(t, err)
+		fn := func(tx *evmtxmgr.Tx) bool { return true }
+		actTxs := inMemoryStore.XXXTestFindTxs(nil, fn, inTx.ID)
+		require.Equal(t, 1, len(actTxs))
+		actTx := actTxs[0]
+		assertTxEqual(t, expTx, actTx)
+		assert.Nil(t, actTx.BroadcastAt)
+	})
+
+	t.Run("updates broadcast_at when not null", func(t *testing.T) {
+		// Insert a transaction into persistent store
+		time1 := time.Now()
+		inTx := cltest.NewEthTx(fromAddress)
+		inTx.Sequence = new(evmtypes.Nonce)
+		inTx.State = commontxmgr.TxUnconfirmed
+		inTx.BroadcastAt = &time1
+		inTx.InitialBroadcastAt = &time1
+		require.NoError(t, persistentStore.InsertTx(ctx, &inTx))
+		// Insert the transaction into the in-memory store
+		require.NoError(t, inMemoryStore.XXXTestInsertTx(fromAddress, &inTx))
+
+		time2 := time1.Add(1 * time.Hour)
+		err := inMemoryStore.UpdateBroadcastAts(
+			ctx,
+			time2,
+			[]int64{inTx.ID},
+		)
+		require.NoError(t, err)
+
+		expTx, err := persistentStore.FindTxWithAttempts(ctx, inTx.ID)
+		require.NoError(t, err)
 		fn := func(tx *evmtxmgr.Tx) bool { return true }
 		actTxs := inMemoryStore.XXXTestFindTxs(nil, fn, inTx.ID)
 		require.Equal(t, 1, len(actTxs))
@@ -255,7 +277,6 @@
 		require.Equal(t, 1, len(actTxs))
 		actTx := actTxs[0]
 		assertTxEqual(t, expTx, actTx)
->>>>>>> f95a448d
 	})
 }
 
