package txmgr

import (
	"context"
	"fmt"
	"math/big"
	"sync"
	"time"

	"github.com/ethereum/go-ethereum/common"
	gethTypes "github.com/ethereum/go-ethereum/core/types"
	"github.com/pkg/errors"
	uuid "github.com/satori/go.uuid"
	"github.com/smartcontractkit/sqlx"
	"golang.org/x/exp/maps"

	txmgrtypes "github.com/smartcontractkit/chainlink/v2/common/txmgr/types"
<<<<<<< HEAD
=======
	"github.com/smartcontractkit/chainlink/v2/common/types"
>>>>>>> 4d02c579
	"github.com/smartcontractkit/chainlink/v2/core/assets"
	evmclient "github.com/smartcontractkit/chainlink/v2/core/chains/evm/client"
	"github.com/smartcontractkit/chainlink/v2/core/chains/evm/gas"
	evmtypes "github.com/smartcontractkit/chainlink/v2/core/chains/evm/types"
	"github.com/smartcontractkit/chainlink/v2/core/logger"
	"github.com/smartcontractkit/chainlink/v2/core/null"
	"github.com/smartcontractkit/chainlink/v2/core/services"
<<<<<<< HEAD
	"github.com/smartcontractkit/chainlink/v2/core/services/keystore/keys/ethkey"
=======
>>>>>>> 4d02c579
	"github.com/smartcontractkit/chainlink/v2/core/services/pg"
	"github.com/smartcontractkit/chainlink/v2/core/utils"
)

<<<<<<< HEAD
// Config encompasses config used by txmgr package
// Unless otherwise specified, these should support changing at runtime
//
//go:generate mockery --quiet --recursive --name Config --output ./mocks/ --case=underscore --structname Config --filename config.go
type Config interface {
	gas.Config
	pg.QConfig
	EthTxReaperInterval() time.Duration
	EthTxReaperThreshold() time.Duration
	EthTxResendAfterThreshold() time.Duration
	EvmGasBumpThreshold() uint64
	EvmGasBumpTxDepth() uint16
	EvmGasLimitDefault() uint32
	EvmMaxInFlightTransactions() uint32
	EvmMaxQueuedTransactions() uint64
	EvmNonceAutoSync() bool
	EvmUseForwarders() bool
	EvmRPCDefaultBatchSize() uint32
	KeySpecificMaxGasPriceWei(addr common.Address) *assets.Wei
	TriggerFallbackDBPollInterval() time.Duration
}

// KeyStore encompasses the subset of keystore used by txmgr
type KeyStore interface {
	CheckEnabled(address common.Address, chainID *big.Int) error
	EnabledKeysForChain(chainID *big.Int) (keys []ethkey.KeyV2, err error)
	GetNextNonce(address common.Address, chainID *big.Int, qopts ...pg.QOpt) (int64, error)
	GetStatesForChain(chainID *big.Int) ([]ethkey.State, error)
	IncrementNextNonce(address common.Address, chainID *big.Int, currentNonce int64, qopts ...pg.QOpt) error
	SubscribeToKeyChanges() (ch chan struct{}, unsub func())
}

=======
>>>>>>> 4d02c579
// For more information about the Txm architecture, see the design doc:
// https://www.notion.so/chainlink/Txm-Architecture-Overview-9dc62450cd7a443ba9e7dceffa1a8d6b

// ResumeCallback is assumed to be idempotent
type ResumeCallback func(id uuid.UUID, result interface{}, err error) error

// TxManager is the main component of the transaction manager.
// It is also the interface to external callers.
//
//go:generate mockery --quiet --recursive --name TxManager --output ./mocks/ --case=underscore --structname TxManager --filename tx_manager.go
<<<<<<< HEAD
type TxManager interface {
	txmgrtypes.HeadTrackable[*evmtypes.Head]
	services.ServiceCtx
	Trigger(addr common.Address)
	CreateEthTransaction(newTx NewTx, qopts ...pg.QOpt) (etx EthTx, err error)
	GetForwarderForEOA(eoa common.Address) (forwarder common.Address, err error)
=======
type TxManager[
	CHAIN_ID txmgrtypes.ID,
	HEAD txmgrtypes.Head,
	ADDR types.Hashable,
	TX_HASH types.Hashable,
	BLOCK_HASH types.Hashable,
] interface {
	txmgrtypes.HeadTrackable[HEAD]
	services.ServiceCtx
	Trigger(addr ADDR)
	CreateEthTransaction(newTx NewTx[ADDR], qopts ...pg.QOpt) (etx txmgrtypes.Transaction, err error)
	GetForwarderForEOA(eoa ADDR) (forwarder ADDR, err error)
>>>>>>> 4d02c579
	RegisterResumeCallback(fn ResumeCallback)
	SendEther(chainID *big.Int, from, to ADDR, value assets.Eth, gasLimit uint32) (etx EthTx[ADDR, TX_HASH], err error)
	Reset(f func(), addr ADDR, abandon bool) error
}

type reset struct {
	// f is the function to execute between stopping/starting the
	// EthBroadcaster and EthConfirmer
	f func()
	// done is either closed after running f, or returns error if f could not
	// be run for some reason
	done chan error
}

type Txm[
	CHAIN_ID txmgrtypes.ID,
	HEAD txmgrtypes.Head,
	ADDR types.Hashable,
	TX_HASH types.Hashable,
	BLOCK_HASH types.Hashable,
	R any,
	SEQ txmgrtypes.Sequence,
	FEE txmgrtypes.Fee,
] struct {
	utils.StartStopOnce
	logger           logger.Logger
	txStore          txmgrtypes.TxStore[ADDR, CHAIN_ID, TX_HASH, BLOCK_HASH, NewTx[ADDR], *evmtypes.Receipt, EthTx[ADDR, TX_HASH], EthTxAttempt[ADDR, TX_HASH], SEQ]
	db               *sqlx.DB
	q                pg.Q
	ethClient        evmclient.Client
	config           EvmTxmConfig
	keyStore         txmgrtypes.KeyStore[ADDR, CHAIN_ID, SEQ]
	eventBroadcaster pg.EventBroadcaster
<<<<<<< HEAD
	chainID          big.Int
	checkerFactory   TransmitCheckerFactory
=======
	chainID          CHAIN_ID
	checkerFactory   TransmitCheckerFactory[ADDR, TX_HASH]
>>>>>>> 4d02c579

	chHeads        chan HEAD
	trigger        chan ADDR
	reset          chan reset
	resumeCallback ResumeCallback

	chStop   chan struct{}
	chSubbed chan struct{}
	wg       sync.WaitGroup

	reaper           *Reaper
<<<<<<< HEAD
	ethResender      *EthResender
	ethBroadcaster   *EthBroadcaster
	ethConfirmer     *EthConfirmer
	fwdMgr           txmgrtypes.ForwarderManager[common.Address]
	txAttemptBuilder txmgrtypes.TxAttemptBuilder[*evmtypes.Head, gas.EvmFee, common.Address, common.Hash, EthTx, EthTxAttempt]
=======
	ethResender      *EthResender[CHAIN_ID, ADDR, TX_HASH, BLOCK_HASH, SEQ]
	ethBroadcaster   *EthBroadcaster[CHAIN_ID, HEAD, ADDR, TX_HASH, BLOCK_HASH, R, SEQ, FEE]
	ethConfirmer     *EthConfirmer[CHAIN_ID, HEAD, ADDR, TX_HASH, BLOCK_HASH, R, SEQ, FEE]
	fwdMgr           txmgrtypes.ForwarderManager[ADDR]
	txAttemptBuilder txmgrtypes.TxAttemptBuilder[HEAD, gas.EvmFee, ADDR, TX_HASH, EthTx[ADDR, TX_HASH], EthTxAttempt[ADDR, TX_HASH], SEQ]
	nonceSyncer      NonceSyncer[ADDR, TX_HASH, BLOCK_HASH]
>>>>>>> 4d02c579
}

func (b *Txm[CHAIN_ID, HEAD, ADDR, TX_HASH, BLOCK_HASH, R, SEQ, FEE]) RegisterResumeCallback(fn ResumeCallback) {
	b.resumeCallback = fn
	b.ethBroadcaster.SetResumeCallback(fn)
	b.ethConfirmer.SetResumeCallback(fn)
}

// NewTxm creates a new Txm with the given configuration.
<<<<<<< HEAD
func NewTxm(db *sqlx.DB, ethClient evmclient.Client, cfg Config, keyStore KeyStore, eventBroadcaster pg.EventBroadcaster, lggr logger.Logger, checkerFactory TransmitCheckerFactory,
	fwdMgr txmgrtypes.ForwarderManager[common.Address],
	txAttemptBuilder txmgrtypes.TxAttemptBuilder[*evmtypes.Head, gas.EvmFee, common.Address, common.Hash, EthTx, EthTxAttempt],
) *Txm {
	b := Txm{
=======
func NewTxm(
	db *sqlx.DB,
	ethClient evmclient.Client,
	cfg EvmTxmConfig,
	keyStore EvmKeyStore,
	eventBroadcaster pg.EventBroadcaster,
	lggr logger.Logger,
	checkerFactory EvmTransmitCheckerFactory,
	fwdMgr EvmFwdMgr,
	txAttemptBuilder EvmTxAttemptBuilder,
	txStore EvmTxStore,
	nonceSyncer EvmNonceSyncer,
	ethBroadcaster *EvmBroadcaster,
	ethConfirmer *EvmConfirmer,
	ethResender *EvmResender,
	q pg.Q,
) *EvmTxm {
	b := EvmTxm{
>>>>>>> 4d02c579
		StartStopOnce:    utils.StartStopOnce{},
		logger:           lggr,
		txStore:          txStore,
		db:               db,
		q:                q,
		ethClient:        ethClient,
		config:           cfg,
		keyStore:         keyStore,
		eventBroadcaster: eventBroadcaster,
<<<<<<< HEAD
		chainID:          *ethClient.ChainID(),
=======
		chainID:          ethClient.ConfiguredChainID(),
>>>>>>> 4d02c579
		checkerFactory:   checkerFactory,
		chHeads:          make(chan *evmtypes.Head),
		trigger:          make(chan common.Address),
		chStop:           make(chan struct{}),
		chSubbed:         make(chan struct{}),
		reset:            make(chan reset),
		fwdMgr:           fwdMgr,
		txAttemptBuilder: txAttemptBuilder,
<<<<<<< HEAD
	}

	if cfg.EthTxResendAfterThreshold() > 0 {
		b.ethResender = NewEthResender(lggr, b.orm, ethClient, keyStore, defaultResenderPollInterval, cfg)
	} else {
=======
		nonceSyncer:      nonceSyncer,
		ethBroadcaster:   ethBroadcaster,
		ethConfirmer:     ethConfirmer,
		ethResender:      ethResender,
	}

	if cfg.TxResendAfterThreshold() <= 0 {
>>>>>>> 4d02c579
		b.logger.Info("EthResender: Disabled")
	}
	if cfg.TxReaperThreshold() > 0 && cfg.TxReaperInterval() > 0 {
		b.reaper = NewReaper(lggr, db, cfg, *ethClient.ConfiguredChainID())
	} else {
		b.logger.Info("EthTxReaper: Disabled")
	}

	return &b
}

// Start starts Txm service.
// The provided context can be used to terminate Start sequence.
func (b *Txm[CHAIN_ID, HEAD, ADDR, TX_HASH, BLOCK_HASH, R, SEQ, FEE]) Start(ctx context.Context) (merr error) {
	return b.StartOnce("Txm", func() error {
		var ms services.MultiStart
<<<<<<< HEAD
		b.ethBroadcaster = NewEthBroadcaster(b.orm, b.ethClient, b.config, b.keyStore, b.eventBroadcaster, keyStates, b.resumeCallback, b.txAttemptBuilder, b.logger, b.checkerFactory, b.config.EvmNonceAutoSync())
		b.ethConfirmer = NewEthConfirmer(b.orm, b.ethClient, b.config, b.keyStore, keyStates, b.resumeCallback, b.txAttemptBuilder, b.logger)
		if err = ms.Start(ctx, b.ethBroadcaster); err != nil {
			return errors.Wrap(err, "Txm: EthBroadcaster failed to start")
		}
		if err = ms.Start(ctx, b.ethConfirmer); err != nil {
			return errors.Wrap(err, "Txm: EthConfirmer failed to start")
		}

		if err = ms.Start(ctx, b.txAttemptBuilder); err != nil {
=======
		if err := ms.Start(ctx, b.ethBroadcaster); err != nil {
			return errors.Wrap(err, "Txm: EthBroadcaster failed to start")
		}
		if err := ms.Start(ctx, b.ethConfirmer); err != nil {
			return errors.Wrap(err, "Txm: EthConfirmer failed to start")
		}

		if err := ms.Start(ctx, b.txAttemptBuilder); err != nil {
>>>>>>> 4d02c579
			return errors.Wrap(err, "Txm: Estimator failed to start")
		}

		b.wg.Add(1)
<<<<<<< HEAD
		go b.runLoop(b.ethBroadcaster, b.ethConfirmer, keyStates)
=======
		go b.runLoop()
>>>>>>> 4d02c579
		<-b.chSubbed

		if b.reaper != nil {
			b.reaper.Start()
		}

		if b.ethResender != nil {
			b.ethResender.Start()
		}

		if b.fwdMgr != nil {
			if err := ms.Start(ctx, b.fwdMgr); err != nil {
				return errors.Wrap(err, "Txm: EVMForwarderManager failed to start")
			}
		}

		return nil
	})
}

// Reset stops EthBroadcaster/EthConfirmer, executes callback, then starts them
// again
func (b *Txm[CHAIN_ID, HEAD, ADDR, TX_HASH, BLOCK_HASH, R, SEQ, FEE]) Reset(callback func(), addr ADDR, abandon bool) (err error) {
	ok := b.IfStarted(func() {
		done := make(chan error)
		f := func() {
			callback()
			if abandon {
				err = b.abandon(addr)
			}
		}

		b.reset <- reset{f, done}
		err = <-done
	})
	if !ok {
		return errors.New("not started")
	}
	return err
}

// abandon, scoped to the key of this txm:
// - marks all pending and inflight transactions fatally errored (note: at this point all transactions are either confirmed or fatally errored)
// this must not be run while EthBroadcaster or EthConfirmer are running
func (b *Txm[CHAIN_ID, HEAD, ADDR, TX_HASH, BLOCK_HASH, R, SEQ, FEE]) abandon(addr ADDR) (err error) {
	gethAddr, err := stringToGethAddress(addr.String())
	if err != nil {
		return errors.Wrapf(err, "failed to do address format conversion")
	}
	_, err = b.q.Exec(`UPDATE eth_txes SET state='fatal_error', nonce = NULL, error = 'abandoned' WHERE state IN ('unconfirmed', 'in_progress', 'unstarted') AND evm_chain_id = $1 AND from_address = $2`, b.chainID.String(), gethAddr)
	return errors.Wrapf(err, "abandon failed to update eth_txes for key %s", addr.String())
}

func (b *Txm[CHAIN_ID, HEAD, ADDR, TX_HASH, BLOCK_HASH, R, SEQ, FEE]) Close() (merr error) {
	return b.StopOnce("Txm", func() error {
		close(b.chStop)

		b.txStore.Close()

		if b.reaper != nil {
			b.reaper.Stop()
		}
		if b.ethResender != nil {
			b.ethResender.Stop()
		}
		if b.fwdMgr != nil {
			if err := b.fwdMgr.Close(); err != nil {
				return errors.Wrap(err, "Txm: failed to stop EVMForwarderManager")
			}
		}

		b.wg.Wait()

		b.txAttemptBuilder.Close()

		return nil
	})
}

func (b *Txm[CHAIN_ID, HEAD, ADDR, TX_HASH, BLOCK_HASH, R, SEQ, FEE]) Name() string {
	return b.logger.Name()
}

<<<<<<< HEAD
func (b *Txm) HealthReport() map[string]error {
=======
func (b *Txm[CHAIN_ID, HEAD, ADDR, TX_HASH, BLOCK_HASH, R, SEQ, FEE]) HealthReport() map[string]error {
>>>>>>> 4d02c579
	report := map[string]error{b.Name(): b.StartStopOnce.Healthy()}

	// only query if txm started properly
	b.IfStarted(func() {
		maps.Copy(report, b.ethBroadcaster.HealthReport())
		maps.Copy(report, b.ethConfirmer.HealthReport())
		maps.Copy(report, b.txAttemptBuilder.HealthReport())
	})

<<<<<<< HEAD
	if b.config.EvmUseForwarders() {
=======
	if b.config.UseForwarders() {
>>>>>>> 4d02c579
		maps.Copy(report, b.fwdMgr.HealthReport())
	}
	return report
}

func (b *Txm[CHAIN_ID, HEAD, ADDR, TX_HASH, BLOCK_HASH, R, SEQ, FEE]) runLoop() {
	// eb, ec and keyStates can all be modified by the runloop.
	// This is concurrent-safe because the runloop ensures serial access.
	defer b.wg.Done()
	keysChanged, unsub := b.keyStore.SubscribeToKeyChanges()
	defer unsub()

	close(b.chSubbed)

	var stopped bool
	var stopOnce sync.Once

	// execReset is defined as an inline function here because it closes over
	// eb, ec and stopped
	execReset := func(r *reset) {
		// These should always close successfully, since it should be logically
		// impossible to enter this code path with ec/eb in a state other than
		// "Started"
		if err := b.ethBroadcaster.closeInternal(); err != nil {
			b.logger.Panicw(fmt.Sprintf("Failed to Close EthBroadcaster: %v", err), "err", err)
		}
		if err := b.ethConfirmer.closeInternal(); err != nil {
			b.logger.Panicw(fmt.Sprintf("Failed to Close EthConfirmer: %v", err), "err", err)
		}
		if r != nil {
			r.f()
			close(r.done)
		}
<<<<<<< HEAD

		eb = NewEthBroadcaster(b.orm, b.ethClient, b.config, b.keyStore, b.eventBroadcaster, keyStates, b.resumeCallback, b.txAttemptBuilder, b.logger, b.checkerFactory, false)
		ec = NewEthConfirmer(b.orm, b.ethClient, b.config, b.keyStore, keyStates, b.resumeCallback, b.txAttemptBuilder, b.logger)

=======
>>>>>>> 4d02c579
		var wg sync.WaitGroup
		// two goroutines to handle independent backoff retries starting:
		// - EthBroadcaster
		// - EthConfirmer
		// If chStop is closed, we mark stopped=true so that the main runloop
		// can check and exit early if necessary
		//
		// execReset will not return until either:
		// 1. Both EthBroadcaster and EthConfirmer started successfully
		// 2. chStop was closed (txmgr exit)
		wg.Add(2)
		go func() {
			defer wg.Done()
			// Retry indefinitely on failure
			backoff := utils.NewRedialBackoff()
			for {
				select {
				case <-time.After(backoff.Duration()):
					if err := b.ethBroadcaster.startInternal(); err != nil {
						b.logger.Criticalw("Failed to start EthBroadcaster", "err", err)
						b.SvcErrBuffer.Append(err)
						continue
					}
					return
				case <-b.chStop:
					stopOnce.Do(func() { stopped = true })
					return
				}
			}
		}()
		go func() {
			defer wg.Done()
			// Retry indefinitely on failure
			backoff := utils.NewRedialBackoff()
			for {
				select {
				case <-time.After(backoff.Duration()):
					if err := b.ethConfirmer.startInternal(); err != nil {
						b.logger.Criticalw("Failed to start EthConfirmer", "err", err)
						b.SvcErrBuffer.Append(err)
						continue
					}
					return
				case <-b.chStop:
					stopOnce.Do(func() { stopped = true })
					return
				}
			}
		}()

		wg.Wait()
	}

	for {
		select {
		case address := <-b.trigger:
			b.ethBroadcaster.Trigger(address)
		case head := <-b.chHeads:
			b.ethConfirmer.mb.Deliver(head)
		case reset := <-b.reset:
			// This check prevents the weird edge-case where you can select
			// into this block after chStop has already been closed and the
			// previous reset exited early.
			// In this case we do not want to reset again, we would rather go
			// around and hit the stop case.
			if stopped {
				reset.done <- errors.New("Txm was stopped")
				continue
			}
			execReset(&reset)
		case <-b.chStop:
			// close and exit
			//
			// Note that in some cases EthBroadcaster and/or EthConfirmer may
			// be in an Unstarted state here, if execReset exited early.
			//
			// In this case, we don't care about stopping them since they are
			// already "stopped", hence the usage of utils.EnsureClosed.
			if err := utils.EnsureClosed(b.ethBroadcaster); err != nil {
				b.logger.Panicw(fmt.Sprintf("Failed to Close EthBroadcaster: %v", err), "err", err)
			}
			if err := utils.EnsureClosed(b.ethConfirmer); err != nil {
				b.logger.Panicw(fmt.Sprintf("Failed to Close EthConfirmer: %v", err), "err", err)
			}
			return
		case <-keysChanged:
			// This check prevents the weird edge-case where you can select
			// into this block after chStop has already been closed and the
			// previous reset exited early.
			// In this case we do not want to reset again, we would rather go
			// around and hit the stop case.
			if stopped {
				continue
			}
			enabledAddresses, err := b.keyStore.EnabledAddressesForChain(b.chainID)
			if err != nil {
				b.logger.Criticalf("Failed to reload key states after key change")
				b.SvcErrBuffer.Append(err)
				continue
			}
			b.logger.Debugw("Keys changed, reloading", "enabledAddresses", enabledAddresses)

			execReset(nil)
		}
	}
}

// OnNewLongestChain conforms to HeadTrackable
func (b *Txm[CHAIN_ID, HEAD, ADDR, TX_HASH, BLOCK_HASH, R, SEQ, FEE]) OnNewLongestChain(ctx context.Context, head HEAD) {
	ok := b.IfStarted(func() {
		if b.reaper != nil {
			b.reaper.SetLatestBlockNum(head.BlockNumber())
		}
		b.txAttemptBuilder.OnNewLongestChain(ctx, head)
		select {
		case b.chHeads <- head:
		case <-ctx.Done():
			b.logger.Errorw("Timed out handling head", "blockNum", head.BlockNumber(), "ctxErr", ctx.Err())
		}
	})
	if !ok {
		b.logger.Debugw("Not started; ignoring head", "head", head, "state", b.State())
	}
}

// Trigger forces the EthBroadcaster to check early for the given address
func (b *Txm[CHAIN_ID, HEAD, ADDR, TX_HASH, BLOCK_HASH, R, SEQ, FEE]) Trigger(addr ADDR) {
	select {
	case b.trigger <- addr:
	default:
	}
}

type NewTx[ADDR types.Hashable] struct {
	FromAddress      ADDR
	ToAddress        ADDR
	EncodedPayload   []byte
	GasLimit         uint32
	Meta             *EthTxMeta
	ForwarderAddress ADDR

	// Pipeline variables - if you aren't calling this from ethtx task within
	// the pipeline, you don't need these variables
	MinConfirmations  null.Uint32
	PipelineTaskRunID *uuid.UUID

	Strategy txmgrtypes.TxStrategy

	// Checker defines the check that should be run before a transaction is submitted on chain.
	Checker TransmitCheckerSpec
}

// CreateEthTransaction inserts a new transaction
func (b *Txm[CHAIN_ID, HEAD, ADDR, TX_HASH, BLOCK_HASH, R, SEQ, FEE]) CreateEthTransaction(newTx NewTx[ADDR], qs ...pg.QOpt) (tx txmgrtypes.Transaction, err error) {
	if err = b.checkEnabled(newTx.FromAddress); err != nil {
		return tx, err
	}

<<<<<<< HEAD
	if b.config.EvmUseForwarders() && (newTx.ForwarderAddress != common.Address{}) {
=======
	if b.config.UseForwarders() && (!utils.IsZero(newTx.ForwarderAddress)) {
>>>>>>> 4d02c579
		fwdPayload, fwdErr := b.fwdMgr.ConvertPayload(newTx.ToAddress, newTx.EncodedPayload)
		if fwdErr == nil {
			// Handling meta not set at caller.
			var gethToAddr common.Address
			gethToAddr, err = stringToGethAddress(newTx.ToAddress.String())
			if err != nil {
				return tx, errors.Wrapf(err, "failed to do address format conversion")
			}

			if newTx.Meta != nil {
				newTx.Meta.FwdrDestAddress = &gethToAddr
			} else {
				newTx.Meta = &EthTxMeta{
					FwdrDestAddress: &gethToAddr,
				}
			}
			newTx.ToAddress = newTx.ForwarderAddress
			newTx.EncodedPayload = fwdPayload
		} else {
			b.logger.Errorf("Failed to use forwarder set upstream: %s", fwdErr.Error())
		}
	}

<<<<<<< HEAD
	err = b.orm.CheckEthTxQueueCapacity(newTx.FromAddress, b.config.EvmMaxQueuedTransactions(), b.chainID, qs...)
=======
	err = b.txStore.CheckEthTxQueueCapacity(newTx.FromAddress, b.config.MaxQueuedTransactions(), b.chainID, qs...)
>>>>>>> 4d02c579
	if err != nil {
		return tx, errors.Wrap(err, "Txm#CreateEthTransaction")
	}

<<<<<<< HEAD
	etx, err = b.orm.CreateEthTransaction(newTx, b.chainID, qs...)
=======
	tx, err = b.txStore.CreateEthTransaction(newTx, b.chainID, qs...)
>>>>>>> 4d02c579
	return
}

// Calls forwarderMgr to get a proper forwarder for a given EOA.
<<<<<<< HEAD
func (b *Txm) GetForwarderForEOA(eoa common.Address) (forwarder common.Address, err error) {
	if !b.config.EvmUseForwarders() {
		return common.Address{}, errors.Errorf("Forwarding is not enabled, to enable set EVM.Transactions.ForwardersEnabled =true")
=======
func (b *Txm[CHAIN_ID, HEAD, ADDR, TX_HASH, BLOCK_HASH, R, SEQ, FEE]) GetForwarderForEOA(eoa ADDR) (forwarder ADDR, err error) {
	if !b.config.UseForwarders() {
		return forwarder, errors.Errorf("Forwarding is not enabled, to enable set EVM.Transactions.ForwardersEnabled =true")
>>>>>>> 4d02c579
	}
	forwarder, err = b.fwdMgr.ForwarderFor(eoa)
	return
}

<<<<<<< HEAD
func (b *Txm) checkEnabled(addr common.Address) error {
	err := b.keyStore.CheckEnabled(addr, &b.chainID)
	return errors.Wrapf(err, "cannot send transaction from %s on chain ID %s", addr.Hex(), b.chainID.String())
=======
func (b *Txm[CHAIN_ID, HEAD, ADDR, TX_HASH, BLOCK_HASH, R, SEQ, FEE]) checkEnabled(addr ADDR) error {
	err := b.keyStore.CheckEnabled(addr, b.chainID)
	return errors.Wrapf(err, "cannot send transaction from %s on chain ID %s", addr, b.chainID.String())
>>>>>>> 4d02c579
}

// SendEther creates a transaction that transfers the given value of ether
func (b *Txm[CHAIN_ID, HEAD, ADDR, TX_HASH, BLOCK_HASH, R, SEQ, FEE]) SendEther(chainID *big.Int, from, to ADDR, value assets.Eth, gasLimit uint32) (etx EthTx[ADDR, TX_HASH], err error) {
	// TODO: Remove this hard-coding on evm package
	if utils.IsZero(to) {
		return etx, errors.New("cannot send ether to zero address")
	}
	etx = EthTx[ADDR, TX_HASH]{
		FromAddress:    from,
		ToAddress:      to,
		EncodedPayload: []byte{},
		Value:          value,
		GasLimit:       gasLimit,
		State:          EthTxUnstarted,
		EVMChainID:     *utils.NewBig(chainID),
	}
	err = b.txStore.InsertEthTx(&etx)
	return etx, errors.Wrap(err, "SendEther failed to insert eth_tx")
}

// send broadcasts the transaction to the ethereum network, writes any relevant
// data onto the attempt and returns an error (or nil) depending on the status
func sendTransaction[ADDR types.Hashable, TX_HASH types.Hashable](ctx context.Context, ethClient evmclient.Client, a EthTxAttempt[ADDR, TX_HASH], e EthTx[ADDR, TX_HASH], logger logger.Logger) *evmclient.SendError {
	signedTx, err := a.GetSignedTx()
	if err != nil {
		return evmclient.NewFatalSendError(err)
	}

	err = ethClient.SendTransaction(ctx, signedTx)

	a.EthTx = e // for logging
	logger.Debugw("Sent transaction", "ethTxAttemptID", a.ID, "txHash", a.Hash, "err", err, "meta", e.Meta, "gasLimit", e.GasLimit, "attempt", a)
	sendErr := evmclient.NewSendError(err)
	if sendErr.IsTransactionAlreadyInMempool() {
		logger.Debugw("Transaction already in mempool", "txHash", a.Hash, "nodeErr", sendErr.Error())
		return nil
	}
	return sendErr
}

// sendEmptyTransaction sends a transaction with 0 Eth and an empty payload to the burn address
// May be useful for clearing stuck nonces
func sendEmptyTransaction[HEAD txmgrtypes.Head, ADDR types.Hashable, TX_HASH types.Hashable, SEQ txmgrtypes.Sequence](
	ctx context.Context,
	ethClient evmclient.Client,
<<<<<<< HEAD
	txAttemptBuilder txmgrtypes.TxAttemptBuilder[*evmtypes.Head, gas.EvmFee, common.Address, common.Hash, EthTx, EthTxAttempt],
	nonce uint64,
	gasLimit uint32,
	gasPriceWei int64,
	fromAddress common.Address,
) (_ *gethTypes.Transaction, err error) {
	defer utils.WrapIfError(&err, "sendEmptyTransaction failed")

	attempt, err := txAttemptBuilder.NewEmptyTxAttempt(nonce, gasLimit, gas.EvmFee{Legacy: assets.NewWeiI(gasPriceWei)}, fromAddress)
=======
	txAttemptBuilder txmgrtypes.TxAttemptBuilder[HEAD, gas.EvmFee, ADDR, TX_HASH, EthTx[ADDR, TX_HASH], EthTxAttempt[ADDR, TX_HASH], SEQ],
	seq SEQ,
	gasLimit uint32,
	gasPriceWei int64,
	fromAddress ADDR,
) (_ *gethTypes.Transaction, err error) {
	defer utils.WrapIfError(&err, "sendEmptyTransaction failed")

	attempt, err := txAttemptBuilder.NewEmptyTxAttempt(seq, gasLimit, gas.EvmFee{Legacy: assets.NewWeiI(gasPriceWei)}, fromAddress)
>>>>>>> 4d02c579
	if err != nil {
		return nil, err
	}

	signedTx, err := attempt.GetSignedTx()
	if err != nil {
		return nil, err
	}

	err = ethClient.SendTransaction(ctx, signedTx)
	return signedTx, err
}

type NullTxManager[CHAIN_ID txmgrtypes.ID, HEAD txmgrtypes.Head, ADDR types.Hashable, TX_HASH types.Hashable, BLOCK_HASH types.Hashable] struct {
	ErrMsg string
}

func (n *NullTxManager[CHAIN_ID, HEAD, ADDR, TX_HASH, BLOCK_HASH]) OnNewLongestChain(context.Context, *evmtypes.Head) {
}

// Start does noop for NullTxManager.
func (n *NullTxManager[CHAIN_ID, HEAD, ADDR, TX_HASH, BLOCK_HASH]) Start(context.Context) error {
	return nil
}

// Close does noop for NullTxManager.
func (n *NullTxManager[CHAIN_ID, HEAD, ADDR, TX_HASH, BLOCK_HASH]) Close() error { return nil }

// Trigger does noop for NullTxManager.
func (n *NullTxManager[CHAIN_ID, HEAD, ADDR, TX_HASH, BLOCK_HASH]) Trigger(ADDR) { panic(n.ErrMsg) }
func (n *NullTxManager[CHAIN_ID, HEAD, ADDR, TX_HASH, BLOCK_HASH]) CreateEthTransaction(NewTx[ADDR], ...pg.QOpt) (etx txmgrtypes.Transaction, err error) {
	return etx, errors.New(n.ErrMsg)
}
func (n *NullTxManager[CHAIN_ID, HEAD, ADDR, TX_HASH, BLOCK_HASH]) GetForwarderForEOA(addr ADDR) (fwdr ADDR, err error) {
	return fwdr, err
}
func (n *NullTxManager[CHAIN_ID, HEAD, ADDR, TX_HASH, BLOCK_HASH]) Reset(f func(), addr ADDR, abandon bool) error {
	return nil
}

// SendEther does nothing, null functionality
func (n *NullTxManager[CHAIN_ID, HEAD, ADDR, TX_HASH, BLOCK_HASH]) SendEther(chainID *big.Int, from, to ADDR, value assets.Eth, gasLimit uint32) (etx EthTx[ADDR, TX_HASH], err error) {
	return etx, errors.New(n.ErrMsg)
}
<<<<<<< HEAD
func (n *NullTxManager) Ready() error                             { return nil }
func (n *NullTxManager) Name() string                             { return "NullTxManager" }
func (n *NullTxManager) HealthReport() map[string]error           { return map[string]error{} }
func (n *NullTxManager) RegisterResumeCallback(fn ResumeCallback) {}
=======

func (n *NullTxManager[CHAIN_ID, HEAD, ADDR, TX_HASH, BLOCK_HASH]) Ready() error { return nil }
func (n *NullTxManager[CHAIN_ID, HEAD, ADDR, TX_HASH, BLOCK_HASH]) Name() string {
	return "NullTxManager"
}
func (n *NullTxManager[CHAIN_ID, HEAD, ADDR, TX_HASH, BLOCK_HASH]) HealthReport() map[string]error {
	return map[string]error{}
}
func (n *NullTxManager[CHAIN_ID, HEAD, ADDR, TX_HASH, BLOCK_HASH]) RegisterResumeCallback(fn ResumeCallback) {
}
>>>>>>> 4d02c579
<|MERGE_RESOLUTION|>--- conflicted
+++ resolved
@@ -15,10 +15,7 @@
 	"golang.org/x/exp/maps"
 
 	txmgrtypes "github.com/smartcontractkit/chainlink/v2/common/txmgr/types"
-<<<<<<< HEAD
-=======
 	"github.com/smartcontractkit/chainlink/v2/common/types"
->>>>>>> 4d02c579
 	"github.com/smartcontractkit/chainlink/v2/core/assets"
 	evmclient "github.com/smartcontractkit/chainlink/v2/core/chains/evm/client"
 	"github.com/smartcontractkit/chainlink/v2/core/chains/evm/gas"
@@ -26,49 +23,10 @@
 	"github.com/smartcontractkit/chainlink/v2/core/logger"
 	"github.com/smartcontractkit/chainlink/v2/core/null"
 	"github.com/smartcontractkit/chainlink/v2/core/services"
-<<<<<<< HEAD
-	"github.com/smartcontractkit/chainlink/v2/core/services/keystore/keys/ethkey"
-=======
->>>>>>> 4d02c579
 	"github.com/smartcontractkit/chainlink/v2/core/services/pg"
 	"github.com/smartcontractkit/chainlink/v2/core/utils"
 )
 
-<<<<<<< HEAD
-// Config encompasses config used by txmgr package
-// Unless otherwise specified, these should support changing at runtime
-//
-//go:generate mockery --quiet --recursive --name Config --output ./mocks/ --case=underscore --structname Config --filename config.go
-type Config interface {
-	gas.Config
-	pg.QConfig
-	EthTxReaperInterval() time.Duration
-	EthTxReaperThreshold() time.Duration
-	EthTxResendAfterThreshold() time.Duration
-	EvmGasBumpThreshold() uint64
-	EvmGasBumpTxDepth() uint16
-	EvmGasLimitDefault() uint32
-	EvmMaxInFlightTransactions() uint32
-	EvmMaxQueuedTransactions() uint64
-	EvmNonceAutoSync() bool
-	EvmUseForwarders() bool
-	EvmRPCDefaultBatchSize() uint32
-	KeySpecificMaxGasPriceWei(addr common.Address) *assets.Wei
-	TriggerFallbackDBPollInterval() time.Duration
-}
-
-// KeyStore encompasses the subset of keystore used by txmgr
-type KeyStore interface {
-	CheckEnabled(address common.Address, chainID *big.Int) error
-	EnabledKeysForChain(chainID *big.Int) (keys []ethkey.KeyV2, err error)
-	GetNextNonce(address common.Address, chainID *big.Int, qopts ...pg.QOpt) (int64, error)
-	GetStatesForChain(chainID *big.Int) ([]ethkey.State, error)
-	IncrementNextNonce(address common.Address, chainID *big.Int, currentNonce int64, qopts ...pg.QOpt) error
-	SubscribeToKeyChanges() (ch chan struct{}, unsub func())
-}
-
-=======
->>>>>>> 4d02c579
 // For more information about the Txm architecture, see the design doc:
 // https://www.notion.so/chainlink/Txm-Architecture-Overview-9dc62450cd7a443ba9e7dceffa1a8d6b
 
@@ -79,14 +37,6 @@
 // It is also the interface to external callers.
 //
 //go:generate mockery --quiet --recursive --name TxManager --output ./mocks/ --case=underscore --structname TxManager --filename tx_manager.go
-<<<<<<< HEAD
-type TxManager interface {
-	txmgrtypes.HeadTrackable[*evmtypes.Head]
-	services.ServiceCtx
-	Trigger(addr common.Address)
-	CreateEthTransaction(newTx NewTx, qopts ...pg.QOpt) (etx EthTx, err error)
-	GetForwarderForEOA(eoa common.Address) (forwarder common.Address, err error)
-=======
 type TxManager[
 	CHAIN_ID txmgrtypes.ID,
 	HEAD txmgrtypes.Head,
@@ -99,7 +49,6 @@
 	Trigger(addr ADDR)
 	CreateEthTransaction(newTx NewTx[ADDR], qopts ...pg.QOpt) (etx txmgrtypes.Transaction, err error)
 	GetForwarderForEOA(eoa ADDR) (forwarder ADDR, err error)
->>>>>>> 4d02c579
 	RegisterResumeCallback(fn ResumeCallback)
 	SendEther(chainID *big.Int, from, to ADDR, value assets.Eth, gasLimit uint32) (etx EthTx[ADDR, TX_HASH], err error)
 	Reset(f func(), addr ADDR, abandon bool) error
@@ -133,13 +82,8 @@
 	config           EvmTxmConfig
 	keyStore         txmgrtypes.KeyStore[ADDR, CHAIN_ID, SEQ]
 	eventBroadcaster pg.EventBroadcaster
-<<<<<<< HEAD
-	chainID          big.Int
-	checkerFactory   TransmitCheckerFactory
-=======
 	chainID          CHAIN_ID
 	checkerFactory   TransmitCheckerFactory[ADDR, TX_HASH]
->>>>>>> 4d02c579
 
 	chHeads        chan HEAD
 	trigger        chan ADDR
@@ -151,20 +95,12 @@
 	wg       sync.WaitGroup
 
 	reaper           *Reaper
-<<<<<<< HEAD
-	ethResender      *EthResender
-	ethBroadcaster   *EthBroadcaster
-	ethConfirmer     *EthConfirmer
-	fwdMgr           txmgrtypes.ForwarderManager[common.Address]
-	txAttemptBuilder txmgrtypes.TxAttemptBuilder[*evmtypes.Head, gas.EvmFee, common.Address, common.Hash, EthTx, EthTxAttempt]
-=======
 	ethResender      *EthResender[CHAIN_ID, ADDR, TX_HASH, BLOCK_HASH, SEQ]
 	ethBroadcaster   *EthBroadcaster[CHAIN_ID, HEAD, ADDR, TX_HASH, BLOCK_HASH, R, SEQ, FEE]
 	ethConfirmer     *EthConfirmer[CHAIN_ID, HEAD, ADDR, TX_HASH, BLOCK_HASH, R, SEQ, FEE]
 	fwdMgr           txmgrtypes.ForwarderManager[ADDR]
 	txAttemptBuilder txmgrtypes.TxAttemptBuilder[HEAD, gas.EvmFee, ADDR, TX_HASH, EthTx[ADDR, TX_HASH], EthTxAttempt[ADDR, TX_HASH], SEQ]
 	nonceSyncer      NonceSyncer[ADDR, TX_HASH, BLOCK_HASH]
->>>>>>> 4d02c579
 }
 
 func (b *Txm[CHAIN_ID, HEAD, ADDR, TX_HASH, BLOCK_HASH, R, SEQ, FEE]) RegisterResumeCallback(fn ResumeCallback) {
@@ -174,13 +110,6 @@
 }
 
 // NewTxm creates a new Txm with the given configuration.
-<<<<<<< HEAD
-func NewTxm(db *sqlx.DB, ethClient evmclient.Client, cfg Config, keyStore KeyStore, eventBroadcaster pg.EventBroadcaster, lggr logger.Logger, checkerFactory TransmitCheckerFactory,
-	fwdMgr txmgrtypes.ForwarderManager[common.Address],
-	txAttemptBuilder txmgrtypes.TxAttemptBuilder[*evmtypes.Head, gas.EvmFee, common.Address, common.Hash, EthTx, EthTxAttempt],
-) *Txm {
-	b := Txm{
-=======
 func NewTxm(
 	db *sqlx.DB,
 	ethClient evmclient.Client,
@@ -199,7 +128,6 @@
 	q pg.Q,
 ) *EvmTxm {
 	b := EvmTxm{
->>>>>>> 4d02c579
 		StartStopOnce:    utils.StartStopOnce{},
 		logger:           lggr,
 		txStore:          txStore,
@@ -209,11 +137,7 @@
 		config:           cfg,
 		keyStore:         keyStore,
 		eventBroadcaster: eventBroadcaster,
-<<<<<<< HEAD
-		chainID:          *ethClient.ChainID(),
-=======
 		chainID:          ethClient.ConfiguredChainID(),
->>>>>>> 4d02c579
 		checkerFactory:   checkerFactory,
 		chHeads:          make(chan *evmtypes.Head),
 		trigger:          make(chan common.Address),
@@ -222,13 +146,6 @@
 		reset:            make(chan reset),
 		fwdMgr:           fwdMgr,
 		txAttemptBuilder: txAttemptBuilder,
-<<<<<<< HEAD
-	}
-
-	if cfg.EthTxResendAfterThreshold() > 0 {
-		b.ethResender = NewEthResender(lggr, b.orm, ethClient, keyStore, defaultResenderPollInterval, cfg)
-	} else {
-=======
 		nonceSyncer:      nonceSyncer,
 		ethBroadcaster:   ethBroadcaster,
 		ethConfirmer:     ethConfirmer,
@@ -236,7 +153,6 @@
 	}
 
 	if cfg.TxResendAfterThreshold() <= 0 {
->>>>>>> 4d02c579
 		b.logger.Info("EthResender: Disabled")
 	}
 	if cfg.TxReaperThreshold() > 0 && cfg.TxReaperInterval() > 0 {
@@ -253,18 +169,6 @@
 func (b *Txm[CHAIN_ID, HEAD, ADDR, TX_HASH, BLOCK_HASH, R, SEQ, FEE]) Start(ctx context.Context) (merr error) {
 	return b.StartOnce("Txm", func() error {
 		var ms services.MultiStart
-<<<<<<< HEAD
-		b.ethBroadcaster = NewEthBroadcaster(b.orm, b.ethClient, b.config, b.keyStore, b.eventBroadcaster, keyStates, b.resumeCallback, b.txAttemptBuilder, b.logger, b.checkerFactory, b.config.EvmNonceAutoSync())
-		b.ethConfirmer = NewEthConfirmer(b.orm, b.ethClient, b.config, b.keyStore, keyStates, b.resumeCallback, b.txAttemptBuilder, b.logger)
-		if err = ms.Start(ctx, b.ethBroadcaster); err != nil {
-			return errors.Wrap(err, "Txm: EthBroadcaster failed to start")
-		}
-		if err = ms.Start(ctx, b.ethConfirmer); err != nil {
-			return errors.Wrap(err, "Txm: EthConfirmer failed to start")
-		}
-
-		if err = ms.Start(ctx, b.txAttemptBuilder); err != nil {
-=======
 		if err := ms.Start(ctx, b.ethBroadcaster); err != nil {
 			return errors.Wrap(err, "Txm: EthBroadcaster failed to start")
 		}
@@ -273,16 +177,11 @@
 		}
 
 		if err := ms.Start(ctx, b.txAttemptBuilder); err != nil {
->>>>>>> 4d02c579
 			return errors.Wrap(err, "Txm: Estimator failed to start")
 		}
 
 		b.wg.Add(1)
-<<<<<<< HEAD
-		go b.runLoop(b.ethBroadcaster, b.ethConfirmer, keyStates)
-=======
 		go b.runLoop()
->>>>>>> 4d02c579
 		<-b.chSubbed
 
 		if b.reaper != nil {
@@ -366,11 +265,7 @@
 	return b.logger.Name()
 }
 
-<<<<<<< HEAD
-func (b *Txm) HealthReport() map[string]error {
-=======
 func (b *Txm[CHAIN_ID, HEAD, ADDR, TX_HASH, BLOCK_HASH, R, SEQ, FEE]) HealthReport() map[string]error {
->>>>>>> 4d02c579
 	report := map[string]error{b.Name(): b.StartStopOnce.Healthy()}
 
 	// only query if txm started properly
@@ -380,11 +275,7 @@
 		maps.Copy(report, b.txAttemptBuilder.HealthReport())
 	})
 
-<<<<<<< HEAD
-	if b.config.EvmUseForwarders() {
-=======
 	if b.config.UseForwarders() {
->>>>>>> 4d02c579
 		maps.Copy(report, b.fwdMgr.HealthReport())
 	}
 	return report
@@ -418,13 +309,6 @@
 			r.f()
 			close(r.done)
 		}
-<<<<<<< HEAD
-
-		eb = NewEthBroadcaster(b.orm, b.ethClient, b.config, b.keyStore, b.eventBroadcaster, keyStates, b.resumeCallback, b.txAttemptBuilder, b.logger, b.checkerFactory, false)
-		ec = NewEthConfirmer(b.orm, b.ethClient, b.config, b.keyStore, keyStates, b.resumeCallback, b.txAttemptBuilder, b.logger)
-
-=======
->>>>>>> 4d02c579
 		var wg sync.WaitGroup
 		// two goroutines to handle independent backoff retries starting:
 		// - EthBroadcaster
@@ -583,11 +467,7 @@
 		return tx, err
 	}
 
-<<<<<<< HEAD
-	if b.config.EvmUseForwarders() && (newTx.ForwarderAddress != common.Address{}) {
-=======
 	if b.config.UseForwarders() && (!utils.IsZero(newTx.ForwarderAddress)) {
->>>>>>> 4d02c579
 		fwdPayload, fwdErr := b.fwdMgr.ConvertPayload(newTx.ToAddress, newTx.EncodedPayload)
 		if fwdErr == nil {
 			// Handling meta not set at caller.
@@ -611,47 +491,27 @@
 		}
 	}
 
-<<<<<<< HEAD
-	err = b.orm.CheckEthTxQueueCapacity(newTx.FromAddress, b.config.EvmMaxQueuedTransactions(), b.chainID, qs...)
-=======
 	err = b.txStore.CheckEthTxQueueCapacity(newTx.FromAddress, b.config.MaxQueuedTransactions(), b.chainID, qs...)
->>>>>>> 4d02c579
 	if err != nil {
 		return tx, errors.Wrap(err, "Txm#CreateEthTransaction")
 	}
 
-<<<<<<< HEAD
-	etx, err = b.orm.CreateEthTransaction(newTx, b.chainID, qs...)
-=======
 	tx, err = b.txStore.CreateEthTransaction(newTx, b.chainID, qs...)
->>>>>>> 4d02c579
 	return
 }
 
 // Calls forwarderMgr to get a proper forwarder for a given EOA.
-<<<<<<< HEAD
-func (b *Txm) GetForwarderForEOA(eoa common.Address) (forwarder common.Address, err error) {
-	if !b.config.EvmUseForwarders() {
-		return common.Address{}, errors.Errorf("Forwarding is not enabled, to enable set EVM.Transactions.ForwardersEnabled =true")
-=======
 func (b *Txm[CHAIN_ID, HEAD, ADDR, TX_HASH, BLOCK_HASH, R, SEQ, FEE]) GetForwarderForEOA(eoa ADDR) (forwarder ADDR, err error) {
 	if !b.config.UseForwarders() {
 		return forwarder, errors.Errorf("Forwarding is not enabled, to enable set EVM.Transactions.ForwardersEnabled =true")
->>>>>>> 4d02c579
 	}
 	forwarder, err = b.fwdMgr.ForwarderFor(eoa)
 	return
 }
 
-<<<<<<< HEAD
-func (b *Txm) checkEnabled(addr common.Address) error {
-	err := b.keyStore.CheckEnabled(addr, &b.chainID)
-	return errors.Wrapf(err, "cannot send transaction from %s on chain ID %s", addr.Hex(), b.chainID.String())
-=======
 func (b *Txm[CHAIN_ID, HEAD, ADDR, TX_HASH, BLOCK_HASH, R, SEQ, FEE]) checkEnabled(addr ADDR) error {
 	err := b.keyStore.CheckEnabled(addr, b.chainID)
 	return errors.Wrapf(err, "cannot send transaction from %s on chain ID %s", addr, b.chainID.String())
->>>>>>> 4d02c579
 }
 
 // SendEther creates a transaction that transfers the given value of ether
@@ -698,17 +558,6 @@
 func sendEmptyTransaction[HEAD txmgrtypes.Head, ADDR types.Hashable, TX_HASH types.Hashable, SEQ txmgrtypes.Sequence](
 	ctx context.Context,
 	ethClient evmclient.Client,
-<<<<<<< HEAD
-	txAttemptBuilder txmgrtypes.TxAttemptBuilder[*evmtypes.Head, gas.EvmFee, common.Address, common.Hash, EthTx, EthTxAttempt],
-	nonce uint64,
-	gasLimit uint32,
-	gasPriceWei int64,
-	fromAddress common.Address,
-) (_ *gethTypes.Transaction, err error) {
-	defer utils.WrapIfError(&err, "sendEmptyTransaction failed")
-
-	attempt, err := txAttemptBuilder.NewEmptyTxAttempt(nonce, gasLimit, gas.EvmFee{Legacy: assets.NewWeiI(gasPriceWei)}, fromAddress)
-=======
 	txAttemptBuilder txmgrtypes.TxAttemptBuilder[HEAD, gas.EvmFee, ADDR, TX_HASH, EthTx[ADDR, TX_HASH], EthTxAttempt[ADDR, TX_HASH], SEQ],
 	seq SEQ,
 	gasLimit uint32,
@@ -718,7 +567,6 @@
 	defer utils.WrapIfError(&err, "sendEmptyTransaction failed")
 
 	attempt, err := txAttemptBuilder.NewEmptyTxAttempt(seq, gasLimit, gas.EvmFee{Legacy: assets.NewWeiI(gasPriceWei)}, fromAddress)
->>>>>>> 4d02c579
 	if err != nil {
 		return nil, err
 	}
@@ -763,12 +611,6 @@
 func (n *NullTxManager[CHAIN_ID, HEAD, ADDR, TX_HASH, BLOCK_HASH]) SendEther(chainID *big.Int, from, to ADDR, value assets.Eth, gasLimit uint32) (etx EthTx[ADDR, TX_HASH], err error) {
 	return etx, errors.New(n.ErrMsg)
 }
-<<<<<<< HEAD
-func (n *NullTxManager) Ready() error                             { return nil }
-func (n *NullTxManager) Name() string                             { return "NullTxManager" }
-func (n *NullTxManager) HealthReport() map[string]error           { return map[string]error{} }
-func (n *NullTxManager) RegisterResumeCallback(fn ResumeCallback) {}
-=======
 
 func (n *NullTxManager[CHAIN_ID, HEAD, ADDR, TX_HASH, BLOCK_HASH]) Ready() error { return nil }
 func (n *NullTxManager[CHAIN_ID, HEAD, ADDR, TX_HASH, BLOCK_HASH]) Name() string {
@@ -778,5 +620,4 @@
 	return map[string]error{}
 }
 func (n *NullTxManager[CHAIN_ID, HEAD, ADDR, TX_HASH, BLOCK_HASH]) RegisterResumeCallback(fn ResumeCallback) {
-}
->>>>>>> 4d02c579
+}