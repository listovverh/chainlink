--- conflicted
+++ resolved
@@ -10,10 +10,7 @@
 	"time"
 
 	pkgerrors "github.com/pkg/errors"
-<<<<<<< HEAD
-=======
 	uuid "github.com/satori/go.uuid"
->>>>>>> 450989d2
 
 	gethCommon "github.com/ethereum/go-ethereum/common"
 	"github.com/ethereum/go-ethereum/common/hexutil"
@@ -23,10 +20,7 @@
 	"github.com/stretchr/testify/mock"
 	"github.com/stretchr/testify/require"
 
-<<<<<<< HEAD
-=======
 	clienttypes "github.com/smartcontractkit/chainlink/v2/common/chains/client"
->>>>>>> 450989d2
 	txmgrtypes "github.com/smartcontractkit/chainlink/v2/common/txmgr/types"
 	"github.com/smartcontractkit/chainlink/v2/core/assets"
 	evmclient "github.com/smartcontractkit/chainlink/v2/core/chains/evm/client"
@@ -42,10 +36,6 @@
 	"github.com/smartcontractkit/chainlink/v2/core/internal/testutils/pgtest"
 	"github.com/smartcontractkit/chainlink/v2/core/logger"
 	"github.com/smartcontractkit/chainlink/v2/core/services/chainlink"
-<<<<<<< HEAD
-	"github.com/smartcontractkit/chainlink/v2/core/services/keystore/keys/ethkey"
-=======
->>>>>>> 450989d2
 	ksmocks "github.com/smartcontractkit/chainlink/v2/core/services/keystore/mocks"
 	"github.com/smartcontractkit/chainlink/v2/core/utils"
 )
@@ -1056,11 +1046,7 @@
 	// eth_txes with nonce 3 is confirmed
 
 	t.Run("continues to leave eth_txes with state 'confirmed_missing_receipt' unchanged if at least one attempt is above EVM.FinalityDepth", func(t *testing.T) {
-<<<<<<< HEAD
-		ethClient.On("NonceAt", mock.Anything, mock.Anything, mock.Anything).Return(uint64(10), nil)
-=======
 		ethClient.On("SequenceAt", mock.Anything, mock.Anything, mock.Anything).Return(evmtypes.Nonce(10), nil)
->>>>>>> 450989d2
 		ethClient.On("BatchCallContext", mock.Anything, mock.MatchedBy(func(b []rpc.BatchElem) bool {
 			return len(b) == 2 &&
 				cltest.BatchElemMatchesParams(b[0], attempt1_2.Hash, "eth_getTransactionReceipt") &&
@@ -1100,11 +1086,7 @@
 	// eth_txes with nonce 3 is confirmed
 
 	t.Run("marks eth_Txes with state 'confirmed_missing_receipt' as 'errored' if a receipt fails to show up and all attempts are buried deeper than EVM.FinalityDepth", func(t *testing.T) {
-<<<<<<< HEAD
-		ethClient.On("NonceAt", mock.Anything, mock.Anything, mock.Anything).Return(uint64(10), nil)
-=======
 		ethClient.On("SequenceAt", mock.Anything, mock.Anything, mock.Anything).Return(evmtypes.Nonce(10), nil)
->>>>>>> 450989d2
 		ethClient.On("BatchCallContext", mock.Anything, mock.MatchedBy(func(b []rpc.BatchElem) bool {
 			return len(b) == 2 &&
 				cltest.BatchElemMatchesParams(b[0], attempt1_2.Hash, "eth_getTransactionReceipt") &&
@@ -1591,11 +1573,7 @@
 
 	attempt0_1 := newBroadcastLegacyEthTxAttempt(t, etxWithoutAttempts.ID)
 	attempt0_1.State = txmgrtypes.TxAttemptInsufficientEth
-<<<<<<< HEAD
-	require.NoError(t, borm.InsertEthTxAttempt(&attempt0_1))
-=======
 	require.NoError(t, txStore.InsertEthTxAttempt(&attempt0_1))
->>>>>>> 450989d2
 
 	// This attempt has insufficient_eth, but there is also another attempt4_1
 	// which is old enough, so this will be caught by both queries and should
@@ -1657,56 +1635,27 @@
 			c.EVM[0].GasEstimator.BlockHistory.BlockHistorySize = ptr[uint16](2)
 			c.EVM[0].GasEstimator.BlockHistory.CheckInclusionBlocks = ptr[uint16](4)
 		})
-<<<<<<< HEAD
-		evmcfg := evmtest.NewChainScopedConfig(t, cfg)
-
-		borm := cltest.NewTxmORM(t, db, cfg)
-		ethKeyStore := cltest.NewKeyStore(t, db, cfg).Eth()
-		state, fromAddress := cltest.MustInsertRandomKeyReturningState(t, ethKeyStore)
-		keys := []ethkey.State{state}
-=======
 		evmcfg := txmgr.NewEvmTxmConfig(evmtest.NewChainScopedConfig(t, cfg))
 
 		txStore := cltest.NewTxStore(t, db, cfg)
 		ethKeyStore := cltest.NewKeyStore(t, db, cfg).Eth()
 		_, fromAddress := cltest.MustInsertRandomKeyReturningState(t, ethKeyStore)
->>>>>>> 450989d2
 		kst := ksmocks.NewEth(t)
 
 		estimator := gasmocks.NewEvmEstimator(t)
 		estimator.On("BumpLegacyGas", mock.Anything, mock.Anything, mock.Anything, mock.Anything, mock.Anything).Return(nil, uint32(0), pkgerrors.Wrapf(gas.ErrConnectivity, "transaction..."))
 		feeEstimator := gas.NewWrappedEvmEstimator(estimator, evmcfg)
-<<<<<<< HEAD
-		txBuilder := txmgr.NewEvmTxAttemptBuilder(*ethClient.ChainID(), evmcfg, kst, feeEstimator)
-		// Create confirmer with necessary state
-		ec := txmgr.NewEthConfirmer(borm, ethClient, evmcfg, kst, keys, nil, txBuilder, lggr)
-=======
 		txBuilder := txmgr.NewEvmTxAttemptBuilder(*ethClient.ConfiguredChainID(), evmcfg, kst, feeEstimator)
 		addresses := []gethCommon.Address{fromAddress}
 		kst.On("EnabledAddressesForChain", &cltest.FixtureChainID).Return(addresses, nil).Maybe()
 		// Create confirmer with necessary state
 		ec := txmgr.NewEthConfirmer(txStore, ethClient, evmcfg, kst, txBuilder, lggr)
 		require.NoError(t, ec.Start(testutils.Context(t)))
->>>>>>> 450989d2
 		currentHead := int64(30)
 		oldEnough := int64(15)
 		nonce := int64(0)
 		originalBroadcastAt := time.Unix(1616509100, 0)
 
-<<<<<<< HEAD
-		etx := cltest.MustInsertUnconfirmedEthTxWithBroadcastLegacyAttempt(t, borm, nonce, fromAddress, originalBroadcastAt)
-		attempt1 := etx.EthTxAttempts[0]
-		require.NoError(t, db.Get(&attempt1, `UPDATE eth_tx_attempts SET broadcast_before_block_num=$1 WHERE id=$2 RETURNING *`, oldEnough, attempt1.ID))
-		var err error
-
-		// Send transaction and assume success.
-		ethClient.On("SendTransaction", mock.Anything, mock.Anything).Return(nil).Once()
-
-		err = ec.RebroadcastWhereNecessary(testutils.Context(t), currentHead)
-		require.NoError(t, err)
-
-		etx, err = borm.FindEthTxWithAttempts(etx.ID)
-=======
 		etx := cltest.MustInsertUnconfirmedEthTxWithBroadcastLegacyAttempt(t, txStore, nonce, fromAddress, originalBroadcastAt)
 		attempt1 := etx.EthTxAttempts[0]
 		dbAttempt := txmgr.DbEthTxAttemptFromEthTxAttempt(&attempt1)
@@ -1719,7 +1668,6 @@
 		require.NoError(t, err)
 
 		etx, err = txStore.FindEthTxWithAttempts(etx.ID)
->>>>>>> 450989d2
 		require.NoError(t, err)
 		require.Len(t, etx.EthTxAttempts, 1)
 	})
@@ -1730,55 +1678,27 @@
 			c.EVM[0].GasEstimator.BlockHistory.BlockHistorySize = ptr[uint16](2)
 			c.EVM[0].GasEstimator.BlockHistory.CheckInclusionBlocks = ptr[uint16](4)
 		})
-<<<<<<< HEAD
-		evmcfg := evmtest.NewChainScopedConfig(t, cfg)
-
-		borm := cltest.NewTxmORM(t, db, cfg)
-		ethKeyStore := cltest.NewKeyStore(t, db, cfg).Eth()
-		state, fromAddress := cltest.MustInsertRandomKeyReturningState(t, ethKeyStore)
-		keys := []ethkey.State{state}
-=======
 		evmcfg := txmgr.NewEvmTxmConfig(evmtest.NewChainScopedConfig(t, cfg))
 
 		txStore := cltest.NewTxStore(t, db, cfg)
 		ethKeyStore := cltest.NewKeyStore(t, db, cfg).Eth()
 		_, fromAddress := cltest.MustInsertRandomKeyReturningState(t, ethKeyStore)
->>>>>>> 450989d2
 		kst := ksmocks.NewEth(t)
 
 		estimator := gasmocks.NewEvmEstimator(t)
 		estimator.On("BumpDynamicFee", mock.Anything, mock.Anything, mock.Anything, mock.Anything, mock.Anything).Return(gas.DynamicFee{}, uint32(0), pkgerrors.Wrapf(gas.ErrConnectivity, "transaction..."))
 		// Create confirmer with necessary state
 		feeEstimator := gas.NewWrappedEvmEstimator(estimator, evmcfg)
-<<<<<<< HEAD
-		txBuilder := txmgr.NewEvmTxAttemptBuilder(*ethClient.ChainID(), evmcfg, kst, feeEstimator)
-		ec := txmgr.NewEthConfirmer(borm, ethClient, evmcfg, kst, keys, nil, txBuilder, lggr)
-=======
 		txBuilder := txmgr.NewEvmTxAttemptBuilder(*ethClient.ConfiguredChainID(), evmcfg, kst, feeEstimator)
 		addresses := []gethCommon.Address{fromAddress}
 		kst.On("EnabledAddressesForChain", &cltest.FixtureChainID).Return(addresses, nil).Maybe()
 		ec := txmgr.NewEthConfirmer(txStore, ethClient, evmcfg, kst, txBuilder, lggr)
 		require.NoError(t, ec.Start(testutils.Context(t)))
->>>>>>> 450989d2
 		currentHead := int64(30)
 		oldEnough := int64(15)
 		nonce := int64(0)
 		originalBroadcastAt := time.Unix(1616509100, 0)
 
-<<<<<<< HEAD
-		etx := cltest.MustInsertUnconfirmedEthTxWithBroadcastDynamicFeeAttempt(t, borm, nonce, fromAddress, originalBroadcastAt)
-		attempt1 := etx.EthTxAttempts[0]
-		require.NoError(t, db.Get(&attempt1, `UPDATE eth_tx_attempts SET broadcast_before_block_num=$1 WHERE id=$2 RETURNING *`, oldEnough, attempt1.ID))
-		var err error
-
-		// Send transaction and assume success.
-		ethClient.On("SendTransaction", mock.Anything, mock.Anything).Return(nil).Once()
-
-		err = ec.RebroadcastWhereNecessary(testutils.Context(t), currentHead)
-		require.NoError(t, err)
-
-		etx, err = borm.FindEthTxWithAttempts(etx.ID)
-=======
 		etx := cltest.MustInsertUnconfirmedEthTxWithBroadcastDynamicFeeAttempt(t, txStore, nonce, fromAddress, originalBroadcastAt)
 		attempt1 := etx.EthTxAttempts[0]
 		dbAttempt := txmgr.DbEthTxAttemptFromEthTxAttempt(&attempt1)
@@ -1791,7 +1711,6 @@
 		require.NoError(t, err)
 
 		etx, err = txStore.FindEthTxWithAttempts(etx.ID)
->>>>>>> 450989d2
 		require.NoError(t, err)
 		require.Len(t, etx.EthTxAttempts, 1)
 	})
@@ -2468,11 +2387,7 @@
 		require.NoError(t, err)
 
 		originalBroadcastAt := time.Unix(1616509100, 0)
-<<<<<<< HEAD
-		etx := cltest.MustInsertUnconfirmedEthTxWithAttemptState(t, borm, nonce, fromAddress, txmgrtypes.TxAttemptInProgress, originalBroadcastAt)
-=======
 		etx := cltest.MustInsertUnconfirmedEthTxWithAttemptState(t, txStore, nonce, fromAddress, txmgrtypes.TxAttemptInProgress, originalBroadcastAt)
->>>>>>> 450989d2
 		require.Equal(t, originalBroadcastAt, *etx.BroadcastAt)
 		nonce++
 		attempt := etx.EthTxAttempts[0]
