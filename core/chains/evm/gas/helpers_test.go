package gas

import (
	"context"
	"testing"
	"time"

	"github.com/ethereum/go-ethereum/common"
	"github.com/stretchr/testify/require"

	txmgrtypes "github.com/smartcontractkit/chainlink/common/txmgr/types"
	"github.com/smartcontractkit/chainlink/core/assets"
	evmtypes "github.com/smartcontractkit/chainlink/core/chains/evm/types"
	"github.com/smartcontractkit/chainlink/core/config"
)

func init() {
	// No need to wait 10 seconds in tests
	MaxStartTime = 1 * time.Second
}

func (b *BlockHistoryEstimator) CheckConnectivity(attempts []txmgrtypes.PriorAttempt[EvmFee, common.Hash]) error {
	return b.checkConnectivity(MakeEvmPriorAttempts(attempts))
}

<<<<<<< HEAD
// OnNewLongestChain recalculates and sets global gas price if a sampled new head comes
// in and we are not currently fetching
func (b *BlockHistoryEstimator) OnNewLongestChainEVM(_ context.Context, head *evmtypes.Head) {
	// set latest base fee here to avoid potential lag introduced by block delay
	// it is really important that base fee be as up-to-date as possible
	b.setLatest(head)
	b.mb.Deliver(head)
}

func BlockHistoryEstimatorFromInterface(bhe Estimator) *BlockHistoryEstimator {
=======
func BlockHistoryEstimatorFromInterface(bhe EvmEstimator) *BlockHistoryEstimator {
>>>>>>> c90fc0ed
	return bhe.(*BlockHistoryEstimator)
}

func SetRollingBlockHistory(bhe EvmEstimator, blocks []evmtypes.Block) {
	bhe.(*BlockHistoryEstimator).blocksMu.Lock()
	defer bhe.(*BlockHistoryEstimator).blocksMu.Unlock()
	bhe.(*BlockHistoryEstimator).blocks = blocks
}

func GetRollingBlockHistory(bhe EvmEstimator) []evmtypes.Block {
	return bhe.(*BlockHistoryEstimator).getBlocks()
}

func SetGasPrice(b *BlockHistoryEstimator, gp *assets.Wei) {
	b.priceMu.Lock()
	defer b.priceMu.Unlock()
	b.gasPrice = gp
}

func SetTipCap(b *BlockHistoryEstimator, gp *assets.Wei) {
	b.priceMu.Lock()
	defer b.priceMu.Unlock()
	b.tipCap = gp
}

func GetGasPrice(b *BlockHistoryEstimator) *assets.Wei {
	b.priceMu.RLock()
	defer b.priceMu.RUnlock()
	return b.gasPrice
}

func GetTipCap(b *BlockHistoryEstimator) *assets.Wei {
	b.priceMu.RLock()
	defer b.priceMu.RUnlock()
	return b.tipCap
}

func GetLatestBaseFee(b *BlockHistoryEstimator) *assets.Wei {
	b.latestMu.RLock()
	defer b.latestMu.RUnlock()
	if b.latest == nil {
		return nil
	}
	return b.latest.BaseFeePerGas
}

func SimulateStart(t *testing.T, b *BlockHistoryEstimator) {
	require.NoError(t, b.StartOnce("BlockHistoryEstimatorSimulatedStart", func() error { return nil }))
}

type MockConfig struct {
	BlockHistoryEstimatorBatchSizeF                 uint32
	BlockHistoryEstimatorBlockDelayF                uint16
	BlockHistoryEstimatorBlockHistorySizeF          uint16
	BlockHistoryEstimatorCheckInclusionBlocksF      uint16
	BlockHistoryEstimatorCheckInclusionPercentileF  uint16
	BlockHistoryEstimatorEIP1559FeeCapBufferBlocksF uint16
	BlockHistoryEstimatorTransactionPercentileF     uint16
	ChainTypeF                                      string
	EvmEIP1559DynamicFeesF                          bool
	EvmGasBumpPercentF                              uint16
	EvmGasBumpThresholdF                            uint64
	EvmGasBumpWeiF                                  *assets.Wei
	EvmGasLimitMultiplierF                          float32
	EvmGasTipCapDefaultF                            *assets.Wei
	EvmGasTipCapMinimumF                            *assets.Wei
	EvmMaxGasPriceWeiF                              *assets.Wei
	EvmMinGasPriceWeiF                              *assets.Wei
	EvmGasPriceDefaultF                             *assets.Wei
}

func NewMockConfig() *MockConfig {
	return &MockConfig{}
}

func (m *MockConfig) BlockHistoryEstimatorBatchSize() uint32 {
	return m.BlockHistoryEstimatorBatchSizeF
}

func (m *MockConfig) BlockHistoryEstimatorBlockDelay() uint16 {
	return m.BlockHistoryEstimatorBlockDelayF
}

func (m *MockConfig) BlockHistoryEstimatorBlockHistorySize() uint16 {
	return m.BlockHistoryEstimatorBlockHistorySizeF
}

func (m *MockConfig) BlockHistoryEstimatorCheckInclusionPercentile() uint16 {
	return m.BlockHistoryEstimatorCheckInclusionPercentileF
}

func (m *MockConfig) BlockHistoryEstimatorCheckInclusionBlocks() uint16 {
	return m.BlockHistoryEstimatorCheckInclusionBlocksF
}

func (m *MockConfig) BlockHistoryEstimatorEIP1559FeeCapBufferBlocks() uint16 {
	return m.BlockHistoryEstimatorEIP1559FeeCapBufferBlocksF
}

func (m *MockConfig) BlockHistoryEstimatorTransactionPercentile() uint16 {
	return m.BlockHistoryEstimatorTransactionPercentileF
}

func (m *MockConfig) ChainType() config.ChainType {
	return config.ChainType(m.ChainTypeF)
}

func (m *MockConfig) EvmEIP1559DynamicFees() bool {
	return m.EvmEIP1559DynamicFeesF
}

func (m *MockConfig) EvmFinalityDepth() uint32 {
	panic("not implemented") // TODO: Implement
}

func (m *MockConfig) EvmGasBumpPercent() uint16 {
	return m.EvmGasBumpPercentF
}

func (m *MockConfig) EvmGasBumpThreshold() uint64 {
	return m.EvmGasBumpThresholdF
}

func (m *MockConfig) EvmGasBumpWei() *assets.Wei {
	return m.EvmGasBumpWeiF
}

func (m *MockConfig) EvmGasFeeCapDefault() *assets.Wei {
	panic("not implemented") // TODO: Implement
}

func (m *MockConfig) EvmGasLimitMax() uint32 {
	panic("not implemented") // TODO: Implement
}

func (m *MockConfig) EvmGasLimitMultiplier() float32 {
	return m.EvmGasLimitMultiplierF
}

func (m *MockConfig) EvmGasPriceDefault() *assets.Wei {
	return m.EvmGasPriceDefaultF
}

func (m *MockConfig) EvmGasTipCapDefault() *assets.Wei {
	return m.EvmGasTipCapDefaultF
}

func (m *MockConfig) EvmGasTipCapMinimum() *assets.Wei {
	return m.EvmGasTipCapMinimumF
}

func (m *MockConfig) EvmMaxGasPriceWei() *assets.Wei {
	return m.EvmMaxGasPriceWeiF
}

func (m *MockConfig) EvmMinGasPriceWei() *assets.Wei {
	return m.EvmMinGasPriceWeiF
}

func (m *MockConfig) GasEstimatorMode() string {
	panic("not implemented") // TODO: Implement
}<|MERGE_RESOLUTION|>--- conflicted
+++ resolved
@@ -23,7 +23,6 @@
 	return b.checkConnectivity(MakeEvmPriorAttempts(attempts))
 }
 
-<<<<<<< HEAD
 // OnNewLongestChain recalculates and sets global gas price if a sampled new head comes
 // in and we are not currently fetching
 func (b *BlockHistoryEstimator) OnNewLongestChainEVM(_ context.Context, head *evmtypes.Head) {
@@ -33,10 +32,7 @@
 	b.mb.Deliver(head)
 }
 
-func BlockHistoryEstimatorFromInterface(bhe Estimator) *BlockHistoryEstimator {
-=======
 func BlockHistoryEstimatorFromInterface(bhe EvmEstimator) *BlockHistoryEstimator {
->>>>>>> c90fc0ed
 	return bhe.(*BlockHistoryEstimator)
 }
 
