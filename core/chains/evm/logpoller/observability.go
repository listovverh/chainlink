--- conflicted
+++ resolved
@@ -121,15 +121,9 @@
 	})
 }
 
-<<<<<<< HEAD
-func (o *ObservedORM) DeleteBlocksBefore(ctx context.Context, end int64) error {
-	return withObservedExec(o, "DeleteBlocksBefore", del, func() error {
-		return o.ORM.DeleteBlocksBefore(ctx, end)
-=======
-func (o *ObservedORM) DeleteBlocksBefore(end int64, limit int64, qopts ...pg.QOpt) (int64, error) {
+func (o *ObservedORM) DeleteBlocksBefore(ctx context.Context, end int64, limit int64) (int64, error) {
 	return withObservedExecAndRowsAffected(o, "DeleteBlocksBefore", del, func() (int64, error) {
-		return o.ORM.DeleteBlocksBefore(end, limit, qopts...)
->>>>>>> 9a20034a
+		return o.ORM.DeleteBlocksBefore(ctx, end, limit)
 	})
 }
 
@@ -139,15 +133,9 @@
 	})
 }
 
-<<<<<<< HEAD
-func (o *ObservedORM) DeleteExpiredLogs(ctx context.Context) error {
-	return withObservedExec(o, "DeleteExpiredLogs", del, func() error {
-		return o.ORM.DeleteExpiredLogs(ctx)
-=======
-func (o *ObservedORM) DeleteExpiredLogs(limit int64, qopts ...pg.QOpt) (int64, error) {
+func (o *ObservedORM) DeleteExpiredLogs(ctx context.Context, limit int64) (int64, error) {
 	return withObservedExecAndRowsAffected(o, "DeleteExpiredLogs", del, func() (int64, error) {
-		return o.ORM.DeleteExpiredLogs(limit, qopts...)
->>>>>>> 9a20034a
+		return o.ORM.DeleteExpiredLogs(ctx, limit)
 	})
 }
 
