package logpoller_test

import (
	"context"
	"fmt"
	"math/big"
	"strings"
	"testing"
	"time"

	"github.com/ethereum/go-ethereum/accounts/abi"
<<<<<<< HEAD
	"github.com/ethereum/go-ethereum/accounts/abi/bind/backends"
	"github.com/ethereum/go-ethereum/common"
	"github.com/ethereum/go-ethereum/core"
=======
	"github.com/ethereum/go-ethereum/common"
>>>>>>> 254fa94b
	"github.com/pkg/errors"
	"github.com/stretchr/testify/assert"
	"github.com/stretchr/testify/require"

	"github.com/smartcontractkit/chainlink/core/chains/evm/logpoller"
	"github.com/smartcontractkit/chainlink/core/gethwrappers/generated/log_emitter"
	"github.com/smartcontractkit/chainlink/core/internal/cltest/heavyweight"
	"github.com/smartcontractkit/chainlink/core/internal/testutils"
	"github.com/smartcontractkit/chainlink/core/internal/testutils/pgtest"
	"github.com/smartcontractkit/chainlink/core/logger"
	"github.com/smartcontractkit/chainlink/core/utils"
)

var (
	EmitterABI, _ = abi.JSON(strings.NewReader(log_emitter.LogEmitterABI))
)

func logRuntime(t *testing.T, start time.Time) {
	t.Log("runtime", time.Since(start))
}

func TestPopulateLoadedDB(t *testing.T) {
	t.Skip("only for local load testing and query analysis")
	lggr := logger.TestLogger(t)
	_, db := heavyweight.FullTestDB(t, "logs_scale")
	chainID := big.NewInt(137)
	_, err := db.Exec(`INSERT INTO evm_chains (id, created_at, updated_at) VALUES ($1, NOW(), NOW())`, utils.NewBig(chainID))
	require.NoError(t, err)
	o := logpoller.NewORM(big.NewInt(137), db, lggr, pgtest.NewPGCfg(true))
	event1 := EmitterABI.Events["Log1"].ID
	address1 := common.HexToAddress("0x2ab9a2Dc53736b361b72d900CdF9F78F9406fbbb")
	address2 := common.HexToAddress("0x6E225058950f237371261C985Db6bDe26df2200E")

	// We start at 1 just so block number > 0
	for j := 1; j < 1000; j++ {
		var logs []logpoller.Log
		// Max we can insert per batch
		for i := 0; i < 1000; i++ {
			addr := address1
			if (i+(1000*j))%2 == 0 {
				addr = address2
			}
			logs = append(logs, logpoller.Log{
				EvmChainId:  utils.NewBig(chainID),
				LogIndex:    1,
				BlockHash:   common.HexToHash(fmt.Sprintf("0x%d", i+(1000*j))),
				BlockNumber: int64(i + (1000 * j)),
				EventSig:    event1,
				Topics:      [][]byte{event1[:], logpoller.EvmWord(uint64(i + 1000*j)).Bytes()},
				Address:     addr,
				TxHash:      common.HexToHash("0x1234"),
				Data:        logpoller.EvmWord(uint64(i + 1000*j)).Bytes(),
			})
		}
		require.NoError(t, o.InsertLogs(logs))
	}
	func() {
		defer logRuntime(t, time.Now())
<<<<<<< HEAD
		_, err := o.SelectLogsByBlockRangeFilter(750000, 800000, address1, event1[:])
=======
		_, err := o.SelectLogsByBlockRangeFilter(750000, 800000, address1, event1)
>>>>>>> 254fa94b
		require.NoError(t, err)
	}()
	func() {
		defer logRuntime(t, time.Now())
		_, err = o.SelectLatestLogEventSigsAddrsWithConfs(0, []common.Address{address1}, []common.Hash{event1}, 0)
		require.NoError(t, err)
	}()

	// Confirm all the logs.
	require.NoError(t, o.InsertBlock(common.HexToHash("0x10"), 1000000))
	func() {
		defer logRuntime(t, time.Now())
<<<<<<< HEAD
		lgs, err := o.SelectDataWordRange(address1, event1[:], 0, logpoller.EvmWord(500000), logpoller.EvmWord(500020), 0)
=======
		lgs, err := o.SelectDataWordRange(address1, event1, 0, logpoller.EvmWord(500000), logpoller.EvmWord(500020), 0)
>>>>>>> 254fa94b
		require.NoError(t, err)
		// 10 since every other log is for address1
		assert.Equal(t, 10, len(lgs))
	}()

	func() {
		defer logRuntime(t, time.Now())
<<<<<<< HEAD
		lgs, err := o.SelectIndexedLogs(address2, event1[:], 1, []common.Hash{logpoller.EvmWord(500000), logpoller.EvmWord(500020)}, 0)
=======
		lgs, err := o.SelectIndexedLogs(address2, event1, 1, []common.Hash{logpoller.EvmWord(500000), logpoller.EvmWord(500020)}, 0)
>>>>>>> 254fa94b
		require.NoError(t, err)
		assert.Equal(t, 2, len(lgs))
	}()

	func() {
		defer logRuntime(t, time.Now())
<<<<<<< HEAD
		lgs, err := o.SelectIndexLogsTopicRange(address1, event1[:], 1, logpoller.EvmWord(500000), logpoller.EvmWord(500020), 0)
=======
		lgs, err := o.SelectIndexLogsTopicRange(address1, event1, 1, logpoller.EvmWord(500000), logpoller.EvmWord(500020), 0)
>>>>>>> 254fa94b
		require.NoError(t, err)
		assert.Equal(t, 10, len(lgs))
	}()
}

func TestLogPoller_Integration(t *testing.T) {
	th := logpoller.SetupTH(t, 2, 3, 2)
	th.Client.Commit() // Block 2. Ensure we have finality number of blocks

	_, err := th.LogPoller.RegisterFilter(logpoller.Filter{[]common.Hash{EmitterABI.Events["Log1"].ID}, []common.Address{th.EmitterAddress1}})
	require.NoError(t, err)
<<<<<<< HEAD
	ec.Commit()
	ec.Commit() // Block 2. Ensure we have finality number of blocks

	// Set up a log poller listening for log emitter logs.
	lp := logpoller.NewLogPoller(logpoller.NewORM(chainID, db, lggr, pgtest.NewPGCfg(true)),
		client.NewSimulatedBackendClient(t, ec, chainID), lggr, 100*time.Millisecond, 2, 3, 2)
	// Only filter for log1 events.
	require.NoError(t, lp.MergeFilter([]common.Hash{EmitterABI.Events["Log1"].ID}, []common.Address{emitterAddress1}))
	require.NoError(t, lp.Start(testutils.Context(t)))
=======
	require.NoError(t, th.LogPoller.Start(testutils.Context(t)))
>>>>>>> 254fa94b

	// Emit some logs in blocks 3->7.
	for i := 0; i < 5; i++ {
		_, err := th.Emitter1.EmitLog1(th.Owner, []*big.Int{big.NewInt(int64(i))})
		require.NoError(t, err)
		_, err = th.Emitter1.EmitLog2(th.Owner, []*big.Int{big.NewInt(int64(i))})
		require.NoError(t, err)
		th.Client.Commit()
	}
	// The poller starts on a new chain at latest-finality (5 in this case),
	// replay to ensure we get all the logs.
	require.NoError(t, th.LogPoller.Replay(testutils.Context(t), 1))

	// We should immediately have all those Log1 logs.
<<<<<<< HEAD
	logs, err := lp.Logs(2, 7, EmitterABI.Events["Log1"].ID, emitterAddress1)
	require.NoError(t, err)
	assert.Equal(t, 5, len(logs))
	// Now let's update the filter and replay to get Log2 logs.
	require.NoError(t, lp.MergeFilter([]common.Hash{EmitterABI.Events["Log2"].ID}, []common.Address{emitterAddress1}))
=======
	logs, err := th.LogPoller.Logs(2, 7, EmitterABI.Events["Log1"].ID, th.EmitterAddress1)
	require.NoError(t, err)
	assert.Equal(t, 5, len(logs))
	// Now let's update the filter and replay to get Log2 logs.
	_, err = th.LogPoller.RegisterFilter(logpoller.Filter{
		[]common.Hash{EmitterABI.Events["Log2"].ID},
		[]common.Address{th.EmitterAddress1},
	})
	require.NoError(t, err)
>>>>>>> 254fa94b
	// Replay an invalid block should error
	assert.Error(t, th.LogPoller.Replay(testutils.Context(t), 0))
	assert.Error(t, th.LogPoller.Replay(testutils.Context(t), 20))
	// Replay only from block 4, so we should see logs in block 4,5,6,7 (4 logs)
	require.NoError(t, th.LogPoller.Replay(testutils.Context(t), 4))

	// We should immediately see 4 logs2 logs.
<<<<<<< HEAD
	logs, err = lp.Logs(2, 7, EmitterABI.Events["Log2"].ID, emitterAddress1)
=======
	logs, err = th.LogPoller.Logs(2, 7, EmitterABI.Events["Log2"].ID, th.EmitterAddress1)
>>>>>>> 254fa94b
	require.NoError(t, err)
	assert.Equal(t, 4, len(logs))

	// Cancelling a replay should return an error synchronously.
	ctx, cancel := context.WithCancel(context.Background())
	cancel()
<<<<<<< HEAD
	assert.True(t, errors.Is(lp.Replay(ctx, 4), logpoller.ErrReplayAbortedByClient))
	require.NoError(t, lp.Close())
=======
	assert.True(t, errors.Is(th.LogPoller.Replay(ctx, 4), logpoller.ErrReplayAbortedByClient))
	require.NoError(t, th.LogPoller.Close())
>>>>>>> 254fa94b
}<|MERGE_RESOLUTION|>--- conflicted
+++ resolved
@@ -9,13 +9,7 @@
 	"time"
 
 	"github.com/ethereum/go-ethereum/accounts/abi"
-<<<<<<< HEAD
-	"github.com/ethereum/go-ethereum/accounts/abi/bind/backends"
 	"github.com/ethereum/go-ethereum/common"
-	"github.com/ethereum/go-ethereum/core"
-=======
-	"github.com/ethereum/go-ethereum/common"
->>>>>>> 254fa94b
 	"github.com/pkg/errors"
 	"github.com/stretchr/testify/assert"
 	"github.com/stretchr/testify/require"
@@ -74,11 +68,7 @@
 	}
 	func() {
 		defer logRuntime(t, time.Now())
-<<<<<<< HEAD
-		_, err := o.SelectLogsByBlockRangeFilter(750000, 800000, address1, event1[:])
-=======
 		_, err := o.SelectLogsByBlockRangeFilter(750000, 800000, address1, event1)
->>>>>>> 254fa94b
 		require.NoError(t, err)
 	}()
 	func() {
@@ -91,11 +81,7 @@
 	require.NoError(t, o.InsertBlock(common.HexToHash("0x10"), 1000000))
 	func() {
 		defer logRuntime(t, time.Now())
-<<<<<<< HEAD
-		lgs, err := o.SelectDataWordRange(address1, event1[:], 0, logpoller.EvmWord(500000), logpoller.EvmWord(500020), 0)
-=======
 		lgs, err := o.SelectDataWordRange(address1, event1, 0, logpoller.EvmWord(500000), logpoller.EvmWord(500020), 0)
->>>>>>> 254fa94b
 		require.NoError(t, err)
 		// 10 since every other log is for address1
 		assert.Equal(t, 10, len(lgs))
@@ -103,22 +89,14 @@
 
 	func() {
 		defer logRuntime(t, time.Now())
-<<<<<<< HEAD
-		lgs, err := o.SelectIndexedLogs(address2, event1[:], 1, []common.Hash{logpoller.EvmWord(500000), logpoller.EvmWord(500020)}, 0)
-=======
 		lgs, err := o.SelectIndexedLogs(address2, event1, 1, []common.Hash{logpoller.EvmWord(500000), logpoller.EvmWord(500020)}, 0)
->>>>>>> 254fa94b
 		require.NoError(t, err)
 		assert.Equal(t, 2, len(lgs))
 	}()
 
 	func() {
 		defer logRuntime(t, time.Now())
-<<<<<<< HEAD
-		lgs, err := o.SelectIndexLogsTopicRange(address1, event1[:], 1, logpoller.EvmWord(500000), logpoller.EvmWord(500020), 0)
-=======
 		lgs, err := o.SelectIndexLogsTopicRange(address1, event1, 1, logpoller.EvmWord(500000), logpoller.EvmWord(500020), 0)
->>>>>>> 254fa94b
 		require.NoError(t, err)
 		assert.Equal(t, 10, len(lgs))
 	}()
@@ -130,19 +108,7 @@
 
 	_, err := th.LogPoller.RegisterFilter(logpoller.Filter{[]common.Hash{EmitterABI.Events["Log1"].ID}, []common.Address{th.EmitterAddress1}})
 	require.NoError(t, err)
-<<<<<<< HEAD
-	ec.Commit()
-	ec.Commit() // Block 2. Ensure we have finality number of blocks
-
-	// Set up a log poller listening for log emitter logs.
-	lp := logpoller.NewLogPoller(logpoller.NewORM(chainID, db, lggr, pgtest.NewPGCfg(true)),
-		client.NewSimulatedBackendClient(t, ec, chainID), lggr, 100*time.Millisecond, 2, 3, 2)
-	// Only filter for log1 events.
-	require.NoError(t, lp.MergeFilter([]common.Hash{EmitterABI.Events["Log1"].ID}, []common.Address{emitterAddress1}))
-	require.NoError(t, lp.Start(testutils.Context(t)))
-=======
 	require.NoError(t, th.LogPoller.Start(testutils.Context(t)))
->>>>>>> 254fa94b
 
 	// Emit some logs in blocks 3->7.
 	for i := 0; i < 5; i++ {
@@ -157,13 +123,6 @@
 	require.NoError(t, th.LogPoller.Replay(testutils.Context(t), 1))
 
 	// We should immediately have all those Log1 logs.
-<<<<<<< HEAD
-	logs, err := lp.Logs(2, 7, EmitterABI.Events["Log1"].ID, emitterAddress1)
-	require.NoError(t, err)
-	assert.Equal(t, 5, len(logs))
-	// Now let's update the filter and replay to get Log2 logs.
-	require.NoError(t, lp.MergeFilter([]common.Hash{EmitterABI.Events["Log2"].ID}, []common.Address{emitterAddress1}))
-=======
 	logs, err := th.LogPoller.Logs(2, 7, EmitterABI.Events["Log1"].ID, th.EmitterAddress1)
 	require.NoError(t, err)
 	assert.Equal(t, 5, len(logs))
@@ -173,7 +132,6 @@
 		[]common.Address{th.EmitterAddress1},
 	})
 	require.NoError(t, err)
->>>>>>> 254fa94b
 	// Replay an invalid block should error
 	assert.Error(t, th.LogPoller.Replay(testutils.Context(t), 0))
 	assert.Error(t, th.LogPoller.Replay(testutils.Context(t), 20))
@@ -181,22 +139,13 @@
 	require.NoError(t, th.LogPoller.Replay(testutils.Context(t), 4))
 
 	// We should immediately see 4 logs2 logs.
-<<<<<<< HEAD
-	logs, err = lp.Logs(2, 7, EmitterABI.Events["Log2"].ID, emitterAddress1)
-=======
 	logs, err = th.LogPoller.Logs(2, 7, EmitterABI.Events["Log2"].ID, th.EmitterAddress1)
->>>>>>> 254fa94b
 	require.NoError(t, err)
 	assert.Equal(t, 4, len(logs))
 
 	// Cancelling a replay should return an error synchronously.
 	ctx, cancel := context.WithCancel(context.Background())
 	cancel()
-<<<<<<< HEAD
-	assert.True(t, errors.Is(lp.Replay(ctx, 4), logpoller.ErrReplayAbortedByClient))
-	require.NoError(t, lp.Close())
-=======
 	assert.True(t, errors.Is(th.LogPoller.Replay(ctx, 4), logpoller.ErrReplayAbortedByClient))
 	require.NoError(t, th.LogPoller.Close())
->>>>>>> 254fa94b
 }