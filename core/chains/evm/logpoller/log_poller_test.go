package logpoller_test

import (
	"context"
	"database/sql"
	"math/big"
	"strings"
	"testing"
	"time"

	"github.com/ethereum/go-ethereum/accounts/abi"
	"github.com/ethereum/go-ethereum/accounts/abi/bind"
	"github.com/ethereum/go-ethereum/accounts/abi/bind/backends"
	"github.com/ethereum/go-ethereum/common"
	"github.com/ethereum/go-ethereum/common/hexutil"
	"github.com/ethereum/go-ethereum/core"
	"github.com/ethereum/go-ethereum/core/types"
	"github.com/leanovate/gopter"
	"github.com/leanovate/gopter/gen"
	"github.com/leanovate/gopter/prop"
	"github.com/pkg/errors"
	"github.com/smartcontractkit/sqlx"
	"github.com/stretchr/testify/assert"
	"github.com/stretchr/testify/require"
	"github.com/tendermint/tendermint/libs/rand"

	"github.com/smartcontractkit/chainlink/core/chains/evm/client"
	"github.com/smartcontractkit/chainlink/core/chains/evm/logpoller"
	"github.com/smartcontractkit/chainlink/core/internal/gethwrappers/generated/log_emitter"
	"github.com/smartcontractkit/chainlink/core/internal/testutils"
	"github.com/smartcontractkit/chainlink/core/internal/testutils/pgtest"
	"github.com/smartcontractkit/chainlink/core/logger"
	"github.com/smartcontractkit/chainlink/core/services/pg"
	"github.com/smartcontractkit/chainlink/core/utils"
)

var (
	EmitterABI, _ = abi.JSON(strings.NewReader(log_emitter.LogEmitterABI))
)

func GenLog(chainID *big.Int, logIndex int64, blockNum int64, blockHash string, topic1 []byte, address common.Address) logpoller.Log {
	return logpoller.Log{
		EvmChainId:  utils.NewBig(chainID),
		LogIndex:    logIndex,
		BlockHash:   common.HexToHash(blockHash),
		BlockNumber: blockNum,
		EventSig:    topic1,
		Topics:      [][]byte{topic1},
		Address:     address,
		TxHash:      common.HexToHash("0x1234"),
		Data:        append([]byte("hello "), byte(blockNum)),
	}
}

func assertDontHave(t *testing.T, start, end int, orm *logpoller.ORM) {
	for i := start; i < end; i++ {
		_, err := orm.SelectBlockByNumber(int64(i))
		assert.True(t, errors.Is(err, sql.ErrNoRows))
	}
}

func assertHaveCanonical(t *testing.T, start, end int, ec *backends.SimulatedBackend, orm *logpoller.ORM) {
	for i := start; i < end; i++ {
		blk, err := orm.SelectBlockByNumber(int64(i))
		require.NoError(t, err, "block %v", i)
		chainBlk, err := ec.BlockByNumber(context.Background(), big.NewInt(int64(i)))
		assert.Equal(t, chainBlk.Hash().Bytes(), blk.BlockHash.Bytes(), "block %v", i)
	}
}

func TestLogPoller_SynchronizedWithGeth(t *testing.T) {
	// The log poller's blocks table should remain synchronized
	// with the canonical chain of geth's despite arbitrary mixes of mining and reorgs.
	testParams := gopter.DefaultTestParameters()
	testParams.MinSuccessfulTests = 100
	p := gopter.NewProperties(testParams)
	numChainInserts := 3
	finalityDepth := 5
	lggr := logger.TestLogger(t)
	db := pgtest.NewSqlxDB(t)
	require.NoError(t, utils.JustError(db.Exec(`SET CONSTRAINTS log_poller_blocks_evm_chain_id_fkey DEFERRED`)))
	require.NoError(t, utils.JustError(db.Exec(`SET CONSTRAINTS logs_evm_chain_id_fkey DEFERRED`)))
	owner := testutils.MustNewSimTransactor(t)
	owner.GasPrice = big.NewInt(10e9)
	p.Property("synchronized with geth", prop.ForAll(func(mineOrReorg []uint64) bool {
		// After the set of reorgs, we should have the same canonical blocks that geth does.
		t.Log("Starting test", mineOrReorg)
		chainID := testutils.NewRandomEVMChainID()
		// Set up a test chain with a log emitting contract deployed.
		orm := logpoller.NewORM(chainID, db, lggr, pgtest.NewPGCfg(true))
		// Note this property test is run concurrently and the sim is not threadsafe.
		ec := backends.NewSimulatedBackend(map[common.Address]core.GenesisAccount{
			owner.From: {
				Balance: big.NewInt(0).Mul(big.NewInt(10), big.NewInt(1e18)),
			},
		}, 10e6)
		_, _, emitter1, err := log_emitter.DeployLogEmitter(owner, ec)
		require.NoError(t, err)
<<<<<<< HEAD
		lp := logpoller.NewLogPoller(orm, cltest.NewSimulatedBackendClient(t, ec, chainID), lggr, 15*time.Second, int64(finalityDepth), 3)
		for i := 0; i < finalityDepth; i++ { // Have enough blocks that we could Reorg the full finalityDepth-1.
=======
		lp := logpoller.NewLogPoller(orm, client.NewSimulatedBackendClient(t, ec, chainID), lggr, 15*time.Second, int64(finalityDepth), 3)
		for i := 0; i < finalityDepth; i++ { // Have enough blocks that we could reorg the full finalityDepth-1.
>>>>>>> e999911d
			ec.Commit()
		}
		currentBlock := int64(1)
		currentBlock = lp.PollAndSaveLogs(context.Background(), currentBlock)
		matchesGeth := func() bool {
			// Check every block is identical
			latest, err := ec.BlockByNumber(context.Background(), nil)
			require.NoError(t, err)
			for i := 1; i < int(latest.NumberU64()); i++ {
				ourBlock, err := lp.BlockByNumber(int64(i))
				require.NoError(t, err)
				gethBlock, err := ec.BlockByNumber(context.Background(), big.NewInt(int64(i)))
				require.NoError(t, err)
				if ourBlock.BlockHash != gethBlock.Hash() {
					t.Logf("Initial poll our block differs at height %d got %x want %x\n", i, ourBlock.BlockHash, gethBlock.Hash())
					return false
				}
			}
			return true
		}
		if !matchesGeth() {
			return false
		}
		// Randomly pick to mine or Reorg
		for i := 0; i < numChainInserts; i++ {
			if rand.Bool() {
				// Mine blocks
				for j := 0; j < int(mineOrReorg[i]); j++ {
					ec.Commit()
					latest, err := ec.BlockByNumber(context.Background(), nil)
					require.NoError(t, err)
					t.Log("mined block", latest.Hash())
				}
			} else {
				// Reorg blocks
				// Get the hash of Reorg block
				latest, err := ec.BlockByNumber(context.Background(), nil)
				require.NoError(t, err)
				reorgedBlock := big.NewInt(0).Sub(latest.Number(), big.NewInt(int64(mineOrReorg[i])))
				reorg, err := ec.BlockByNumber(context.Background(), reorgedBlock)
				require.NoError(t, err)
				require.NoError(t, ec.Fork(context.Background(), reorg.Hash()))
				t.Logf("Reorging from (%v, %x) back to (%v, %x)\n", latest.NumberU64(), latest.Hash(), reorgedBlock.Uint64(), reorg.Hash())
				// Actually need to change the block here to trigger the Reorg.
				_, err = emitter1.EmitLog1(owner, []*big.Int{big.NewInt(1)})
				require.NoError(t, err)
				for j := 0; j < int(mineOrReorg[i]+1); j++ { // Need +1 to make it actually longer height so we detect it.
					ec.Commit()
				}
				latest, err = ec.BlockByNumber(context.Background(), nil)
				require.NoError(t, err)
				t.Logf("New latest (%v, %x), latest parent %x)\n", latest.NumberU64(), latest.Hash(), latest.ParentHash())
			}
			currentBlock = lp.PollAndSaveLogs(context.Background(), currentBlock)
		}
		return matchesGeth()
	}, gen.SliceOfN(numChainInserts, gen.UInt64Range(1, uint64(finalityDepth-1))))) // Max Reorg depth is finality depth - 1
	p.TestingRun(t)
}

func TestLogPoller_PollAndSaveLogs(t *testing.T) {
	th := setup(t)

	// Set up a log poller listening for log emitter logs.
<<<<<<< HEAD
	lp := logpoller.NewLogPoller(th.orm, cltest.NewSimulatedBackendClient(t, th.ec, th.chainID), th.lggr, 15*time.Second, 2, 3)
	lp.MergeFilter([]logpoller.EventID{
		{EmitterABI.Events["Log1"].ID, th.emitterAddress1},
		{EmitterABI.Events["Log2"].ID, th.emitterAddress2},
	})
=======
	lp := logpoller.NewLogPoller(orm, client.NewSimulatedBackendClient(t, ec, chainID), lggr, 15*time.Second, 2, 3)
	lp.MergeFilter([]common.Hash{EmitterABI.Events["Log1"].ID, EmitterABI.Events["Log2"].ID}, []common.Address{emitterAddress1, emitterAddress2})
>>>>>>> e999911d

	b, err := th.ec.BlockByNumber(context.Background(), nil)
	require.NoError(t, err)
	require.Equal(t, uint64(1), b.NumberU64())

	// Test scenario: single block in chain, no logs.
	// Chain genesis <- 1
	// DB: empty
	newStart := lp.PollAndSaveLogs(context.Background(), 1)
	assert.Equal(t, int64(2), newStart)

	// We expect to have saved block 1.
	lpb, err := th.orm.SelectBlockByNumber(1)
	require.NoError(t, err)
	assert.Equal(t, lpb.BlockHash, b.Hash())
	assert.Equal(t, lpb.BlockNumber, int64(b.NumberU64()))
	assert.Equal(t, int64(1), int64(b.NumberU64()))
	// No logs.
	lgs, err := th.orm.SelectLogsByBlockRange(1, 1)
	require.NoError(t, err)
	assert.Equal(t, 0, len(lgs))
	assertHaveCanonical(t, 1, 1, th.ec, th.orm)

	// Polling again should be a noop, since we are at the latest.
	newStart = lp.PollAndSaveLogs(context.Background(), newStart)
	assert.Equal(t, int64(2), newStart)
	latest, err := th.orm.SelectLatestBlock()
	require.NoError(t, err)
	assert.Equal(t, int64(1), latest.BlockNumber)
	assertHaveCanonical(t, 1, 1, th.ec, th.orm)

	// Test scenario: one log 2 block chain.
	// Chain gen <- 1 <- 2 (L1)
	// DB: 1
	_, err = th.emitter1.EmitLog1(th.owner, []*big.Int{big.NewInt(1)})
	require.NoError(t, err)
	th.ec.Commit()

	// Polling should get us the L1 log.
	newStart = lp.PollAndSaveLogs(context.Background(), newStart)
	assert.Equal(t, int64(3), newStart)
	latest, err = th.orm.SelectLatestBlock()
	require.NoError(t, err)
	assert.Equal(t, int64(2), latest.BlockNumber)
	lgs, err = th.orm.SelectLogsByBlockRange(1, 3)
	require.NoError(t, err)
	require.Equal(t, 1, len(lgs))
	assert.Equal(t, th.emitterAddress1, lgs[0].Address)
	assert.Equal(t, latest.BlockHash, lgs[0].BlockHash)
	assert.Equal(t, hexutil.Encode(lgs[0].Topics[0]), EmitterABI.Events["Log1"].ID.String())
	assert.Equal(t, hexutil.MustDecode(`0x0000000000000000000000000000000000000000000000000000000000000001`),
		lgs[0].Data)

	// Test scenario: single block Reorg with log.
	// Chain gen <- 1 <- 2 (L1_1)
	//                \ 2'(L1_2) <- 3
	// DB: 1, 2
	// - Detect a Reorg,
	// - Update the block 2's hash
	// - Save L1'
	// - L1_1 deleted
	reorgedOutBlock, err := th.ec.BlockByNumber(context.Background(), big.NewInt(2))
	require.NoError(t, err)
	lca, err := th.ec.BlockByNumber(context.Background(), big.NewInt(1))
	require.NoError(t, err)
	require.NoError(t, th.ec.Fork(context.Background(), lca.Hash()))
	_, err = th.emitter1.EmitLog1(th.owner, []*big.Int{big.NewInt(2)})
	require.NoError(t, err)
	// Create 2'
	th.ec.Commit()
	// Create 3 (we need a new block for us to do any polling and detect the Reorg).
	th.ec.Commit()

	newStart = lp.PollAndSaveLogs(context.Background(), newStart)
	assert.Equal(t, int64(4), newStart)
	latest, err = th.orm.SelectLatestBlock()
	require.NoError(t, err)
	assert.Equal(t, int64(3), latest.BlockNumber)
	lgs, err = th.orm.SelectLogsByBlockRange(1, 3)
	require.NoError(t, err)
	require.Equal(t, 1, len(lgs))
	assert.Equal(t, hexutil.MustDecode(`0x0000000000000000000000000000000000000000000000000000000000000002`), lgs[0].Data)
	assertHaveCanonical(t, 1, 3, th.ec, th.orm)

	// Test scenario: Reorg back to previous tip.
	// Chain gen <- 1 <- 2 (L1_1) <- 3' (L1_3) <- 4
	//                \ 2'(L1_2) <- 3
	require.NoError(t, th.ec.Fork(context.Background(), reorgedOutBlock.Hash()))
	_, err = th.emitter1.EmitLog1(th.owner, []*big.Int{big.NewInt(3)})
	require.NoError(t, err)
	// Create 3'
	th.ec.Commit()
	// Create 4
	th.ec.Commit()
	newStart = lp.PollAndSaveLogs(context.Background(), newStart)
	assert.Equal(t, int64(5), newStart)
	latest, err = th.orm.SelectLatestBlock()
	require.NoError(t, err)
	assert.Equal(t, int64(4), latest.BlockNumber)
	lgs, err = th.orm.SelectLogsByBlockRange(1, 3)
	// We expect ONLY L1_1 and L1_3 since L1_2 is Reorg'd out.
	assert.Equal(t, 2, len(lgs))
	assert.Equal(t, int64(2), lgs[0].BlockNumber)
	assert.Equal(t, hexutil.MustDecode(`0x0000000000000000000000000000000000000000000000000000000000000001`), lgs[0].Data)
	assert.Equal(t, int64(3), lgs[1].BlockNumber)
	assert.Equal(t, hexutil.MustDecode(`0x0000000000000000000000000000000000000000000000000000000000000003`), lgs[1].Data)
	assertHaveCanonical(t, 1, 1, th.ec, th.orm)
	assertHaveCanonical(t, 3, 4, th.ec, th.orm)
	assertDontHave(t, 2, 2, th.orm) // 2 gets backfilled

	// Test scenario: multiple logs per block for many blocks (also after Reorg).
	// Chain gen <- 1 <- 2 (L1_1) <- 3' L1_3 <- 4 <- 5 (L1_4, L2_5) <- 6 (L1_6)
	//                \ 2'(L1_2) <- 3
	// DB: 1, 2', 3'
	// - Should Save 4, 5, 6 blocks
	// - Should obtain logs L1_3, L2_5, L1_6
	_, err = th.emitter1.EmitLog1(th.owner, []*big.Int{big.NewInt(4)})
	require.NoError(t, err)
	_, err = th.emitter2.EmitLog1(th.owner, []*big.Int{big.NewInt(5)})
	require.NoError(t, err)
	// Create 4
	th.ec.Commit()
	_, err = th.emitter1.EmitLog1(th.owner, []*big.Int{big.NewInt(6)})
	require.NoError(t, err)
	// Create 5
	th.ec.Commit()

	newStart = lp.PollAndSaveLogs(context.Background(), newStart)
	assert.Equal(t, int64(7), newStart)
	lgs, err = th.orm.SelectLogsByBlockRange(4, 6)
	require.NoError(t, err)
	require.Equal(t, 3, len(lgs))
	assert.Equal(t, hexutil.MustDecode(`0x0000000000000000000000000000000000000000000000000000000000000004`), lgs[0].Data)
	assert.Equal(t, th.emitterAddress1, lgs[0].Address)
	assert.Equal(t, hexutil.MustDecode(`0x0000000000000000000000000000000000000000000000000000000000000005`), lgs[1].Data)
	assert.Equal(t, th.emitterAddress2, lgs[1].Address)
	assert.Equal(t, hexutil.MustDecode(`0x0000000000000000000000000000000000000000000000000000000000000006`), lgs[2].Data)
	assert.Equal(t, th.emitterAddress1, lgs[2].Address)
	assertHaveCanonical(t, 1, 1, th.ec, th.orm)
	assertDontHave(t, 2, 2, th.orm) // 2 gets backfilled
	assertHaveCanonical(t, 3, 6, th.ec, th.orm)

	// Test scenario: node down for exactly finality + 2 blocks
	// Note we only backfill up to finalized - 1 blocks, because we need to Save the
	// Chain gen <- 1 <- 2 (L1_1) <- 3' L1_3 <- 4 <- 5 (L1_4, L2_5) <- 6 (L1_6) <- 7 (L1_7) <- 8 (L1_8) <- 9 (L1_9) <- 10 (L1_10)
	//                \ 2'(L1_2) <- 3
	// DB: 1, 2, 3, 4, 5, 6
	// - We expect block 7 to backfilled (treated as finalized)
	// - Then block 8-10 to be handled block by block (treated as unfinalized).
	for i := 7; i < 11; i++ {
		_, err = th.emitter1.EmitLog1(th.owner, []*big.Int{big.NewInt(int64(i))})
		require.NoError(t, err)
		th.ec.Commit()
	}
	newStart = lp.PollAndSaveLogs(context.Background(), newStart)
	assert.Equal(t, int64(11), newStart)
	lgs, err = th.orm.SelectLogsByBlockRange(7, 9)
	require.NoError(t, err)
	require.Equal(t, 3, len(lgs))
	assert.Equal(t, hexutil.MustDecode(`0x0000000000000000000000000000000000000000000000000000000000000007`), lgs[0].Data)
	assert.Equal(t, int64(7), lgs[0].BlockNumber)
	assert.Equal(t, hexutil.MustDecode(`0x0000000000000000000000000000000000000000000000000000000000000008`), lgs[1].Data)
	assert.Equal(t, int64(8), lgs[1].BlockNumber)
	assert.Equal(t, hexutil.MustDecode(`0x0000000000000000000000000000000000000000000000000000000000000009`), lgs[2].Data)
	assert.Equal(t, int64(9), lgs[2].BlockNumber)
	assertDontHave(t, 7, 7, th.orm) // Do not expect to Save backfilled blocks.
	assertHaveCanonical(t, 8, 10, th.ec, th.orm)

	// Test scenario large backfill (multiple batches)
	// Chain gen <- 1 <- 2 (L1_1) <- 3' L1_3 <- 4 <- 5 (L1_4, L2_5) <- 6 (L1_6) <- 7 (L1_7) <- 8 (L1_8) <- 9 (L1_9) <- 10..16
	//                \ 2'(L1_2) <- 3
	// DB: 1, 2, 3, 4, 5, 6, (backfilled 7), 8, 9, 10
	// - 11, 12, 13 backfilled in batch 1
	// - 14 backfilled in batch 2
	// - 15, 16, 17 to be treated as unfinalized
	for i := 11; i < 18; i++ {
		_, err = th.emitter1.EmitLog1(th.owner, []*big.Int{big.NewInt(int64(i))})
		require.NoError(t, err)
		th.ec.Commit()
	}
	newStart = lp.PollAndSaveLogs(context.Background(), newStart)
	assert.Equal(t, int64(18), newStart)
	lgs, err = th.orm.SelectLogsByBlockRange(11, 17)
	require.NoError(t, err)
	assert.Equal(t, 7, len(lgs))
	assertHaveCanonical(t, 15, 16, th.ec, th.orm)
	assertDontHave(t, 11, 14, th.orm) // Do not expect to Save backfilled blocks.

}

type LogID struct {
	ChainID     uint64
	BlockNumber int64
	LogIndex    uint
}

func TestLogPoller_Callbacks(t *testing.T) {
	th := setup(t)
	// Test hooks.
	parsedLogs := make(map[LogID]*big.Int) // Simulate a custom table.
	th.lp.MergeFilterWithCallbacks(map[logpoller.EventID]logpoller.Callback{
		logpoller.EventID{EmitterABI.Events["Log1"].ID, th.emitterAddress1}: {
			Save: func(tx pg.Queryer, logs []types.Log) error {
				t.Log("Save")
				for _, log := range logs {
					parsedLog, err := th.emitter1.ParseLog1(log)
					require.NoError(t, err)
					parsedLogs[LogID{ChainID: th.lp.ChainID().Uint64(), BlockNumber: int64(log.BlockNumber), LogIndex: log.Index}] = parsedLog.Arg0
				}
				return nil
			},
			Reorg: func(tx pg.Queryer, start, end int64) error {
				t.Log("Reorge")
				for logID := range parsedLogs {
					if start <= logID.BlockNumber && logID.BlockNumber <= end {
						delete(parsedLogs, logID)
					}
				}
				return nil
			},
		},
	})
	// Add two logs
	for i := 18; i < 19; i++ {
		_, err := th.emitter1.EmitLog1(th.owner, []*big.Int{big.NewInt(int64(i))})
		require.NoError(t, err)
		th.ec.Commit()
	}
	th.lp.PollAndSaveLogs(context.Background(), 18)
	t.Log(parsedLogs)
	reorgedOutBlock, err := ec.BlockByNumber(context.Background(), big.NewInt(2))
	require.NoError(t, err)
	ec.Fork(context.Background())

}

type TestHarness struct {
	lggr                             logger.Logger
	chainID                          *big.Int
	db                               *sqlx.DB
	orm                              *logpoller.ORM
	lp                               logpoller.LogPoller
	ec                               *backends.SimulatedBackend
	owner                            *bind.TransactOpts
	emitter1, emitter2               *log_emitter.LogEmitter
	emitterAddress1, emitterAddress2 common.Address
}

func setup(t *testing.T) TestHarness {
	lggr := logger.TestLogger(t)
	chainID := testutils.NewRandomEVMChainID()
	db := pgtest.NewSqlxDB(t)
	require.NoError(t, utils.JustError(db.Exec(`SET CONSTRAINTS log_poller_blocks_evm_chain_id_fkey DEFERRED`)))
	require.NoError(t, utils.JustError(db.Exec(`SET CONSTRAINTS logs_evm_chain_id_fkey DEFERRED`)))
	o := logpoller.NewORM(chainID, db, lggr, pgtest.NewPGCfg(true))
	owner := testutils.MustNewSimTransactor(t)
	ec := backends.NewSimulatedBackend(map[common.Address]core.GenesisAccount{
		owner.From: {
			Balance: big.NewInt(0).Mul(big.NewInt(10), big.NewInt(1e18)),
		},
	}, 10e6)
	lp := logpoller.NewLogPoller(o, cltest.NewSimulatedBackendClient(t, ec, chainID), lggr, 15*time.Second, 2, 3)
	emitterAddress1, _, emitter1, err := log_emitter.DeployLogEmitter(owner, ec)
	require.NoError(t, err)
	emitterAddress2, _, emitter2, err := log_emitter.DeployLogEmitter(owner, ec)
	require.NoError(t, err)
	ec.Commit()
	return TestHarness{
		lggr:            lggr,
		chainID:         chainID,
		db:              db,
		orm:             o,
		lp:              lp,
		ec:              ec,
		owner:           owner,
		emitter1:        emitter1,
		emitter2:        emitter2,
		emitterAddress1: emitterAddress1,
		emitterAddress2: emitterAddress2,
	}
}

func TestLogPoller_Logs(t *testing.T) {
	lggr := logger.TestLogger(t)
	chainID := testutils.NewRandomEVMChainID()
	db := pgtest.NewSqlxDB(t)
	require.NoError(t, utils.JustError(db.Exec(`SET CONSTRAINTS log_poller_blocks_evm_chain_id_fkey DEFERRED`)))
	require.NoError(t, utils.JustError(db.Exec(`SET CONSTRAINTS logs_evm_chain_id_fkey DEFERRED`)))
	o := logpoller.NewORM(chainID, db, lggr, pgtest.NewPGCfg(true))
	event1 := EmitterABI.Events["Log1"].ID
	event2 := EmitterABI.Events["Log2"].ID
	address1 := common.HexToAddress("0x2ab9a2Dc53736b361b72d900CdF9F78F9406fbbb")
	address2 := common.HexToAddress("0x6E225058950f237371261C985Db6bDe26df2200E")

	// Block 1-3
	require.NoError(t, o.InsertLogs([]logpoller.Log{
		GenLog(chainID, 1, 1, "0x3", event1[:], address1),
		GenLog(chainID, 2, 1, "0x3", event2[:], address2),
		GenLog(chainID, 1, 2, "0x4", event1[:], address2),
		GenLog(chainID, 2, 2, "0x4", event2[:], address1),
		GenLog(chainID, 1, 3, "0x5", event1[:], address1),
		GenLog(chainID, 2, 3, "0x5", event2[:], address2),
	}))

	// Select for all addresses
	lgs, err := o.SelectLogsByBlockRange(1, 3)
	require.NoError(t, err)
	require.Equal(t, 6, len(lgs))
	assert.Equal(t, "0x0000000000000000000000000000000000000000000000000000000000000003", lgs[0].BlockHash.String())
	assert.Equal(t, "0x0000000000000000000000000000000000000000000000000000000000000003", lgs[1].BlockHash.String())
	assert.Equal(t, "0x0000000000000000000000000000000000000000000000000000000000000004", lgs[2].BlockHash.String())
	assert.Equal(t, "0x0000000000000000000000000000000000000000000000000000000000000004", lgs[3].BlockHash.String())
	assert.Equal(t, "0x0000000000000000000000000000000000000000000000000000000000000005", lgs[4].BlockHash.String())
	assert.Equal(t, "0x0000000000000000000000000000000000000000000000000000000000000005", lgs[5].BlockHash.String())

	// Filter by Address and topic
	lgs, err = o.SelectLogsByBlockRangeFilter(1, 3, address1, event1[:])
	require.NoError(t, err)
	require.Equal(t, 2, len(lgs))
	assert.Equal(t, "0x0000000000000000000000000000000000000000000000000000000000000003", lgs[0].BlockHash.String())
	assert.Equal(t, address1, lgs[0].Address)
	assert.Equal(t, event1.Bytes(), lgs[0].Topics[0])
	assert.Equal(t, "0x0000000000000000000000000000000000000000000000000000000000000005", lgs[1].BlockHash.String())
	assert.Equal(t, address1, lgs[1].Address)

	// Filter by block
	lgs, err = o.SelectLogsByBlockRangeFilter(2, 2, address2, event1[:])
	require.NoError(t, err)
	require.Equal(t, 1, len(lgs))
	assert.Equal(t, "0x0000000000000000000000000000000000000000000000000000000000000004", lgs[0].BlockHash.String())
	assert.Equal(t, int64(1), lgs[0].LogIndex)
	assert.Equal(t, address2, lgs[0].Address)
	assert.Equal(t, event1.Bytes(), lgs[0].Topics[0])
}

func TestLogPoller_MergeFilter(t *testing.T) {
	lp := logpoller.NewLogPoller(nil, nil, nil, 15*time.Second, 1, 1)
	a1 := common.HexToAddress("0x2ab9a2dc53736b361b72d900cdf9f78f9406fbbb")
	a2 := common.HexToAddress("0x2ab9a2dc53736b361b72d900cdf9f78f9406fbbc")
	lp.MergeFilter([]logpoller.EventID{{EmitterABI.Events["Log1"].ID, a1}})
	assert.Equal(t, []common.Address{a1}, lp.Filter().Addresses)
	assert.Equal(t, [][]common.Hash{{EmitterABI.Events["Log1"].ID}}, lp.Filter().Topics)

	// Should de-dupe eventSigs
	lp.MergeFilter([]logpoller.EventID{{EmitterABI.Events["Log1"].ID, a2}, {EmitterABI.Events["Log2"].ID, a2}})
	assert.Equal(t, []common.Address{a1, a2}, lp.Filter().Addresses)
	assert.Equal(t, [][]common.Hash{{EmitterABI.Events["Log1"].ID, EmitterABI.Events["Log2"].ID}}, lp.Filter().Topics)

	// Should de-dupe addresses
	lp.MergeFilter([]logpoller.EventID{{EmitterABI.Events["Log1"].ID, a2}, {EmitterABI.Events["Log2"].ID, a2}})
	assert.Equal(t, []common.Address{a1, a2}, lp.Filter().Addresses)
	assert.Equal(t, [][]common.Hash{{EmitterABI.Events["Log1"].ID, EmitterABI.Events["Log2"].ID}}, lp.Filter().Topics)
}<|MERGE_RESOLUTION|>--- conflicted
+++ resolved
@@ -26,6 +26,7 @@
 
 	"github.com/smartcontractkit/chainlink/core/chains/evm/client"
 	"github.com/smartcontractkit/chainlink/core/chains/evm/logpoller"
+	"github.com/smartcontractkit/chainlink/core/internal/cltest"
 	"github.com/smartcontractkit/chainlink/core/internal/gethwrappers/generated/log_emitter"
 	"github.com/smartcontractkit/chainlink/core/internal/testutils"
 	"github.com/smartcontractkit/chainlink/core/internal/testutils/pgtest"
@@ -96,13 +97,8 @@
 		}, 10e6)
 		_, _, emitter1, err := log_emitter.DeployLogEmitter(owner, ec)
 		require.NoError(t, err)
-<<<<<<< HEAD
-		lp := logpoller.NewLogPoller(orm, cltest.NewSimulatedBackendClient(t, ec, chainID), lggr, 15*time.Second, int64(finalityDepth), 3)
-		for i := 0; i < finalityDepth; i++ { // Have enough blocks that we could Reorg the full finalityDepth-1.
-=======
 		lp := logpoller.NewLogPoller(orm, client.NewSimulatedBackendClient(t, ec, chainID), lggr, 15*time.Second, int64(finalityDepth), 3)
 		for i := 0; i < finalityDepth; i++ { // Have enough blocks that we could reorg the full finalityDepth-1.
->>>>>>> e999911d
 			ec.Commit()
 		}
 		currentBlock := int64(1)
@@ -167,16 +163,11 @@
 	th := setup(t)
 
 	// Set up a log poller listening for log emitter logs.
-<<<<<<< HEAD
-	lp := logpoller.NewLogPoller(th.orm, cltest.NewSimulatedBackendClient(t, th.ec, th.chainID), th.lggr, 15*time.Second, 2, 3)
+	lp := logpoller.NewLogPoller(th.orm, client.NewSimulatedBackendClient(t, th.ec, th.chainID), th.lggr, 15*time.Second, 2, 3)
 	lp.MergeFilter([]logpoller.EventID{
 		{EmitterABI.Events["Log1"].ID, th.emitterAddress1},
 		{EmitterABI.Events["Log2"].ID, th.emitterAddress2},
 	})
-=======
-	lp := logpoller.NewLogPoller(orm, client.NewSimulatedBackendClient(t, ec, chainID), lggr, 15*time.Second, 2, 3)
-	lp.MergeFilter([]common.Hash{EmitterABI.Events["Log1"].ID, EmitterABI.Events["Log2"].ID}, []common.Address{emitterAddress1, emitterAddress2})
->>>>>>> e999911d
 
 	b, err := th.ec.BlockByNumber(context.Background(), nil)
 	require.NoError(t, err)
