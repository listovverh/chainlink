package logpoller_test

import (
	"bytes"
	"context"
	"database/sql"
	"fmt"
	"math"
	"math/big"
	"testing"
	"time"

	"github.com/smartcontractkit/chainlink/v2/core/internal/testutils/pgtest"

	"github.com/ethereum/go-ethereum/common"
	"github.com/jackc/pgx/v4"
	pkgerrors "github.com/pkg/errors"
	"github.com/stretchr/testify/assert"
	"github.com/stretchr/testify/require"

	"github.com/smartcontractkit/chainlink-common/pkg/logger"

	"github.com/smartcontractkit/chainlink/v2/core/chains/evm/logpoller"
	"github.com/smartcontractkit/chainlink/v2/core/chains/evm/types"
	evmtypes "github.com/smartcontractkit/chainlink/v2/core/chains/evm/types"
	"github.com/smartcontractkit/chainlink/v2/core/chains/evm/utils"
	ubig "github.com/smartcontractkit/chainlink/v2/core/chains/evm/utils/big"
	"github.com/smartcontractkit/chainlink/v2/core/internal/cltest/heavyweight"
	"github.com/smartcontractkit/chainlink/v2/core/internal/testutils"
)

type block struct {
	number    int64
	hash      common.Hash
	timestamp int64
}

var lpOpts = logpoller.Opts{
	FinalityDepth:            2,
	BackfillBatchSize:        3,
	RpcBatchSize:             2,
	KeepFinalizedBlocksDepth: 1000,
}

func GenLog(chainID *big.Int, logIndex int64, blockNum int64, blockHash string, topic1 []byte, address common.Address) logpoller.Log {
	return GenLogWithTimestamp(chainID, logIndex, blockNum, blockHash, topic1, address, time.Now())
}

func GenLogWithTimestamp(chainID *big.Int, logIndex int64, blockNum int64, blockHash string, topic1 []byte, address common.Address, blockTimestamp time.Time) logpoller.Log {
	return logpoller.Log{
		EvmChainId:     ubig.New(chainID),
		LogIndex:       logIndex,
		BlockHash:      common.HexToHash(blockHash),
		BlockNumber:    blockNum,
		EventSig:       common.BytesToHash(topic1),
		Topics:         [][]byte{topic1, topic1},
		Address:        address,
		TxHash:         common.HexToHash("0x1234"),
		Data:           append([]byte("hello "), byte(blockNum)),
		BlockTimestamp: blockTimestamp,
	}
}

func GenLogWithData(chainID *big.Int, address common.Address, eventSig common.Hash, logIndex int64, blockNum int64, data []byte) logpoller.Log {
	return logpoller.Log{
		EvmChainId:     ubig.New(chainID),
		LogIndex:       logIndex,
		BlockHash:      utils.RandomBytes32(),
		BlockNumber:    blockNum,
		EventSig:       eventSig,
		Topics:         [][]byte{},
		Address:        address,
		TxHash:         utils.RandomBytes32(),
		Data:           data,
		BlockTimestamp: time.Now(),
	}
}

func TestLogPoller_Batching(t *testing.T) {
	t.Parallel()
	ctx := testutils.Context(t)
	th := SetupTH(t, lpOpts)
	var logs []logpoller.Log
	// Inserts are limited to 65535 parameters. A log being 10 parameters this results in
	// a maximum of 6553 log inserts per tx. As inserting more than 6553 would result in
	// an error without batching, this test makes sure batching is enabled.
	for i := 0; i < 15000; i++ {
		logs = append(logs, GenLog(th.ChainID, int64(i+1), 1, "0x3", EmitterABI.Events["Log1"].ID.Bytes(), th.EmitterAddress1))
	}
	require.NoError(t, th.ORM.InsertLogs(ctx, logs))
	lgs, err := th.ORM.SelectLogsByBlockRange(ctx, 1, 1)
	require.NoError(t, err)
	// Make sure all logs are inserted
	require.Equal(t, len(logs), len(lgs))
}

func TestORM_GetBlocks_From_Range(t *testing.T) {
	th := SetupTH(t, lpOpts)
	o1 := th.ORM
	ctx := testutils.Context(t)
	// Insert many blocks and read them back together
	blocks := []block{
		{
			number:    10,
			hash:      common.HexToHash("0x111"),
			timestamp: 0,
		},
		{
			number:    11,
			hash:      common.HexToHash("0x112"),
			timestamp: 10,
		},
		{
			number:    12,
			hash:      common.HexToHash("0x113"),
			timestamp: 20,
		},
		{
			number:    13,
			hash:      common.HexToHash("0x114"),
			timestamp: 30,
		},
		{
			number:    14,
			hash:      common.HexToHash("0x115"),
			timestamp: 40,
		},
	}
	for _, b := range blocks {
		require.NoError(t, o1.InsertBlock(ctx, b.hash, b.number, time.Unix(b.timestamp, 0).UTC(), 0))
	}

	var blockNumbers []int64
	for _, b := range blocks {
		blockNumbers = append(blockNumbers, b.number)
	}

	lpBlocks, err := o1.GetBlocksRange(ctx, blockNumbers[0], blockNumbers[len(blockNumbers)-1])
	require.NoError(t, err)
	assert.Len(t, lpBlocks, len(blocks))

	// Ignores non-existent block
	lpBlocks2, err := o1.GetBlocksRange(ctx, blockNumbers[0], 15)
	require.NoError(t, err)
	assert.Len(t, lpBlocks2, len(blocks))

	// Only non-existent blocks
	lpBlocks3, err := o1.GetBlocksRange(ctx, 15, 15)
	require.NoError(t, err)
	assert.Len(t, lpBlocks3, 0)
}

func TestORM_GetBlocks_From_Range_Recent_Blocks(t *testing.T) {
	th := SetupTH(t, lpOpts)
	o1 := th.ORM
	ctx := testutils.Context(t)
	// Insert many blocks and read them back together
	var recentBlocks []block
	for i := 1; i <= 256; i++ {
		recentBlocks = append(recentBlocks, block{number: int64(i), hash: common.HexToHash(fmt.Sprintf("0x%d", i))})
	}
	for _, b := range recentBlocks {
		require.NoError(t, o1.InsertBlock(ctx, b.hash, b.number, time.Now(), 0))
	}

	var blockNumbers []int64
	for _, b := range recentBlocks {
		blockNumbers = append(blockNumbers, b.number)
	}

	lpBlocks, err := o1.GetBlocksRange(ctx, blockNumbers[0], blockNumbers[len(blockNumbers)-1])
	require.NoError(t, err)
	assert.Len(t, lpBlocks, len(recentBlocks))

	// Ignores non-existent block
	lpBlocks2, err := o1.GetBlocksRange(ctx, blockNumbers[0], 257)
	require.NoError(t, err)
	assert.Len(t, lpBlocks2, len(recentBlocks))

	// Only non-existent blocks
	lpBlocks3, err := o1.GetBlocksRange(ctx, 257, 257)
	require.NoError(t, err)
	assert.Len(t, lpBlocks3, 0)
}

func TestORM(t *testing.T) {
	th := SetupTH(t, lpOpts)
	o1 := th.ORM
	o2 := th.ORM2
	ctx := testutils.Context(t)
	// Insert and read back a block.
	require.NoError(t, o1.InsertBlock(ctx, common.HexToHash("0x1234"), 10, time.Now(), 0))
	b, err := o1.SelectBlockByHash(ctx, common.HexToHash("0x1234"))
	require.NoError(t, err)
	assert.Equal(t, b.BlockNumber, int64(10))
	assert.Equal(t, b.BlockHash.Bytes(), common.HexToHash("0x1234").Bytes())
	assert.Equal(t, b.EvmChainId.String(), th.ChainID.String())

	// Insert blocks from a different chain
	require.NoError(t, o2.InsertBlock(ctx, common.HexToHash("0x1234"), 11, time.Now(), 0))
	require.NoError(t, o2.InsertBlock(ctx, common.HexToHash("0x1235"), 12, time.Now(), 0))
	b2, err := o2.SelectBlockByHash(ctx, common.HexToHash("0x1234"))
	require.NoError(t, err)
	assert.Equal(t, b2.BlockNumber, int64(11))
	assert.Equal(t, b2.BlockHash.Bytes(), common.HexToHash("0x1234").Bytes())
	assert.Equal(t, b2.EvmChainId.String(), th.ChainID2.String())

	latest, err := o1.SelectLatestBlock(ctx)
	require.NoError(t, err)
	assert.Equal(t, int64(10), latest.BlockNumber)

	latest, err = o2.SelectLatestBlock(ctx)
	require.NoError(t, err)
	assert.Equal(t, int64(12), latest.BlockNumber)

	// Delete a block (only 10 on chain).
	require.NoError(t, o1.DeleteLogsAndBlocksAfter(ctx, 10))
	_, err = o1.SelectBlockByHash(ctx, common.HexToHash("0x1234"))
	require.Error(t, err)
	assert.True(t, pkgerrors.Is(err, sql.ErrNoRows))

	// Delete blocks from another chain.
	require.NoError(t, o2.DeleteLogsAndBlocksAfter(ctx, 11))
	_, err = o2.SelectBlockByHash(ctx, common.HexToHash("0x1234"))
	require.Error(t, err)
	assert.True(t, pkgerrors.Is(err, sql.ErrNoRows))
	// Delete blocks after should also delete block 12.
	_, err = o2.SelectBlockByHash(ctx, common.HexToHash("0x1235"))
	require.Error(t, err)
	assert.True(t, pkgerrors.Is(err, sql.ErrNoRows))

	// Should be able to insert and read back a log.
	topic := common.HexToHash("0x1599")
	topic2 := common.HexToHash("0x1600")
	require.NoError(t, o1.InsertLogs(ctx, []logpoller.Log{
		{
			EvmChainId:     ubig.New(th.ChainID),
			LogIndex:       1,
			BlockHash:      common.HexToHash("0x1234"),
			BlockNumber:    int64(10),
			EventSig:       topic,
			Topics:         [][]byte{topic[:]},
			Address:        common.HexToAddress("0x1234"),
			TxHash:         common.HexToHash("0x1888"),
			Data:           []byte("hello"),
			BlockTimestamp: time.Now(),
		},
		{
			EvmChainId:     ubig.New(th.ChainID),
			LogIndex:       2,
			BlockHash:      common.HexToHash("0x1234"),
			BlockNumber:    int64(11),
			EventSig:       topic,
			Topics:         [][]byte{topic[:]},
			Address:        common.HexToAddress("0x1234"),
			TxHash:         common.HexToHash("0x1888"),
			Data:           []byte("hello"),
			BlockTimestamp: time.Now(),
		},
		{
			EvmChainId:     ubig.New(th.ChainID),
			LogIndex:       3,
			BlockHash:      common.HexToHash("0x1234"),
			BlockNumber:    int64(12),
			EventSig:       topic,
			Topics:         [][]byte{topic[:]},
			Address:        common.HexToAddress("0x1235"),
			TxHash:         common.HexToHash("0x1888"),
			Data:           []byte("hello"),
			BlockTimestamp: time.Now(),
		},
		{
			EvmChainId:     ubig.New(th.ChainID),
			LogIndex:       4,
			BlockHash:      common.HexToHash("0x1234"),
			BlockNumber:    int64(13),
			EventSig:       topic,
			Topics:         [][]byte{topic[:]},
			Address:        common.HexToAddress("0x1235"),
			TxHash:         common.HexToHash("0x1888"),
			Data:           []byte("hello"),
			BlockTimestamp: time.Now(),
		},
		{
			EvmChainId:     ubig.New(th.ChainID),
			LogIndex:       5,
			BlockHash:      common.HexToHash("0x1234"),
			BlockNumber:    int64(14),
			EventSig:       topic2,
			Topics:         [][]byte{topic2[:]},
			Address:        common.HexToAddress("0x1234"),
			TxHash:         common.HexToHash("0x1888"),
			Data:           []byte("hello2"),
			BlockTimestamp: time.Now(),
		},
		{
			EvmChainId:     ubig.New(th.ChainID),
			LogIndex:       6,
			BlockHash:      common.HexToHash("0x1234"),
			BlockNumber:    int64(15),
			EventSig:       topic2,
			Topics:         [][]byte{topic2[:]},
			Address:        common.HexToAddress("0x1235"),
			TxHash:         common.HexToHash("0x1888"),
			Data:           []byte("hello2"),
			BlockTimestamp: time.Now(),
		},
		{
			EvmChainId:     ubig.New(th.ChainID),
			LogIndex:       7,
			BlockHash:      common.HexToHash("0x1237"),
			BlockNumber:    int64(16),
			EventSig:       topic,
			Topics:         [][]byte{topic[:]},
			Address:        common.HexToAddress("0x1236"),
			TxHash:         common.HexToHash("0x1888"),
			Data:           []byte("hello short retention"),
			BlockTimestamp: time.Now(),
		},
		{
			EvmChainId:     ubig.New(th.ChainID),
			LogIndex:       8,
			BlockHash:      common.HexToHash("0x1238"),
			BlockNumber:    int64(17),
			EventSig:       topic2,
			Topics:         [][]byte{topic2[:]},
			Address:        common.HexToAddress("0x1236"),
			TxHash:         common.HexToHash("0x1888"),
			Data:           []byte("hello2 long retention"),
			BlockTimestamp: time.Now(),
		},
	}))

	t.Log(latest.BlockNumber)
	logs, err := o1.SelectLogsByBlockRange(ctx, 1, 17)
	require.NoError(t, err)
	require.Len(t, logs, 8)

	logs, err = o1.SelectLogsByBlockRange(ctx, 10, 10)
	require.NoError(t, err)
	require.Equal(t, 1, len(logs))
	assert.Equal(t, []byte("hello"), logs[0].Data)

	logs, err = o1.SelectLogs(ctx, 1, 1, common.HexToAddress("0x1234"), topic)
	require.NoError(t, err)
	assert.Equal(t, 0, len(logs))
	logs, err = o1.SelectLogs(ctx, 10, 10, common.HexToAddress("0x1234"), topic)
	require.NoError(t, err)
	require.Equal(t, 1, len(logs))

	// With no blocks, should be an error
	_, err = o1.SelectLatestLogByEventSigWithConfs(ctx, topic, common.HexToAddress("0x1234"), 0)
	require.Error(t, err)
	require.True(t, pkgerrors.Is(err, sql.ErrNoRows))
	// With block 10, only 0 confs should work
	require.NoError(t, o1.InsertBlock(ctx, common.HexToHash("0x1234"), 10, time.Now(), 0))
	log, err := o1.SelectLatestLogByEventSigWithConfs(ctx, topic, common.HexToAddress("0x1234"), 0)
	require.NoError(t, err)
	assert.Equal(t, int64(10), log.BlockNumber)
	_, err = o1.SelectLatestLogByEventSigWithConfs(ctx, topic, common.HexToAddress("0x1234"), 1)
	require.Error(t, err)
	assert.True(t, pkgerrors.Is(err, sql.ErrNoRows))
	// With block 12, anything <=2 should work
	require.NoError(t, o1.InsertBlock(ctx, common.HexToHash("0x1234"), 11, time.Now(), 0))
	require.NoError(t, o1.InsertBlock(ctx, common.HexToHash("0x1235"), 12, time.Now(), 0))
	_, err = o1.SelectLatestLogByEventSigWithConfs(ctx, topic, common.HexToAddress("0x1234"), 0)
	require.NoError(t, err)
	_, err = o1.SelectLatestLogByEventSigWithConfs(ctx, topic, common.HexToAddress("0x1234"), 1)
	require.NoError(t, err)
	_, err = o1.SelectLatestLogByEventSigWithConfs(ctx, topic, common.HexToAddress("0x1234"), 2)
	require.NoError(t, err)
	_, err = o1.SelectLatestLogByEventSigWithConfs(ctx, topic, common.HexToAddress("0x1234"), 3)
	require.Error(t, err)
	assert.True(t, pkgerrors.Is(err, sql.ErrNoRows))

	// Required for confirmations to work
	require.NoError(t, o1.InsertBlock(ctx, common.HexToHash("0x1234"), 13, time.Now(), 0))
	require.NoError(t, o1.InsertBlock(ctx, common.HexToHash("0x1235"), 14, time.Now(), 0))
	require.NoError(t, o1.InsertBlock(ctx, common.HexToHash("0x1236"), 15, time.Now(), 0))

	// Latest log for topic for addr "0x1234" is @ block 11
	lgs, err := o1.SelectLatestLogEventSigsAddrsWithConfs(ctx, 0 /* startBlock */, []common.Address{common.HexToAddress("0x1234")}, []common.Hash{topic}, 0)
	require.NoError(t, err)

	require.Equal(t, 1, len(lgs))
	require.Equal(t, int64(11), lgs[0].BlockNumber)

	// should return two entries one for each address with the latest update
	lgs, err = o1.SelectLatestLogEventSigsAddrsWithConfs(ctx, 0 /* startBlock */, []common.Address{common.HexToAddress("0x1234"), common.HexToAddress("0x1235")}, []common.Hash{topic}, 0)
	require.NoError(t, err)
	require.Equal(t, 2, len(lgs))

	// should return two entries one for each topic for addr 0x1234
	lgs, err = o1.SelectLatestLogEventSigsAddrsWithConfs(ctx, 0 /* startBlock */, []common.Address{common.HexToAddress("0x1234")}, []common.Hash{topic, topic2}, 0)
	require.NoError(t, err)
	require.Equal(t, 2, len(lgs))

	// should return 4 entries one for each (address,topic) combination
	lgs, err = o1.SelectLatestLogEventSigsAddrsWithConfs(ctx, 0 /* startBlock */, []common.Address{common.HexToAddress("0x1234"), common.HexToAddress("0x1235")}, []common.Hash{topic, topic2}, 0)
	require.NoError(t, err)
	require.Equal(t, 4, len(lgs))

	// should return 3 entries of logs with atleast 1 confirmation
	lgs, err = o1.SelectLatestLogEventSigsAddrsWithConfs(ctx, 0 /* startBlock */, []common.Address{common.HexToAddress("0x1234"), common.HexToAddress("0x1235")}, []common.Hash{topic, topic2}, 1)
	require.NoError(t, err)
	require.Equal(t, 3, len(lgs))

	// should return 2 entries of logs with atleast 2 confirmation
	lgs, err = o1.SelectLatestLogEventSigsAddrsWithConfs(ctx, 0 /* startBlock */, []common.Address{common.HexToAddress("0x1234"), common.HexToAddress("0x1235")}, []common.Hash{topic, topic2}, 2)
	require.NoError(t, err)
	require.Equal(t, 2, len(lgs))

	require.NoError(t, o1.InsertBlock(ctx, common.HexToHash("0x1237"), 16, time.Now(), 0))
	require.NoError(t, o1.InsertBlock(ctx, common.HexToHash("0x1238"), 17, time.Now(), 0))

	filter0 := logpoller.Filter{
		Name:      "permanent retention filter",
		Addresses: []common.Address{common.HexToAddress("0x1234")},
		EventSigs: types.HashArray{topic, topic2},
	}

	filter12 := logpoller.Filter{ // retain both topic1 and topic2 on contract3 for at least 1ms
		Name:      "short retention filter",
		Addresses: []common.Address{common.HexToAddress("0x1236")},
		EventSigs: types.HashArray{topic, topic2},
		Retention: time.Millisecond,
	}
	filter2 := logpoller.Filter{ // retain topic2 on contract3 for at least 1 hour
		Name:      "long retention filter",
		Addresses: []common.Address{common.HexToAddress("0x1236")},
		EventSigs: types.HashArray{topic2},
		Retention: time.Hour,
	}

	// Test inserting filters and reading them back
	require.NoError(t, o1.InsertFilter(ctx, filter0))
	require.NoError(t, o1.InsertFilter(ctx, filter12))
	require.NoError(t, o1.InsertFilter(ctx, filter2))

	filters, err := o1.LoadFilters(ctx)
	require.NoError(t, err)
	require.Len(t, filters, 3)
	assert.Equal(t, filter0, filters["permanent retention filter"])
	assert.Equal(t, filter12, filters["short retention filter"])
	assert.Equal(t, filter2, filters["long retention filter"])

	latest, err = o1.SelectLatestBlock(ctx)
	require.NoError(t, err)
	require.Equal(t, int64(17), latest.BlockNumber)
	logs, err = o1.SelectLogsByBlockRange(ctx, 1, latest.BlockNumber)
	require.NoError(t, err)
	require.Len(t, logs, 8)

	// Delete expired logs
	time.Sleep(2 * time.Millisecond) // just in case we haven't reached the end of the 1ms retention period
	deleted, err := o1.DeleteExpiredLogs(ctx, 0)
	require.NoError(t, err)
	assert.Equal(t, int64(1), deleted)
	logs, err = o1.SelectLogsByBlockRange(ctx, 1, latest.BlockNumber)
	require.NoError(t, err)
	// The only log which should be deleted is the one which matches filter1 (ret=1ms) but not filter12 (ret=1 hour)
	// Importantly, it shouldn't delete any logs matching only filter0 (ret=0 meaning permanent retention).  Anything
	// matching filter12 should be kept regardless of what other filters it matches.
	assert.Len(t, logs, 7)

	// Delete logs after should delete all logs.
	err = o1.DeleteLogsAndBlocksAfter(ctx, 1)
	require.NoError(t, err)
	logs, err = o1.SelectLogsByBlockRange(ctx, 1, latest.BlockNumber)
	require.NoError(t, err)
	require.Zero(t, len(logs))
}

type PgxLogger struct {
	lggr logger.Logger
}

func NewPgxLogger(lggr logger.Logger) PgxLogger {
	return PgxLogger{lggr}
}

func (l PgxLogger) Log(ctx context.Context, log pgx.LogLevel, msg string, data map[string]interface{}) {

}

func TestLogPollerFilters(t *testing.T) {
	lggr := logger.Test(t)
	chainID := testutils.NewRandomEVMChainID()

	dbx := pgtest.NewSqlxDB(t)
	orm := logpoller.NewORM(chainID, dbx, lggr)

	event1 := EmitterABI.Events["Log1"].ID
	event2 := EmitterABI.Events["Log2"].ID
	address := common.HexToAddress("0x1234")
	topicA := common.HexToHash("0x1111")
	topicB := common.HexToHash("0x2222")
	topicC := common.HexToHash("0x3333")
	topicD := common.HexToHash("0x4444")

	ctx := testutils.Context(t)

	filters := []logpoller.Filter{{
		Name:      "filter by topic2",
		EventSigs: types.HashArray{event1, event2},
		Addresses: types.AddressArray{address},
		Topic2:    types.HashArray{topicA, topicB},
	}, {
		Name:      "filter by topic3",
		Addresses: types.AddressArray{address},
		EventSigs: types.HashArray{event1},
		Topic3:    types.HashArray{topicB, topicC, topicD},
	}, {
		Name:      "filter by topic4",
		Addresses: types.AddressArray{address},
		EventSigs: types.HashArray{event1},
		Topic4:    types.HashArray{topicC},
	}, {
		Name:      "filter by topics 2 and 4",
		Addresses: types.AddressArray{address},
		EventSigs: types.HashArray{event2},
		Topic2:    types.HashArray{topicA},
		Topic4:    types.HashArray{topicC, topicD},
	}, {
		Name:         "10 lpb rate limit, 1M max logs",
		Addresses:    types.AddressArray{address},
		EventSigs:    types.HashArray{event1},
		MaxLogsKept:  1000000,
		LogsPerBlock: 10,
	}, { // ensure that the UNIQUE CONSTRAINT isn't too strict (should only error if all fields are identical)
		Name:      "duplicate of filter by topic4",
		Addresses: types.AddressArray{address},
		EventSigs: types.HashArray{event1},
		Topic3:    types.HashArray{topicC},
	}}

	for _, filter := range filters {
		t.Run("Save filter: "+filter.Name, func(t *testing.T) {
			var count int
			err := orm.InsertFilter(ctx, filter)
			require.NoError(t, err)
			err = dbx.Get(&count, `SELECT COUNT(*) FROM evm.log_poller_filters WHERE evm_chain_id = $1 AND name = $2`, ubig.New(chainID), filter.Name)
			require.NoError(t, err)
			expectedCount := len(filter.Addresses) * len(filter.EventSigs)
			if len(filter.Topic2) > 0 {
				expectedCount *= len(filter.Topic2)
			}
			if len(filter.Topic3) > 0 {
				expectedCount *= len(filter.Topic3)
			}
			if len(filter.Topic4) > 0 {
				expectedCount *= len(filter.Topic4)
			}
			assert.Equal(t, count, expectedCount)
		})
	}

	// Make sure they all come back the same when we reload them
	t.Run("Load filters", func(t *testing.T) {
		loadedFilters, err := orm.LoadFilters(ctx)
		require.NoError(t, err)
		for _, filter := range filters {
			loadedFilter, ok := loadedFilters[filter.Name]
			require.True(t, ok, `Failed to reload filter "%s"`, filter.Name)
			assert.Equal(t, filter, loadedFilter)
		}
	})
}

func insertLogsTopicValueRange(t *testing.T, chainID *big.Int, o logpoller.ORM, addr common.Address, blockNumber int, eventSig common.Hash, start, stop int) {
	var lgs []logpoller.Log
	for i := start; i <= stop; i++ {
		lgs = append(lgs, logpoller.Log{
			EvmChainId:  ubig.New(chainID),
			LogIndex:    int64(i),
			BlockHash:   common.HexToHash("0x1234"),
			BlockNumber: int64(blockNumber),
			EventSig:    eventSig,
			Topics:      [][]byte{eventSig[:], logpoller.EvmWord(uint64(i)).Bytes()},
			Address:     addr,
			TxHash:      common.HexToHash("0x1888"),
			Data:        []byte("hello"),
		})
	}
	require.NoError(t, o.InsertLogs(testutils.Context(t), lgs))
}

func TestORM_IndexedLogs(t *testing.T) {
	th := SetupTH(t, lpOpts)
	o1 := th.ORM
	ctx := testutils.Context(t)
	eventSig := common.HexToHash("0x1599")
	addr := common.HexToAddress("0x1234")
	require.NoError(t, o1.InsertBlock(ctx, common.HexToHash("0x1"), 1, time.Now(), 0))
	insertLogsTopicValueRange(t, th.ChainID, o1, addr, 1, eventSig, 1, 3)
	insertLogsTopicValueRange(t, th.ChainID, o1, addr, 2, eventSig, 4, 4) // unconfirmed

	lgs, err := o1.SelectIndexedLogs(ctx, addr, eventSig, 1, []common.Hash{logpoller.EvmWord(1)}, 0)
	require.NoError(t, err)
	require.Equal(t, 1, len(lgs))
	assert.Equal(t, logpoller.EvmWord(1).Bytes(), lgs[0].GetTopics()[1].Bytes())

	lgs, err = o1.SelectIndexedLogs(ctx, addr, eventSig, 1, []common.Hash{logpoller.EvmWord(1), logpoller.EvmWord(2)}, 0)
	require.NoError(t, err)
	assert.Equal(t, 2, len(lgs))

	lgs, err = o1.SelectIndexedLogsByBlockRange(ctx, 1, 1, addr, eventSig, 1, []common.Hash{logpoller.EvmWord(1)})
	require.NoError(t, err)
	assert.Equal(t, 1, len(lgs))

	lgs, err = o1.SelectIndexedLogsByBlockRange(ctx, 1, 2, addr, eventSig, 1, []common.Hash{logpoller.EvmWord(2)})
	require.NoError(t, err)
	assert.Equal(t, 1, len(lgs))

	lgs, err = o1.SelectIndexedLogsByBlockRange(ctx, 1, 2, addr, eventSig, 1, []common.Hash{logpoller.EvmWord(1)})
	require.NoError(t, err)
	assert.Equal(t, 1, len(lgs))

	_, err = o1.SelectIndexedLogsByBlockRange(ctx, 1, 2, addr, eventSig, 0, []common.Hash{logpoller.EvmWord(1)})
	require.Error(t, err)
	assert.Contains(t, err.Error(), "invalid index for topic: 0")
	_, err = o1.SelectIndexedLogsByBlockRange(ctx, 1, 2, addr, eventSig, 4, []common.Hash{logpoller.EvmWord(1)})
	require.Error(t, err)
	assert.Contains(t, err.Error(), "invalid index for topic: 4")

	lgs, err = o1.SelectIndexedLogsTopicGreaterThan(ctx, addr, eventSig, 1, logpoller.EvmWord(2), 0)
	require.NoError(t, err)
	assert.Equal(t, 2, len(lgs))

	lgs, err = o1.SelectIndexedLogsTopicRange(ctx, addr, eventSig, 1, logpoller.EvmWord(3), logpoller.EvmWord(3), 0)
	require.NoError(t, err)
	assert.Equal(t, 1, len(lgs))
	assert.Equal(t, logpoller.EvmWord(3).Bytes(), lgs[0].GetTopics()[1].Bytes())

	lgs, err = o1.SelectIndexedLogsTopicRange(ctx, addr, eventSig, 1, logpoller.EvmWord(1), logpoller.EvmWord(3), 0)
	require.NoError(t, err)
	assert.Equal(t, 3, len(lgs))

	// Check confirmations work as expected.
	require.NoError(t, o1.InsertBlock(ctx, common.HexToHash("0x2"), 2, time.Now(), 0))
	lgs, err = o1.SelectIndexedLogsTopicRange(ctx, addr, eventSig, 1, logpoller.EvmWord(4), logpoller.EvmWord(4), 1)
	require.NoError(t, err)
	assert.Equal(t, 0, len(lgs))
	require.NoError(t, o1.InsertBlock(ctx, common.HexToHash("0x3"), 3, time.Now(), 0))
	lgs, err = o1.SelectIndexedLogsTopicRange(ctx, addr, eventSig, 1, logpoller.EvmWord(4), logpoller.EvmWord(4), 1)
	require.NoError(t, err)
	assert.Equal(t, 1, len(lgs))
}

func TestORM_SelectIndexedLogsByTxHash(t *testing.T) {
	th := SetupTH(t, lpOpts)
	o1 := th.ORM
	ctx := testutils.Context(t)
	eventSig := common.HexToHash("0x1599")
	txHash := common.HexToHash("0x1888")
	addr := common.HexToAddress("0x1234")

	require.NoError(t, o1.InsertBlock(ctx, common.HexToHash("0x1"), 1, time.Now(), 0))
	logs := []logpoller.Log{
		{
			EvmChainId:  ubig.New(th.ChainID),
			LogIndex:    int64(0),
			BlockHash:   common.HexToHash("0x1"),
			BlockNumber: int64(1),
			EventSig:    eventSig,
			Topics:      [][]byte{eventSig[:]},
			Address:     addr,
			TxHash:      txHash,
			Data:        logpoller.EvmWord(1).Bytes(),
		},
		{
			EvmChainId:  ubig.New(th.ChainID),
			LogIndex:    int64(1),
			BlockHash:   common.HexToHash("0x1"),
			BlockNumber: int64(1),
			EventSig:    eventSig,
			Topics:      [][]byte{eventSig[:]},
			Address:     addr,
			TxHash:      txHash,
			Data:        append(logpoller.EvmWord(2).Bytes(), logpoller.EvmWord(3).Bytes()...),
		},
		// Different txHash
		{
			EvmChainId:  ubig.New(th.ChainID),
			LogIndex:    int64(2),
			BlockHash:   common.HexToHash("0x1"),
			BlockNumber: int64(1),
			EventSig:    eventSig,
			Topics:      [][]byte{eventSig[:]},
			Address:     addr,
			TxHash:      common.HexToHash("0x1889"),
			Data:        append(logpoller.EvmWord(2).Bytes(), logpoller.EvmWord(3).Bytes()...),
		},
		// Different eventSig
		{
			EvmChainId:  ubig.New(th.ChainID),
			LogIndex:    int64(3),
			BlockHash:   common.HexToHash("0x1"),
			BlockNumber: int64(1),
			EventSig:    common.HexToHash("0x1600"),
			Topics:      [][]byte{eventSig[:]},
			Address:     addr,
			TxHash:      txHash,
			Data:        append(logpoller.EvmWord(2).Bytes(), logpoller.EvmWord(3).Bytes()...),
		},
	}
	require.NoError(t, o1.InsertLogs(ctx, logs))

	retrievedLogs, err := o1.SelectIndexedLogsByTxHash(ctx, addr, eventSig, txHash)
	require.NoError(t, err)

	require.Equal(t, 2, len(retrievedLogs))
	require.Equal(t, retrievedLogs[0].LogIndex, logs[0].LogIndex)
	require.Equal(t, retrievedLogs[1].LogIndex, logs[1].LogIndex)
}

func TestORM_DataWords(t *testing.T) {
	th := SetupTH(t, lpOpts)
	o1 := th.ORM
	ctx := testutils.Context(t)
	eventSig := common.HexToHash("0x1599")
	addr := common.HexToAddress("0x1234")
	require.NoError(t, o1.InsertBlock(ctx, common.HexToHash("0x1"), 1, time.Now(), 0))
	require.NoError(t, o1.InsertLogs(ctx, []logpoller.Log{
		{
			EvmChainId:  ubig.New(th.ChainID),
			LogIndex:    int64(0),
			BlockHash:   common.HexToHash("0x1"),
			BlockNumber: int64(1),
			EventSig:    eventSig,
			Topics:      [][]byte{eventSig[:]},
			Address:     addr,
			TxHash:      common.HexToHash("0x1888"),
			Data:        logpoller.EvmWord(1).Bytes(),
		},
		{
			// In block 2, unconfirmed to start
			EvmChainId:  ubig.New(th.ChainID),
			LogIndex:    int64(1),
			BlockHash:   common.HexToHash("0x2"),
			BlockNumber: int64(2),
			EventSig:    eventSig,
			Topics:      [][]byte{eventSig[:]},
			Address:     addr,
			TxHash:      common.HexToHash("0x1888"),
			Data:        append(logpoller.EvmWord(2).Bytes(), logpoller.EvmWord(3).Bytes()...),
		},
	}))
	// Outside range should fail.
	lgs, err := o1.SelectLogsDataWordRange(ctx, addr, eventSig, 0, logpoller.EvmWord(2), logpoller.EvmWord(2), 0)
	require.NoError(t, err)
	require.Equal(t, 0, len(lgs))

	// Range including log should succeed
	lgs, err = o1.SelectLogsDataWordRange(ctx, addr, eventSig, 0, logpoller.EvmWord(1), logpoller.EvmWord(2), 0)
	require.NoError(t, err)
	require.Equal(t, 1, len(lgs))

	// Range only covering log should succeed
	lgs, err = o1.SelectLogsDataWordRange(ctx, addr, eventSig, 0, logpoller.EvmWord(1), logpoller.EvmWord(1), 0)
	require.NoError(t, err)
	require.Equal(t, 1, len(lgs))

	// Cannot query for unconfirmed second log.
	lgs, err = o1.SelectLogsDataWordRange(ctx, addr, eventSig, 1, logpoller.EvmWord(3), logpoller.EvmWord(3), 0)
	require.NoError(t, err)
	require.Equal(t, 0, len(lgs))
	// Confirm it, then can query.
	require.NoError(t, o1.InsertBlock(ctx, common.HexToHash("0x2"), 2, time.Now(), 0))
	lgs, err = o1.SelectLogsDataWordRange(ctx, addr, eventSig, 1, logpoller.EvmWord(3), logpoller.EvmWord(3), 0)
	require.NoError(t, err)
	require.Equal(t, 1, len(lgs))
	require.Equal(t, lgs[0].Data, append(logpoller.EvmWord(2).Bytes(), logpoller.EvmWord(3).Bytes()...))

	// Check greater than 1 yields both logs.
	lgs, err = o1.SelectLogsDataWordGreaterThan(ctx, addr, eventSig, 0, logpoller.EvmWord(1), 0)
	require.NoError(t, err)
	assert.Equal(t, 2, len(lgs))
}

func TestORM_SelectLogsWithSigsByBlockRangeFilter(t *testing.T) {
	th := SetupTH(t, lpOpts)
	o1 := th.ORM
	ctx := testutils.Context(t)

	// Insert logs on different topics, should be able to read them
	// back using SelectLogsWithSigs and specifying
	// said topics.
	topic := common.HexToHash("0x1599")
	topic2 := common.HexToHash("0x1600")
	sourceAddr := common.HexToAddress("0x12345")
	inputLogs := []logpoller.Log{
		{
			EvmChainId:  ubig.New(th.ChainID),
			LogIndex:    1,
			BlockHash:   common.HexToHash("0x1234"),
			BlockNumber: int64(10),
			EventSig:    topic,
			Topics:      [][]byte{topic[:]},
			Address:     sourceAddr,
			TxHash:      common.HexToHash("0x1888"),
			Data:        []byte("hello1"),
		},
		{
			EvmChainId:  ubig.New(th.ChainID),
			LogIndex:    2,
			BlockHash:   common.HexToHash("0x1235"),
			BlockNumber: int64(11),
			EventSig:    topic,
			Topics:      [][]byte{topic[:]},
			Address:     sourceAddr,
			TxHash:      common.HexToHash("0x1888"),
			Data:        []byte("hello2"),
		},
		{
			EvmChainId:  ubig.New(th.ChainID),
			LogIndex:    3,
			BlockHash:   common.HexToHash("0x1236"),
			BlockNumber: int64(12),
			EventSig:    topic,
			Topics:      [][]byte{topic[:]},
			Address:     common.HexToAddress("0x1235"),
			TxHash:      common.HexToHash("0x1888"),
			Data:        []byte("hello3"),
		},
		{
			EvmChainId:  ubig.New(th.ChainID),
			LogIndex:    4,
			BlockHash:   common.HexToHash("0x1237"),
			BlockNumber: int64(13),
			EventSig:    topic,
			Topics:      [][]byte{topic[:]},
			Address:     common.HexToAddress("0x1235"),
			TxHash:      common.HexToHash("0x1888"),
			Data:        []byte("hello4"),
		},
		{
			EvmChainId:  ubig.New(th.ChainID),
			LogIndex:    5,
			BlockHash:   common.HexToHash("0x1238"),
			BlockNumber: int64(14),
			EventSig:    topic2,
			Topics:      [][]byte{topic2[:]},
			Address:     sourceAddr,
			TxHash:      common.HexToHash("0x1888"),
			Data:        []byte("hello5"),
		},
		{
			EvmChainId:  ubig.New(th.ChainID),
			LogIndex:    6,
			BlockHash:   common.HexToHash("0x1239"),
			BlockNumber: int64(15),
			EventSig:    topic2,
			Topics:      [][]byte{topic2[:]},
			Address:     sourceAddr,
			TxHash:      common.HexToHash("0x1888"),
			Data:        []byte("hello6"),
		},
	}
	require.NoError(t, o1.InsertLogs(ctx, inputLogs))

	startBlock, endBlock := int64(10), int64(15)
	logs, err := o1.SelectLogsWithSigs(ctx, startBlock, endBlock, sourceAddr, []common.Hash{
		topic,
		topic2,
	})
	require.NoError(t, err)
	assert.Len(t, logs, 4)
	for _, l := range logs {
		assert.Equal(t, sourceAddr, l.Address, "wrong log address")
		assert.True(t, bytes.Equal(topic.Bytes(), l.EventSig.Bytes()) || bytes.Equal(topic2.Bytes(), l.EventSig.Bytes()), "wrong log topic")
		assert.True(t, l.BlockNumber >= startBlock && l.BlockNumber <= endBlock)
	}
}

func TestORM_DeleteBlocksBefore(t *testing.T) {
	th := SetupTH(t, lpOpts)
	o1 := th.ORM
	ctx := testutils.Context(t)
	require.NoError(t, o1.InsertBlock(ctx, common.HexToHash("0x1234"), 1, time.Now(), 0))
	require.NoError(t, o1.InsertBlock(ctx, common.HexToHash("0x1235"), 2, time.Now(), 0))
	deleted, err := o1.DeleteBlocksBefore(ctx, 1, 0)
	require.NoError(t, err)
	require.Equal(t, int64(1), deleted)
	// 1 should be gone.
	_, err = o1.SelectBlockByNumber(ctx, 1)
	require.Equal(t, err, sql.ErrNoRows)
	b, err := o1.SelectBlockByNumber(ctx, 2)
	require.NoError(t, err)
	assert.Equal(t, int64(2), b.BlockNumber)
	// Clear multiple
	require.NoError(t, o1.InsertBlock(ctx, common.HexToHash("0x1236"), 3, time.Now(), 0))
	require.NoError(t, o1.InsertBlock(ctx, common.HexToHash("0x1237"), 4, time.Now(), 0))
	deleted, err = o1.DeleteBlocksBefore(ctx, 3, 0)
	require.NoError(t, err)
	assert.Equal(t, int64(2), deleted)
	_, err = o1.SelectBlockByNumber(ctx, 2)
	require.Equal(t, err, sql.ErrNoRows)
	_, err = o1.SelectBlockByNumber(ctx, 3)
	require.Equal(t, err, sql.ErrNoRows)
}

func TestLogPoller_Logs(t *testing.T) {
	t.Parallel()
	ctx := testutils.Context(t)
	th := SetupTH(t, lpOpts)
	event1 := EmitterABI.Events["Log1"].ID
	event2 := EmitterABI.Events["Log2"].ID
	address1 := common.HexToAddress("0x2ab9a2Dc53736b361b72d900CdF9F78F9406fbbb")
	address2 := common.HexToAddress("0x6E225058950f237371261C985Db6bDe26df2200E")

	// Block 1-3
	require.NoError(t, th.ORM.InsertLogs(ctx, []logpoller.Log{
		GenLog(th.ChainID, 1, 1, "0x3", event1[:], address1),
		GenLog(th.ChainID, 2, 1, "0x3", event2[:], address2),
		GenLog(th.ChainID, 1, 2, "0x4", event1[:], address2),
		GenLog(th.ChainID, 2, 2, "0x4", event2[:], address1),
		GenLog(th.ChainID, 1, 3, "0x5", event1[:], address1),
		GenLog(th.ChainID, 2, 3, "0x5", event2[:], address2),
	}))

	// Select for all Addresses
	lgs, err := th.ORM.SelectLogsByBlockRange(ctx, 1, 3)
	require.NoError(t, err)
	require.Equal(t, 6, len(lgs))
	assert.Equal(t, "0x0000000000000000000000000000000000000000000000000000000000000003", lgs[0].BlockHash.String())
	assert.Equal(t, "0x0000000000000000000000000000000000000000000000000000000000000003", lgs[1].BlockHash.String())
	assert.Equal(t, "0x0000000000000000000000000000000000000000000000000000000000000004", lgs[2].BlockHash.String())
	assert.Equal(t, "0x0000000000000000000000000000000000000000000000000000000000000004", lgs[3].BlockHash.String())
	assert.Equal(t, "0x0000000000000000000000000000000000000000000000000000000000000005", lgs[4].BlockHash.String())
	assert.Equal(t, "0x0000000000000000000000000000000000000000000000000000000000000005", lgs[5].BlockHash.String())

	// Filter by Address and topic
	lgs, err = th.ORM.SelectLogs(ctx, 1, 3, address1, event1)
	require.NoError(t, err)
	require.Equal(t, 2, len(lgs))
	assert.Equal(t, "0x0000000000000000000000000000000000000000000000000000000000000003", lgs[0].BlockHash.String())
	assert.Equal(t, address1, lgs[0].Address)
	assert.Equal(t, event1.Bytes(), lgs[0].Topics[0])
	assert.Equal(t, "0x0000000000000000000000000000000000000000000000000000000000000005", lgs[1].BlockHash.String())
	assert.Equal(t, address1, lgs[1].Address)

	// Filter by block
	lgs, err = th.ORM.SelectLogs(ctx, 2, 2, address2, event1)
	require.NoError(t, err)
	require.Equal(t, 1, len(lgs))
	assert.Equal(t, "0x0000000000000000000000000000000000000000000000000000000000000004", lgs[0].BlockHash.String())
	assert.Equal(t, int64(1), lgs[0].LogIndex)
	assert.Equal(t, address2, lgs[0].Address)
	assert.Equal(t, event1.Bytes(), lgs[0].Topics[0])
}

func BenchmarkLogs(b *testing.B) {
	th := SetupTH(b, lpOpts)
	o := th.ORM
	ctx := testutils.Context(b)
	var lgs []logpoller.Log
	addr := common.HexToAddress("0x1234")
	for i := 0; i < 10_000; i++ {
		lgs = append(lgs, logpoller.Log{
			EvmChainId:  ubig.New(th.ChainID),
			LogIndex:    int64(i),
			BlockHash:   common.HexToHash("0x1"),
			BlockNumber: 1,
			EventSig:    EmitterABI.Events["Log1"].ID,
			Topics:      [][]byte{},
			Address:     addr,
			TxHash:      common.HexToHash("0x1234"),
			Data:        common.HexToHash(fmt.Sprintf("0x%d", i)).Bytes(),
		})
	}
	require.NoError(b, o.InsertLogs(ctx, lgs))
	b.ResetTimer()
	for n := 0; n < b.N; n++ {
		lgs, err := o.SelectLogsDataWordRange(ctx, addr, EmitterABI.Events["Log1"].ID, 0, logpoller.EvmWord(8000), logpoller.EvmWord(8002), 0)
		require.NoError(b, err)
		// TODO: Why is SelectLogsDataWordRange not returning any logs?!
		fmt.Println("len logs:", len(lgs))
	}
}

func TestSelectLogsWithSigsExcluding(t *testing.T) {
	th := SetupTH(t, lpOpts)
	orm := th.ORM
	ctx := testutils.Context(t)
	addressA := common.HexToAddress("0x11111")
	addressB := common.HexToAddress("0x22222")
	addressC := common.HexToAddress("0x33333")

	requestSigA := common.HexToHash("0x01")
	responseSigA := common.HexToHash("0x02")
	requestSigB := common.HexToHash("0x03")
	responseSigB := common.HexToHash("0x04")

	topicA := common.HexToHash("0x000a")
	topicB := common.HexToHash("0x000b")
	topicC := common.HexToHash("0x000c")
	topicD := common.HexToHash("0x000d")

	//Insert two logs that mimics an oracle request from 2 different addresses (matching will be on topic index 1)
	require.NoError(t, orm.InsertLogs(ctx, []logpoller.Log{
		{
			EvmChainId:     (*ubig.Big)(th.ChainID),
			LogIndex:       1,
			BlockHash:      common.HexToHash("0x1"),
			BlockNumber:    1,
			BlockTimestamp: time.Now(),
			Topics:         [][]byte{requestSigA.Bytes(), topicA.Bytes(), topicB.Bytes()},
			EventSig:       requestSigA,
			Address:        addressA,
			TxHash:         common.HexToHash("0x0001"),
			Data:           []byte("requestID-A1"),
		},
		{
			EvmChainId:     (*ubig.Big)(th.ChainID),
			LogIndex:       2,
			BlockHash:      common.HexToHash("0x1"),
			BlockNumber:    1,
			BlockTimestamp: time.Now(),
			Topics:         [][]byte{requestSigB.Bytes(), topicA.Bytes(), topicB.Bytes()},
			EventSig:       requestSigB,
			Address:        addressB,
			TxHash:         common.HexToHash("0x0002"),
			Data:           []byte("requestID-B1"),
		},
	}))
	require.NoError(t, orm.InsertBlock(ctx, common.HexToHash("0x1"), 1, time.Now(), 0))

	//Get any requestSigA from addressA that do not have a equivalent responseSigA
	logs, err := orm.SelectIndexedLogsWithSigsExcluding(ctx, requestSigA, responseSigA, 1, addressA, 0, 3, 0)
	require.NoError(t, err)
	require.Len(t, logs, 1)
	require.Equal(t, logs[0].Data, []byte("requestID-A1"))

	//Get any requestSigB from addressB that do not have a equivalent responseSigB
	logs, err = orm.SelectIndexedLogsWithSigsExcluding(ctx, requestSigB, responseSigB, 1, addressB, 0, 3, 0)
	require.NoError(t, err)
	require.Len(t, logs, 1)
	require.Equal(t, logs[0].Data, []byte("requestID-B1"))

	//Insert a log that mimics response for requestID-A1
	require.NoError(t, orm.InsertLogs(ctx, []logpoller.Log{
		{
			EvmChainId:     (*ubig.Big)(th.ChainID),
			LogIndex:       3,
			BlockHash:      common.HexToHash("0x2"),
			BlockNumber:    2,
			BlockTimestamp: time.Now(),
			Topics:         [][]byte{responseSigA.Bytes(), topicA.Bytes(), topicC.Bytes(), topicD.Bytes()},
			EventSig:       responseSigA,
			Address:        addressA,
			TxHash:         common.HexToHash("0x0002"),
			Data:           []byte("responseID-A1"),
		},
	}))
	require.NoError(t, orm.InsertBlock(ctx, common.HexToHash("0x2"), 2, time.Now(), 0))

	//Should return nothing as requestID-A1 has been fulfilled
	logs, err = orm.SelectIndexedLogsWithSigsExcluding(ctx, requestSigA, responseSigA, 1, addressA, 0, 3, 0)
	require.NoError(t, err)
	require.Len(t, logs, 0)

	//requestID-B1 should still be unfulfilled
	logs, err = orm.SelectIndexedLogsWithSigsExcluding(ctx, requestSigB, responseSigB, 1, addressB, 0, 3, 0)
	require.NoError(t, err)
	require.Len(t, logs, 1)
	require.Equal(t, logs[0].Data, []byte("requestID-B1"))

	//Insert 3 request from addressC (matching will be on topic index 3)
	require.NoError(t, orm.InsertLogs(ctx, []logpoller.Log{
		{
			EvmChainId:     (*ubig.Big)(th.ChainID),
			LogIndex:       5,
			BlockHash:      common.HexToHash("0x2"),
			BlockNumber:    3,
			BlockTimestamp: time.Now(),
			Topics:         [][]byte{requestSigB.Bytes(), topicD.Bytes(), topicB.Bytes(), topicC.Bytes()},
			EventSig:       requestSigB,
			Address:        addressC,
			TxHash:         common.HexToHash("0x0002"),
			Data:           []byte("requestID-C1"),
		},
		{
			EvmChainId:     (*ubig.Big)(th.ChainID),
			LogIndex:       6,
			BlockHash:      common.HexToHash("0x2"),
			BlockNumber:    3,
			BlockTimestamp: time.Now(),
			Topics:         [][]byte{requestSigB.Bytes(), topicD.Bytes(), topicB.Bytes(), topicA.Bytes()},
			EventSig:       requestSigB,
			Address:        addressC,
			TxHash:         common.HexToHash("0x0002"),
			Data:           []byte("requestID-C2"),
		}, {
			EvmChainId:     (*ubig.Big)(th.ChainID),
			LogIndex:       7,
			BlockHash:      common.HexToHash("0x2"),
			BlockNumber:    3,
			BlockTimestamp: time.Now(),
			Topics:         [][]byte{requestSigB.Bytes(), topicD.Bytes(), topicB.Bytes(), topicD.Bytes()},
			EventSig:       requestSigB,
			Address:        addressC,
			TxHash:         common.HexToHash("0x0002"),
			Data:           []byte("requestID-C3"),
		},
	}))
	require.NoError(t, orm.InsertBlock(ctx, common.HexToHash("0x3"), 3, time.Now(), 0))

	//Get all unfulfilled requests from addressC, match on topic index 3
	logs, err = orm.SelectIndexedLogsWithSigsExcluding(ctx, requestSigB, responseSigB, 3, addressC, 0, 4, 0)
	require.NoError(t, err)
	require.Len(t, logs, 3)
	require.Equal(t, logs[0].Data, []byte("requestID-C1"))
	require.Equal(t, logs[1].Data, []byte("requestID-C2"))
	require.Equal(t, logs[2].Data, []byte("requestID-C3"))

	//Fulfill requestID-C2
	require.NoError(t, orm.InsertLogs(ctx, []logpoller.Log{
		{
			EvmChainId:     (*ubig.Big)(th.ChainID),
			LogIndex:       8,
			BlockHash:      common.HexToHash("0x3"),
			BlockNumber:    3,
			BlockTimestamp: time.Now(),
			Topics:         [][]byte{responseSigB.Bytes(), topicC.Bytes(), topicD.Bytes(), topicA.Bytes()},
			EventSig:       responseSigB,
			Address:        addressC,
			TxHash:         common.HexToHash("0x0002"),
			Data:           []byte("responseID-C2"),
		},
	}))

	//Verify that requestID-C2 is now fulfilled (not returned)
	logs, err = orm.SelectIndexedLogsWithSigsExcluding(ctx, requestSigB, responseSigB, 3, addressC, 0, 4, 0)
	require.NoError(t, err)
	require.Len(t, logs, 2)
	require.Equal(t, logs[0].Data, []byte("requestID-C1"))
	require.Equal(t, logs[1].Data, []byte("requestID-C3"))

	//Fulfill requestID-C3
	require.NoError(t, orm.InsertLogs(ctx, []logpoller.Log{
		{
			EvmChainId:     (*ubig.Big)(th.ChainID),
			LogIndex:       9,
			BlockHash:      common.HexToHash("0x3"),
			BlockNumber:    3,
			BlockTimestamp: time.Now(),
			Topics:         [][]byte{responseSigB.Bytes(), topicC.Bytes(), topicD.Bytes(), topicD.Bytes()},
			EventSig:       responseSigB,
			Address:        addressC,
			TxHash:         common.HexToHash("0x0002"),
			Data:           []byte("responseID-C3"),
		},
	}))

	//Verify that requestID-C3 is now fulfilled (not returned)
	logs, err = orm.SelectIndexedLogsWithSigsExcluding(ctx, requestSigB, responseSigB, 3, addressC, 0, 4, 0)
	require.NoError(t, err)
	require.Len(t, logs, 1)
	require.Equal(t, logs[0].Data, []byte("requestID-C1"))

	//Should return no logs as the number of confirmations is not satisfied
	logs, err = orm.SelectIndexedLogsWithSigsExcluding(ctx, requestSigB, responseSigB, 3, addressC, 0, 4, 3)
	require.NoError(t, err)
	require.Len(t, logs, 0)

	require.NoError(t, orm.InsertBlock(ctx, common.HexToHash("0x4"), 4, time.Now(), 0))
	require.NoError(t, orm.InsertBlock(ctx, common.HexToHash("0x5"), 5, time.Now(), 0))
	require.NoError(t, orm.InsertBlock(ctx, common.HexToHash("0x6"), 6, time.Now(), 0))
	require.NoError(t, orm.InsertBlock(ctx, common.HexToHash("0x7"), 7, time.Now(), 0))
	require.NoError(t, orm.InsertBlock(ctx, common.HexToHash("0x8"), 8, time.Now(), 0))
	require.NoError(t, orm.InsertBlock(ctx, common.HexToHash("0x9"), 9, time.Now(), 0))
	require.NoError(t, orm.InsertBlock(ctx, common.HexToHash("0x10"), 10, time.Now(), 0))

	//Fulfill requestID-C3
	require.NoError(t, orm.InsertLogs(ctx, []logpoller.Log{
		{
			EvmChainId:     (*ubig.Big)(th.ChainID),
			LogIndex:       10,
			BlockHash:      common.HexToHash("0x2"),
			BlockNumber:    10,
			BlockTimestamp: time.Now(),
			Topics:         [][]byte{responseSigB.Bytes(), topicD.Bytes(), topicB.Bytes(), topicC.Bytes()},
			EventSig:       responseSigB,
			Address:        addressC,
			TxHash:         common.HexToHash("0x0002"),
			Data:           []byte("responseID-C1"),
		},
	}))

	//All logs for addressC should be fulfilled, query should return 0 logs
	logs, err = orm.SelectIndexedLogsWithSigsExcluding(ctx, requestSigB, responseSigB, 3, addressC, 0, 10, 0)
	require.NoError(t, err)
	require.Len(t, logs, 0)

	//Should return 1 log as it does not satisfy the required number of confirmations
	logs, err = orm.SelectIndexedLogsWithSigsExcluding(ctx, requestSigB, responseSigB, 3, addressC, 0, 10, 3)
	require.NoError(t, err)
	require.Len(t, logs, 1)
	require.Equal(t, logs[0].Data, []byte("requestID-C1"))

	//Insert 3 more blocks so that the requestID-C1 has enough confirmations
	require.NoError(t, orm.InsertBlock(ctx, common.HexToHash("0x11"), 11, time.Now(), 0))
	require.NoError(t, orm.InsertBlock(ctx, common.HexToHash("0x12"), 12, time.Now(), 0))
	require.NoError(t, orm.InsertBlock(ctx, common.HexToHash("0x13"), 13, time.Now(), 0))

	logs, err = orm.SelectIndexedLogsWithSigsExcluding(ctx, requestSigB, responseSigB, 3, addressC, 0, 10, 0)
	require.NoError(t, err)
	require.Len(t, logs, 0)

	//AddressB should still have an unfulfilled log (requestID-B1)
	logs, err = orm.SelectIndexedLogsWithSigsExcluding(ctx, requestSigB, responseSigB, 1, addressB, 0, 3, 0)
	require.NoError(t, err)
	require.Len(t, logs, 1)
	require.Equal(t, logs[0].Data, []byte("requestID-B1"))

	//Should return requestID-A1 as the fulfillment event is out of the block range
	logs, err = orm.SelectIndexedLogsWithSigsExcluding(ctx, requestSigA, responseSigA, 1, addressA, 0, 1, 10)
	require.NoError(t, err)
	require.Len(t, logs, 1)
	require.Equal(t, logs[0].Data, []byte("requestID-A1"))

	//Should return nothing as requestID-B1 is before the block range
	logs, err = orm.SelectIndexedLogsWithSigsExcluding(ctx, requestSigB, responseSigB, 1, addressB, 2, 13, 0)
	require.NoError(t, err)
	require.Len(t, logs, 0)
}

func TestSelectLatestBlockNumberEventSigsAddrsWithConfs(t *testing.T) {
	ctx := testutils.Context(t)
	th := SetupTH(t, lpOpts)
	event1 := EmitterABI.Events["Log1"].ID
	event2 := EmitterABI.Events["Log2"].ID
	address1 := utils.RandomAddress()
	address2 := utils.RandomAddress()

	require.NoError(t, th.ORM.InsertLogs(ctx, []logpoller.Log{
		GenLog(th.ChainID, 1, 1, utils.RandomAddress().String(), event1[:], address1),
		GenLog(th.ChainID, 2, 1, utils.RandomAddress().String(), event2[:], address2),
		GenLog(th.ChainID, 2, 2, utils.RandomAddress().String(), event2[:], address2),
		GenLog(th.ChainID, 2, 3, utils.RandomAddress().String(), event2[:], address2),
	}))
	require.NoError(t, th.ORM.InsertBlock(ctx, utils.RandomHash(), 3, time.Now(), 1))

	tests := []struct {
		name                string
		events              []common.Hash
		addrs               []common.Address
		confs               evmtypes.Confirmations
		fromBlock           int64
		expectedBlockNumber int64
	}{
		{
			name:                "no matching logs returns 0 block number",
			events:              []common.Hash{event2},
			addrs:               []common.Address{address1},
			confs:               0,
			fromBlock:           0,
			expectedBlockNumber: 0,
		},
		{
			name:                "not enough confirmations block returns 0 block number",
			events:              []common.Hash{event2},
			addrs:               []common.Address{address2},
			confs:               5,
			fromBlock:           0,
			expectedBlockNumber: 0,
		},
		{
			name:                "single matching event and address returns last block",
			events:              []common.Hash{event1},
			addrs:               []common.Address{address1},
			confs:               0,
			fromBlock:           0,
			expectedBlockNumber: 1,
		},
		{
			name:                "only finalized log is picked",
			events:              []common.Hash{event1, event2},
			addrs:               []common.Address{address1, address2},
			confs:               evmtypes.Finalized,
			fromBlock:           0,
			expectedBlockNumber: 1,
		},
		{
			name:                "picks max block from two events",
			events:              []common.Hash{event1, event2},
			addrs:               []common.Address{address1, address2},
			confs:               0,
			fromBlock:           0,
			expectedBlockNumber: 3,
		},
		{
			name:                "picks previous block number for confirmations set to 1",
			events:              []common.Hash{event2},
			addrs:               []common.Address{address2},
			confs:               1,
			fromBlock:           0,
			expectedBlockNumber: 2,
		},
		{
			name:                "returns 0 if from block is not matching",
			events:              []common.Hash{event1, event2},
			addrs:               []common.Address{address1, address2},
			confs:               0,
			fromBlock:           3,
			expectedBlockNumber: 0,
		},
		{
			name:                "picks max block from two events when from block is lower",
			events:              []common.Hash{event1, event2},
			addrs:               []common.Address{address1, address2},
			confs:               0,
			fromBlock:           2,
			expectedBlockNumber: 3,
		},
	}
	for _, tt := range tests {
		t.Run(tt.name, func(t *testing.T) {
			blockNumber, err := th.ORM.SelectLatestBlockByEventSigsAddrsWithConfs(ctx, tt.fromBlock, tt.events, tt.addrs, tt.confs)
			require.NoError(t, err)
			assert.Equal(t, tt.expectedBlockNumber, blockNumber)
		})
	}
}

func TestSelectLogsCreatedAfter(t *testing.T) {
	ctx := testutils.Context(t)
	th := SetupTH(t, lpOpts)
	event := EmitterABI.Events["Log1"].ID
	address := utils.RandomAddress()

	block1ts := time.Date(2010, 1, 1, 12, 12, 12, 0, time.UTC)
	block2ts := time.Date(2020, 1, 1, 12, 12, 12, 0, time.UTC)
	block3ts := time.Date(2030, 1, 1, 12, 12, 12, 0, time.UTC)

	require.NoError(t, th.ORM.InsertLogs(ctx, []logpoller.Log{
		GenLogWithTimestamp(th.ChainID, 1, 1, utils.RandomAddress().String(), event[:], address, block1ts),
		GenLogWithTimestamp(th.ChainID, 1, 2, utils.RandomAddress().String(), event[:], address, block2ts),
		GenLogWithTimestamp(th.ChainID, 2, 2, utils.RandomAddress().String(), event[:], address, block2ts),
		GenLogWithTimestamp(th.ChainID, 1, 3, utils.RandomAddress().String(), event[:], address, block3ts),
	}))
	require.NoError(t, th.ORM.InsertBlock(ctx, utils.RandomHash(), 1, block1ts, 0))
	require.NoError(t, th.ORM.InsertBlock(ctx, utils.RandomHash(), 2, block2ts, 1))
	require.NoError(t, th.ORM.InsertBlock(ctx, utils.RandomHash(), 3, block3ts, 2))

	type expectedLog struct {
		block int64
		log   int64
	}

	tests := []struct {
		name         string
		confs        evmtypes.Confirmations
		after        time.Time
		expectedLogs []expectedLog
	}{
		{
			name:  "picks logs after block 1",
			confs: 0,
			after: block1ts,
			expectedLogs: []expectedLog{
				{block: 2, log: 1},
				{block: 2, log: 2},
				{block: 3, log: 1},
			},
		},
		{
			name:  "skips blocks with not enough confirmations",
			confs: 1,
			after: block1ts,
			expectedLogs: []expectedLog{
				{block: 2, log: 1},
				{block: 2, log: 2},
			},
		},
		{
			name:  "limits number of blocks by block_timestamp",
			confs: 0,
			after: block2ts,
			expectedLogs: []expectedLog{
				{block: 3, log: 1},
			},
		},
		{
			name:         "returns empty dataset for future timestamp",
			confs:        0,
			after:        block3ts,
			expectedLogs: []expectedLog{},
		},
		{
			name:         "returns empty dataset when too many confirmations are required",
			confs:        3,
			after:        block1ts,
			expectedLogs: []expectedLog{},
		},
		{
			name:  "returns only finalized log",
			confs: evmtypes.Finalized,
			after: block1ts,
			expectedLogs: []expectedLog{
				{block: 2, log: 1},
				{block: 2, log: 2},
			},
		},
	}
	for _, tt := range tests {
		t.Run("SelectLogsCreatedAfter"+tt.name, func(t *testing.T) {
			logs, err := th.ORM.SelectLogsCreatedAfter(ctx, address, event, tt.after, tt.confs)
			require.NoError(t, err)
			require.Len(t, logs, len(tt.expectedLogs))

			for i, log := range logs {
				require.Equal(t, tt.expectedLogs[i].block, log.BlockNumber)
				require.Equal(t, tt.expectedLogs[i].log, log.LogIndex)
			}
		})

		t.Run("SelectIndexedLogsCreatedAfter"+tt.name, func(t *testing.T) {
			logs, err := th.ORM.SelectIndexedLogsCreatedAfter(ctx, address, event, 1, []common.Hash{event}, tt.after, tt.confs)
			require.NoError(t, err)
			require.Len(t, logs, len(tt.expectedLogs))

			for i, log := range logs {
				require.Equal(t, tt.expectedLogs[i].block, log.BlockNumber)
				require.Equal(t, tt.expectedLogs[i].log, log.LogIndex)
			}
		})
	}
}

func TestNestedLogPollerBlocksQuery(t *testing.T) {
	ctx := testutils.Context(t)
	th := SetupTH(t, lpOpts)
	event := EmitterABI.Events["Log1"].ID
	address := utils.RandomAddress()

	require.NoError(t, th.ORM.InsertLogs(ctx, []logpoller.Log{
		GenLog(th.ChainID, 1, 8, utils.RandomAddress().String(), event[:], address),
	}))

	// Empty logs when block are not persisted
<<<<<<< HEAD
	logs, err := th.ORM.SelectIndexedLogs(address, event, 1, []common.Hash{event}, evmtypes.Unconfirmed)
=======
	logs, err := th.ORM.SelectIndexedLogs(ctx, address, event, 1, []common.Hash{event}, logpoller.Unconfirmed)
>>>>>>> 67560b9f
	require.NoError(t, err)
	require.Len(t, logs, 0)

	// Persist block
	require.NoError(t, th.ORM.InsertBlock(ctx, utils.RandomHash(), 10, time.Now(), 0))

	// Check if query actually works well with provided dataset
<<<<<<< HEAD
	logs, err = th.ORM.SelectIndexedLogs(address, event, 1, []common.Hash{event}, evmtypes.Unconfirmed)
=======
	logs, err = th.ORM.SelectIndexedLogs(ctx, address, event, 1, []common.Hash{event}, logpoller.Unconfirmed)
>>>>>>> 67560b9f
	require.NoError(t, err)
	require.Len(t, logs, 1)

	// Empty logs when number of confirmations is too deep
<<<<<<< HEAD
	logs, err = th.ORM.SelectIndexedLogs(address, event, 1, []common.Hash{event}, evmtypes.Confirmations(4))
=======
	logs, err = th.ORM.SelectIndexedLogs(ctx, address, event, 1, []common.Hash{event}, logpoller.Confirmations(4))
>>>>>>> 67560b9f
	require.NoError(t, err)
	require.Len(t, logs, 0)
}

func TestInsertLogsWithBlock(t *testing.T) {
	chainID := testutils.NewRandomEVMChainID()
	event := utils.RandomBytes32()
	address := utils.RandomAddress()
	ctx := testutils.Context(t)

	// We need full db here, because we want to test transaction rollbacks.
	// Using pgtest.NewSqlxDB(t) will run all tests in TXs which is not desired for this type of test
	// (inner tx rollback will rollback outer tx, blocking rest of execution)
	_, db := heavyweight.FullTestDBV2(t, nil)
	o := logpoller.NewORM(chainID, db, logger.Test(t))

	correctLog := GenLog(chainID, 1, 1, utils.RandomAddress().String(), event[:], address)
	invalidLog := GenLog(chainID, -10, -10, utils.RandomAddress().String(), event[:], address)
	correctBlock := logpoller.NewLogPollerBlock(utils.RandomBytes32(), 20, time.Now(), 10)
	invalidBlock := logpoller.NewLogPollerBlock(utils.RandomBytes32(), -10, time.Now(), -10)

	tests := []struct {
		name           string
		logs           []logpoller.Log
		block          logpoller.LogPollerBlock
		shouldRollback bool
	}{
		{
			name:           "properly persist all data",
			logs:           []logpoller.Log{correctLog},
			block:          correctBlock,
			shouldRollback: false,
		},
		{
			name:           "rollbacks transaction when block is invalid",
			logs:           []logpoller.Log{correctLog},
			block:          invalidBlock,
			shouldRollback: true,
		},
		{
			name:           "rollbacks transaction when log is invalid",
			logs:           []logpoller.Log{invalidLog},
			block:          correctBlock,
			shouldRollback: true,
		},
		{
			name:           "rollback when only some logs are invalid",
			logs:           []logpoller.Log{correctLog, invalidLog},
			block:          correctBlock,
			shouldRollback: true,
		},
	}

	for _, tt := range tests {
		t.Run(tt.name, func(t *testing.T) {
			// clean all logs and blocks between test cases
			defer func() { _ = o.DeleteLogsAndBlocksAfter(ctx, 0) }()
			insertError := o.InsertLogsWithBlock(ctx, tt.logs, tt.block)

			logs, logsErr := o.SelectLogs(ctx, 0, math.MaxInt, address, event)
			block, blockErr := o.SelectLatestBlock(ctx)

			if tt.shouldRollback {
				assert.Error(t, insertError)

				assert.NoError(t, logsErr)
				assert.Len(t, logs, 0)

				assert.Error(t, blockErr)
			} else {
				assert.NoError(t, insertError)

				assert.NoError(t, logsErr)
				assert.Len(t, logs, len(tt.logs))

				assert.NoError(t, blockErr)
				assert.Equal(t, block.BlockNumber, tt.block.BlockNumber)
			}
		})
	}
}

func TestInsertLogsInTx(t *testing.T) {
	chainID := testutils.NewRandomEVMChainID()
	event := utils.RandomBytes32()
	address := utils.RandomAddress()
	maxLogsSize := 9000
	ctx := testutils.Context(t)

	// We need full db here, because we want to test transaction rollbacks.
	_, db := heavyweight.FullTestDBV2(t, nil)
	o := logpoller.NewORM(chainID, db, logger.Test(t))

	logs := make([]logpoller.Log, maxLogsSize, maxLogsSize+1)
	for i := 0; i < maxLogsSize; i++ {
		logs[i] = GenLog(chainID, int64(i+1), int64(i+1), utils.RandomAddress().String(), event[:], address)
	}
	invalidLog := GenLog(chainID, -10, -10, utils.RandomAddress().String(), event[:], address)

	tests := []struct {
		name           string
		logs           []logpoller.Log
		shouldRollback bool
	}{
		{
			name:           "all logs persisted",
			logs:           logs,
			shouldRollback: false,
		},
		{
			name:           "rollback when invalid log is passed",
			logs:           append(logs, invalidLog),
			shouldRollback: true,
		},
	}

	for _, tt := range tests {
		t.Run(tt.name, func(t *testing.T) {
			// clean all logs and blocks between test cases
			defer func() { _, _ = db.Exec("truncate evm.logs") }()

			insertErr := o.InsertLogs(ctx, tt.logs)
			logsFromDb, err := o.SelectLogs(ctx, 0, math.MaxInt, address, event)
			assert.NoError(t, err)

			if tt.shouldRollback {
				assert.Error(t, insertErr)
				assert.Len(t, logsFromDb, 0)
			} else {
				assert.NoError(t, insertErr)
				assert.Len(t, logsFromDb, len(tt.logs))
			}
		})
	}
}

func TestSelectLogsDataWordBetween(t *testing.T) {
	ctx := testutils.Context(t)
	address := utils.RandomAddress()
	eventSig := utils.RandomBytes32()
	th := SetupTH(t, lpOpts)

	firstLogData := make([]byte, 0, 64)
	firstLogData = append(firstLogData, logpoller.EvmWord(1).Bytes()...)
	firstLogData = append(firstLogData, logpoller.EvmWord(10).Bytes()...)

	secondLogData := make([]byte, 0, 64)
	secondLogData = append(secondLogData, logpoller.EvmWord(5).Bytes()...)
	secondLogData = append(secondLogData, logpoller.EvmWord(20).Bytes()...)

	err := th.ORM.InsertLogsWithBlock(ctx,
		[]logpoller.Log{
			GenLogWithData(th.ChainID, address, eventSig, 1, 1, firstLogData),
			GenLogWithData(th.ChainID, address, eventSig, 2, 2, secondLogData),
		},
		logpoller.NewLogPollerBlock(utils.RandomBytes32(), 10, time.Now(), 1),
	)
	require.NoError(t, err)

	tests := []struct {
		name         string
		wordValue    uint64
		expectedLogs []int64
	}{
		{
			name:         "returns only first log",
			wordValue:    2,
			expectedLogs: []int64{1},
		},
		{
			name:         "returns only second log",
			wordValue:    11,
			expectedLogs: []int64{2},
		},
		{
			name:         "returns both logs if word value is between",
			wordValue:    5,
			expectedLogs: []int64{1, 2},
		},
		{
			name:         "returns no logs if word value is outside of the range",
			wordValue:    21,
			expectedLogs: []int64{},
		},
	}

	for _, tt := range tests {
		t.Run(tt.name, func(t *testing.T) {
<<<<<<< HEAD
			logs, err1 := th.ORM.SelectLogsDataWordBetween(address, eventSig, 0, 1, logpoller.EvmWord(tt.wordValue), evmtypes.Unconfirmed)
=======
			logs, err1 := th.ORM.SelectLogsDataWordBetween(ctx, address, eventSig, 0, 1, logpoller.EvmWord(tt.wordValue), logpoller.Unconfirmed)
>>>>>>> 67560b9f
			assert.NoError(t, err1)
			assert.Len(t, logs, len(tt.expectedLogs))

			for index := range logs {
				assert.Equal(t, tt.expectedLogs[index], logs[index].BlockNumber)
			}
		})
	}
}

func Benchmark_LogsDataWordBetween(b *testing.B) {
	chainId := big.NewInt(137)
	_, db := heavyweight.FullTestDBV2(b, nil)
	o := logpoller.NewORM(chainId, db, logger.Test(b))
	ctx := testutils.Context(b)

	numberOfReports := 100_000
	numberOfMessagesPerReport := 256

	commitStoreAddress := utils.RandomAddress()
	commitReportAccepted := utils.RandomBytes32()

	var dbLogs []logpoller.Log
	for i := 0; i < numberOfReports; i++ {
		data := make([]byte, 64)
		// MinSeqNr
		data = append(data, logpoller.EvmWord(uint64(numberOfMessagesPerReport*i+1)).Bytes()...)
		// MaxSeqNr
		data = append(data, logpoller.EvmWord(uint64(numberOfMessagesPerReport*(i+1))).Bytes()...)

		dbLogs = append(dbLogs, logpoller.Log{
			EvmChainId:     ubig.New(chainId),
			LogIndex:       int64(i + 1),
			BlockHash:      utils.RandomBytes32(),
			BlockNumber:    int64(i + 1),
			BlockTimestamp: time.Now(),
			EventSig:       commitReportAccepted,
			Topics:         [][]byte{},
			Address:        commitStoreAddress,
			TxHash:         utils.RandomHash(),
			Data:           data,
			CreatedAt:      time.Now(),
		})
	}
	require.NoError(b, o.InsertBlock(ctx, utils.RandomHash(), int64(numberOfReports*numberOfMessagesPerReport), time.Now(), int64(numberOfReports*numberOfMessagesPerReport)))
	require.NoError(b, o.InsertLogs(ctx, dbLogs))

	b.ResetTimer()

	for i := 0; i < b.N; i++ {
		logs, err := o.SelectLogsDataWordBetween(ctx,
			commitStoreAddress,
			commitReportAccepted,
			2,
			3,
			logpoller.EvmWord(uint64(numberOfReports*numberOfMessagesPerReport/2)), // Pick the middle report
			evmtypes.Unconfirmed,
		)
		assert.NoError(b, err)
		assert.Len(b, logs, 1)
	}
}

func Benchmark_DeleteExpiredLogs(b *testing.B) {
	chainId := big.NewInt(137)
	_, db := heavyweight.FullTestDBV2(b, nil)
	o := logpoller.NewORM(chainId, db, logger.Test(b))
	ctx := testutils.Context(b)

	numberOfReports := 200_000
	commitStoreAddress := utils.RandomAddress()
	commitReportAccepted := utils.RandomBytes32()

	past := time.Now().Add(-1 * time.Hour)

	err := o.InsertFilter(ctx, logpoller.Filter{
		Name:      "test filter",
		EventSigs: []common.Hash{commitReportAccepted},
		Addresses: []common.Address{commitStoreAddress},
		Retention: 1 * time.Millisecond,
	})
	require.NoError(b, err)

	for j := 0; j < 5; j++ {
		var dbLogs []logpoller.Log
		for i := 0; i < numberOfReports; i++ {

			dbLogs = append(dbLogs, logpoller.Log{
				EvmChainId:     ubig.New(chainId),
				LogIndex:       int64(i + 1),
				BlockHash:      utils.RandomBytes32(),
				BlockNumber:    int64(i + 1),
				BlockTimestamp: past,
				EventSig:       commitReportAccepted,
				Topics:         [][]byte{},
				Address:        commitStoreAddress,
				TxHash:         utils.RandomHash(),
				Data:           []byte{},
				CreatedAt:      past,
			})
		}
		require.NoError(b, o.InsertLogs(ctx, dbLogs))
	}

	b.ResetTimer()

	for i := 0; i < b.N; i++ {
		tx, err1 := db.Beginx()
		assert.NoError(b, err1)

		_, err1 = o.DeleteExpiredLogs(ctx, 0)
		assert.NoError(b, err1)

		err1 = tx.Rollback()
		assert.NoError(b, err1)
	}
}<|MERGE_RESOLUTION|>--- conflicted
+++ resolved
@@ -1440,11 +1440,7 @@
 	}))
 
 	// Empty logs when block are not persisted
-<<<<<<< HEAD
-	logs, err := th.ORM.SelectIndexedLogs(address, event, 1, []common.Hash{event}, evmtypes.Unconfirmed)
-=======
-	logs, err := th.ORM.SelectIndexedLogs(ctx, address, event, 1, []common.Hash{event}, logpoller.Unconfirmed)
->>>>>>> 67560b9f
+	logs, err := th.ORM.SelectIndexedLogs(ctx, address, event, 1, []common.Hash{event}, evmtypes.Unconfirmed)
 	require.NoError(t, err)
 	require.Len(t, logs, 0)
 
@@ -1452,20 +1448,12 @@
 	require.NoError(t, th.ORM.InsertBlock(ctx, utils.RandomHash(), 10, time.Now(), 0))
 
 	// Check if query actually works well with provided dataset
-<<<<<<< HEAD
-	logs, err = th.ORM.SelectIndexedLogs(address, event, 1, []common.Hash{event}, evmtypes.Unconfirmed)
-=======
-	logs, err = th.ORM.SelectIndexedLogs(ctx, address, event, 1, []common.Hash{event}, logpoller.Unconfirmed)
->>>>>>> 67560b9f
+	logs, err = th.ORM.SelectIndexedLogs(ctx, address, event, 1, []common.Hash{event}, evmtypes.Unconfirmed)
 	require.NoError(t, err)
 	require.Len(t, logs, 1)
 
 	// Empty logs when number of confirmations is too deep
-<<<<<<< HEAD
-	logs, err = th.ORM.SelectIndexedLogs(address, event, 1, []common.Hash{event}, evmtypes.Confirmations(4))
-=======
-	logs, err = th.ORM.SelectIndexedLogs(ctx, address, event, 1, []common.Hash{event}, logpoller.Confirmations(4))
->>>>>>> 67560b9f
+	logs, err = th.ORM.SelectIndexedLogs(ctx, address, event, 1, []common.Hash{event}, evmtypes.Confirmations(4))
 	require.NoError(t, err)
 	require.Len(t, logs, 0)
 }
@@ -1654,11 +1642,7 @@
 
 	for _, tt := range tests {
 		t.Run(tt.name, func(t *testing.T) {
-<<<<<<< HEAD
-			logs, err1 := th.ORM.SelectLogsDataWordBetween(address, eventSig, 0, 1, logpoller.EvmWord(tt.wordValue), evmtypes.Unconfirmed)
-=======
-			logs, err1 := th.ORM.SelectLogsDataWordBetween(ctx, address, eventSig, 0, 1, logpoller.EvmWord(tt.wordValue), logpoller.Unconfirmed)
->>>>>>> 67560b9f
+			logs, err1 := th.ORM.SelectLogsDataWordBetween(ctx, address, eventSig, 0, 1, logpoller.EvmWord(tt.wordValue), evmtypes.Unconfirmed)
 			assert.NoError(t, err1)
 			assert.Len(t, logs, len(tt.expectedLogs))
 
