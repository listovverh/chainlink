# Build image: Chainlink binary
FROM golang:1.20-buster as buildgo
RUN go version
WORKDIR /chainlink

COPY GNUmakefile VERSION ./
COPY tools/bin/ldflags ./tools/bin/

ADD go.mod go.sum ./
RUN go mod download

# Env vars needed for chainlink build
ARG COMMIT_SHA

<<<<<<< HEAD
COPY common common
COPY core core
COPY operator_ui operator_ui
=======
COPY . .
>>>>>>> 450989d2

# Build the golang binary
RUN make install-chainlink

# Final image: ubuntu with chainlink binary
FROM ubuntu:20.04

ARG CHAINLINK_USER=root
ENV DEBIAN_FRONTEND noninteractive
RUN apt-get update && apt-get install -y ca-certificates gnupg lsb-release curl

# Install Postgres for CLI tools, needed specifically for DB backups
RUN curl https://www.postgresql.org/media/keys/ACCC4CF8.asc | apt-key add - \
  && echo "deb http://apt.postgresql.org/pub/repos/apt/ `lsb_release -cs`-pgdg main" |tee /etc/apt/sources.list.d/pgdg.list \
  && apt-get update && apt-get install -y postgresql-client-14 \
  && apt-get clean all

COPY --from=buildgo /go/bin/chainlink /usr/local/bin/

# Dependency of CosmWasm/wasmd
<<<<<<< HEAD
COPY --from=buildgo /go/pkg/mod/github.com/\!cosm\!wasm/wasmvm@v*/api/libwasmvm.*.so /usr/lib/
=======
COPY --from=buildgo /go/pkg/mod/github.com/\!cosm\!wasm/wasmvm@v*/internal/api/libwasmvm.*.so /usr/lib/
>>>>>>> 450989d2
RUN chmod 755 /usr/lib/libwasmvm.*.so

RUN if [ ${CHAINLINK_USER} != root ]; then \
  useradd --uid 14933 --create-home ${CHAINLINK_USER}; \
  fi
USER ${CHAINLINK_USER}
WORKDIR /home/${CHAINLINK_USER}

EXPOSE 6688
ENTRYPOINT ["chainlink"]

HEALTHCHECK CMD curl -f http://localhost:6688/health || exit 1

CMD ["local", "node"]<|MERGE_RESOLUTION|>--- conflicted
+++ resolved
@@ -12,13 +12,7 @@
 # Env vars needed for chainlink build
 ARG COMMIT_SHA
 
-<<<<<<< HEAD
-COPY common common
-COPY core core
-COPY operator_ui operator_ui
-=======
 COPY . .
->>>>>>> 450989d2
 
 # Build the golang binary
 RUN make install-chainlink
@@ -39,11 +33,7 @@
 COPY --from=buildgo /go/bin/chainlink /usr/local/bin/
 
 # Dependency of CosmWasm/wasmd
-<<<<<<< HEAD
-COPY --from=buildgo /go/pkg/mod/github.com/\!cosm\!wasm/wasmvm@v*/api/libwasmvm.*.so /usr/lib/
-=======
 COPY --from=buildgo /go/pkg/mod/github.com/\!cosm\!wasm/wasmvm@v*/internal/api/libwasmvm.*.so /usr/lib/
->>>>>>> 450989d2
 RUN chmod 755 /usr/lib/libwasmvm.*.so
 
 RUN if [ ${CHAINLINK_USER} != root ]; then \
