package txmgr

import (
	"fmt"
	"sync"
	"time"

	"gopkg.in/guregu/null.v4"

	"github.com/smartcontractkit/chainlink-common/pkg/logger"
	feetypes "github.com/smartcontractkit/chainlink/v2/common/fee/types"
	"github.com/smartcontractkit/chainlink/v2/common/internal/queues"
	txmgrtypes "github.com/smartcontractkit/chainlink/v2/common/txmgr/types"
	"github.com/smartcontractkit/chainlink/v2/common/types"
)

// addressState is the state of all transactions for a given address.
// It holds information about all transactions for a given address, including unstarted, in-progress, unconfirmed, confirmed, and fatal errored transactions.
// It is designed to help transition transactions between states and to provide information about the current state of transactions for a given address.
type addressState[
	CHAIN_ID types.ID,
	ADDR, TX_HASH, BLOCK_HASH types.Hashable,
	R txmgrtypes.ChainReceipt[TX_HASH, BLOCK_HASH],
	SEQ types.Sequence,
	FEE feetypes.Fee,
] struct {
	lggr        logger.SugaredLogger
	chainID     CHAIN_ID
	fromAddress ADDR

	sync.RWMutex
	idempotencyKeyToTx     map[string]*txmgrtypes.Tx[CHAIN_ID, ADDR, TX_HASH, BLOCK_HASH, SEQ, FEE]
	attemptHashToTxAttempt map[TX_HASH]*txmgrtypes.TxAttempt[CHAIN_ID, ADDR, TX_HASH, BLOCK_HASH, SEQ, FEE]
	unstartedTxs           *queues.TxPriorityQueue[CHAIN_ID, ADDR, TX_HASH, BLOCK_HASH, R, SEQ, FEE]
	inprogressTx           *txmgrtypes.Tx[CHAIN_ID, ADDR, TX_HASH, BLOCK_HASH, SEQ, FEE]
	// NOTE: below each map's key is the transaction ID that is assigned via the persistent datastore
	unconfirmedTxs             map[int64]*txmgrtypes.Tx[CHAIN_ID, ADDR, TX_HASH, BLOCK_HASH, SEQ, FEE]
	confirmedMissingReceiptTxs map[int64]*txmgrtypes.Tx[CHAIN_ID, ADDR, TX_HASH, BLOCK_HASH, SEQ, FEE]
	confirmedTxs               map[int64]*txmgrtypes.Tx[CHAIN_ID, ADDR, TX_HASH, BLOCK_HASH, SEQ, FEE]
	allTxs                     map[int64]*txmgrtypes.Tx[CHAIN_ID, ADDR, TX_HASH, BLOCK_HASH, SEQ, FEE]
	fatalErroredTxs            map[int64]*txmgrtypes.Tx[CHAIN_ID, ADDR, TX_HASH, BLOCK_HASH, SEQ, FEE]
}

// newAddressState returns a new addressState instance with initialized transaction state
func newAddressState[
	CHAIN_ID types.ID,
	ADDR, TX_HASH, BLOCK_HASH types.Hashable,
	R txmgrtypes.ChainReceipt[TX_HASH, BLOCK_HASH],
	SEQ types.Sequence,
	FEE feetypes.Fee,
](
	lggr logger.SugaredLogger,
	chainID CHAIN_ID,
	fromAddress ADDR,
	maxUnstarted uint64,
	txs []txmgrtypes.Tx[CHAIN_ID, ADDR, TX_HASH, BLOCK_HASH, SEQ, FEE],
) *addressState[CHAIN_ID, ADDR, TX_HASH, BLOCK_HASH, R, SEQ, FEE] {
	// Count the number of transactions in each state to reduce the number of map resizes
	counts := map[txmgrtypes.TxState]int{
		TxUnstarted:               0,
		TxInProgress:              0,
		TxUnconfirmed:             0,
		TxConfirmedMissingReceipt: 0,
		TxConfirmed:               0,
		TxFatalError:              0,
	}
	var idempotencyKeysCount int
	var txAttemptCount int
	for _, tx := range txs {
		counts[tx.State]++
		if tx.IdempotencyKey != nil {
			idempotencyKeysCount++
		}
		if len(tx.TxAttempts) > 0 {
			txAttemptCount += len(tx.TxAttempts)
		}
	}

	as := addressState[CHAIN_ID, ADDR, TX_HASH, BLOCK_HASH, R, SEQ, FEE]{
		lggr:        lggr,
		chainID:     chainID,
		fromAddress: fromAddress,

		idempotencyKeyToTx:         make(map[string]*txmgrtypes.Tx[CHAIN_ID, ADDR, TX_HASH, BLOCK_HASH, SEQ, FEE], idempotencyKeysCount),
		unstartedTxs:               queues.NewTxPriorityQueue[CHAIN_ID, ADDR, TX_HASH, BLOCK_HASH, R, SEQ, FEE](int(maxUnstarted)),
		inprogressTx:               nil,
		unconfirmedTxs:             make(map[int64]*txmgrtypes.Tx[CHAIN_ID, ADDR, TX_HASH, BLOCK_HASH, SEQ, FEE], counts[TxUnconfirmed]),
		confirmedMissingReceiptTxs: make(map[int64]*txmgrtypes.Tx[CHAIN_ID, ADDR, TX_HASH, BLOCK_HASH, SEQ, FEE], counts[TxConfirmedMissingReceipt]),
		confirmedTxs:               make(map[int64]*txmgrtypes.Tx[CHAIN_ID, ADDR, TX_HASH, BLOCK_HASH, SEQ, FEE], counts[TxConfirmed]),
		allTxs:                     make(map[int64]*txmgrtypes.Tx[CHAIN_ID, ADDR, TX_HASH, BLOCK_HASH, SEQ, FEE], len(txs)),
		fatalErroredTxs:            make(map[int64]*txmgrtypes.Tx[CHAIN_ID, ADDR, TX_HASH, BLOCK_HASH, SEQ, FEE], counts[TxFatalError]),
		attemptHashToTxAttempt:     make(map[TX_HASH]*txmgrtypes.TxAttempt[CHAIN_ID, ADDR, TX_HASH, BLOCK_HASH, SEQ, FEE], txAttemptCount),
	}

	// Load all transactions supplied
	for i := 0; i < len(txs); i++ {
		tx := txs[i]
		switch tx.State {
		case TxUnstarted:
			as.unstartedTxs.AddTx(&tx)
		case TxInProgress:
			as.inprogressTx = &tx
		case TxUnconfirmed:
			as.unconfirmedTxs[tx.ID] = &tx
		case TxConfirmedMissingReceipt:
			as.confirmedMissingReceiptTxs[tx.ID] = &tx
		case TxConfirmed:
			as.confirmedTxs[tx.ID] = &tx
		case TxFatalError:
			as.fatalErroredTxs[tx.ID] = &tx
		default:
			panic("unknown transaction state")
		}
		as.allTxs[tx.ID] = &tx
		if tx.IdempotencyKey != nil {
			as.idempotencyKeyToTx[*tx.IdempotencyKey] = &tx
		}
		for i := 0; i < len(tx.TxAttempts); i++ {
			txAttempt := tx.TxAttempts[i]
			as.attemptHashToTxAttempt[txAttempt.Hash] = &txAttempt
		}
	}

	return &as
}

// countTransactionsByState returns the number of transactions that are in the given state
func (as *addressState[CHAIN_ID, ADDR, TX_HASH, BLOCK_HASH, R, SEQ, FEE]) countTransactionsByState(txState txmgrtypes.TxState) int {
	return 0
}

// findTxWithIdempotencyKey returns the transaction with the given idempotency key. If no transaction is found, nil is returned.
func (as *addressState[CHAIN_ID, ADDR, TX_HASH, BLOCK_HASH, R, SEQ, FEE]) findTxWithIdempotencyKey(key string) *txmgrtypes.Tx[CHAIN_ID, ADDR, TX_HASH, BLOCK_HASH, SEQ, FEE] {
	return nil
}

// applyToTxsByState calls the given function for each transaction in the given states.
// If txIDs are provided, only the transactions with those IDs are considered.
// If no txIDs are provided, all transactions in the given states are considered.
// If no txStates are provided, all transactions are considered.
func (as *addressState[CHAIN_ID, ADDR, TX_HASH, BLOCK_HASH, R, SEQ, FEE]) applyToTxsByState(
	txStates []txmgrtypes.TxState,
	fn func(*txmgrtypes.Tx[CHAIN_ID, ADDR, TX_HASH, BLOCK_HASH, SEQ, FEE]),
	txIDs ...int64,
) {
}

// findTxAttempts returns all attempts for the given transactions that match the given filters.
// If txIDs are provided, only the transactions with those IDs are considered.
// If no txIDs are provided, all transactions are considered.
// If no txStates are provided, all transactions are considered.
// The txFilter is applied to the transactions and the txAttemptFilter is applied to the attempts.
func (as *addressState[CHAIN_ID, ADDR, TX_HASH, BLOCK_HASH, R, SEQ, FEE]) findTxAttempts(
	txStates []txmgrtypes.TxState,
	txFilter func(*txmgrtypes.Tx[CHAIN_ID, ADDR, TX_HASH, BLOCK_HASH, SEQ, FEE]) bool,
	txAttemptFilter func(*txmgrtypes.TxAttempt[CHAIN_ID, ADDR, TX_HASH, BLOCK_HASH, SEQ, FEE]) bool,
	txIDs ...int64,
) []txmgrtypes.TxAttempt[CHAIN_ID, ADDR, TX_HASH, BLOCK_HASH, SEQ, FEE] {
	return nil
}

// findTxs returns all transactions that match the given filters.
// If txIDs are provided, only the transactions with those IDs are considered.
// If no txIDs are provided, all transactions are considered.
// If no txStates are provided, all transactions are considered.
func (as *addressState[CHAIN_ID, ADDR, TX_HASH, BLOCK_HASH, R, SEQ, FEE]) findTxs(
	txStates []txmgrtypes.TxState,
	filter func(*txmgrtypes.Tx[CHAIN_ID, ADDR, TX_HASH, BLOCK_HASH, SEQ, FEE]) bool,
	txIDs ...int64,
) []txmgrtypes.Tx[CHAIN_ID, ADDR, TX_HASH, BLOCK_HASH, SEQ, FEE] {
	return nil
}

// pruneUnstartedTxQueue removes the transactions with the given IDs from the unstarted transaction queue.
func (as *addressState[CHAIN_ID, ADDR, TX_HASH, BLOCK_HASH, R, SEQ, FEE]) pruneUnstartedTxQueue(ids []int64) {
}

// deleteTxs removes the transactions with the given IDs from the address state.
func (as *addressState[CHAIN_ID, ADDR, TX_HASH, BLOCK_HASH, R, SEQ, FEE]) deleteTxs(txs ...txmgrtypes.Tx[CHAIN_ID, ADDR, TX_HASH, BLOCK_HASH, SEQ, FEE]) {
}

// peekNextUnstartedTx returns the next unstarted transaction in the queue without removing it from the unstarted queue.
func (as *addressState[CHAIN_ID, ADDR, TX_HASH, BLOCK_HASH, R, SEQ, FEE]) peekNextUnstartedTx() (*txmgrtypes.Tx[CHAIN_ID, ADDR, TX_HASH, BLOCK_HASH, SEQ, FEE], error) {
	return nil, nil
}

// peekInProgressTx returns the in-progress transaction without removing it from the in-progress state.
func (as *addressState[CHAIN_ID, ADDR, TX_HASH, BLOCK_HASH, R, SEQ, FEE]) peekInProgressTx() (*txmgrtypes.Tx[CHAIN_ID, ADDR, TX_HASH, BLOCK_HASH, SEQ, FEE], error) {
	return nil, nil
}

// addTxToUnstarted adds the given transaction to the unstarted queue.
func (as *addressState[CHAIN_ID, ADDR, TX_HASH, BLOCK_HASH, R, SEQ, FEE]) addTxToUnstarted(tx *txmgrtypes.Tx[CHAIN_ID, ADDR, TX_HASH, BLOCK_HASH, SEQ, FEE]) error {
	return nil
}

<<<<<<< HEAD
// MoveUnstartedToInProgress moves the next unstarted transaction to the in-progress state.
// The supplied txAttempt is added to the transaction.
// It returns an error if there is already a transaction in progress.
// It returns an error if there is no unstarted transaction to move to in_progress.
func (as *AddressState[CHAIN_ID, ADDR, TX_HASH, BLOCK_HASH, R, SEQ, FEE]) MoveUnstartedToInProgress(
	txID int64, seq SEQ, broadcastAt time.Time, initialBroadcastAt time.Time,
	txAttempt txmgrtypes.TxAttempt[CHAIN_ID, ADDR, TX_HASH, BLOCK_HASH, SEQ, FEE],
=======
// moveUnstartedToInProgress moves the next unstarted transaction to the in-progress state.
func (as *addressState[CHAIN_ID, ADDR, TX_HASH, BLOCK_HASH, R, SEQ, FEE]) moveUnstartedToInProgress(
	etx *txmgrtypes.Tx[CHAIN_ID, ADDR, TX_HASH, BLOCK_HASH, SEQ, FEE],
	txAttempt *txmgrtypes.TxAttempt[CHAIN_ID, ADDR, TX_HASH, BLOCK_HASH, SEQ, FEE],
>>>>>>> e1ec4146
) error {
	as.Lock()
	defer as.Unlock()

	if as.inprogressTx != nil {
		return fmt.Errorf("move_unstarted_to_in_progress: address %s already has a transaction in progress", as.fromAddress)
	}

	tx := as.unstartedTxs.RemoveTxByID(txID)
	if tx == nil {
		return fmt.Errorf("move_unstarted_to_in_progress: no unstarted transaction to move to in_progress")
	}
	tx.State = TxInProgress
	tx.TxAttempts = []txmgrtypes.TxAttempt[CHAIN_ID, ADDR, TX_HASH, BLOCK_HASH, SEQ, FEE]{txAttempt}
	tx.Sequence = &seq
	tx.BroadcastAt = &broadcastAt
	tx.InitialBroadcastAt = &initialBroadcastAt

	as.attemptHashToTxAttempt[txAttempt.Hash] = txAttempt
	as.inprogressTx = tx

	return nil
}

<<<<<<< HEAD
// MoveConfirmedMissingReceiptToUnconfirmed moves the confirmed missing receipt transaction to the unconfirmed state.
// It returns an error if there is no confirmed missing receipt transaction with the given ID.
func (as *AddressState[CHAIN_ID, ADDR, TX_HASH, BLOCK_HASH, R, SEQ, FEE]) MoveConfirmedMissingReceiptToUnconfirmed(
=======
// moveConfirmedMissingReceiptToUnconfirmed moves the confirmed missing receipt transaction to the unconfirmed state.
func (as *addressState[CHAIN_ID, ADDR, TX_HASH, BLOCK_HASH, R, SEQ, FEE]) moveConfirmedMissingReceiptToUnconfirmed(
>>>>>>> e1ec4146
	txID int64,
) error {
	as.Lock()
	defer as.Unlock()

	tx, ok := as.confirmedMissingReceiptTxs[txID]
	if !ok || tx == nil {
		return fmt.Errorf("move_confirmed_missing_receipt_to_unconfirmed: no confirmed_missing_receipt transaction with ID %d", txID)
	}

	tx.State = TxUnconfirmed
	as.unconfirmedTxs[tx.ID] = tx
	delete(as.confirmedMissingReceiptTxs, tx.ID)

	return nil
}

<<<<<<< HEAD
// MoveInProgressToUnconfirmed moves the in-progress transaction to the unconfirmed state.
// It returns an error if there is no transaction in progress.
// It returns an error if the transaction in progress does not have an attempt with the given ID.
func (as *AddressState[CHAIN_ID, ADDR, TX_HASH, BLOCK_HASH, R, SEQ, FEE]) MoveInProgressToUnconfirmed(
	txError null.String, broadcastAt time.Time, initialBroadcastAt time.Time,
	txAttemptID int64,
=======
// moveInProgressToUnconfirmed moves the in-progress transaction to the unconfirmed state.
func (as *addressState[CHAIN_ID, ADDR, TX_HASH, BLOCK_HASH, R, SEQ, FEE]) moveInProgressToUnconfirmed(
	etx txmgrtypes.Tx[CHAIN_ID, ADDR, TX_HASH, BLOCK_HASH, SEQ, FEE],
	txAttempt txmgrtypes.TxAttempt[CHAIN_ID, ADDR, TX_HASH, BLOCK_HASH, SEQ, FEE],
>>>>>>> e1ec4146
) error {
	as.Lock()
	defer as.Unlock()

	tx := as.inprogressTx
	if tx == nil {
		return fmt.Errorf("move_in_progress_to_unconfirmed: no transaction in progress")
	}

	tx.State = TxUnconfirmed
	tx.Error = txError
	tx.BroadcastAt = &broadcastAt
	tx.InitialBroadcastAt = &initialBroadcastAt

	found := false
	for i := 0; i < len(tx.TxAttempts); i++ {
		txAttempt := tx.TxAttempts[i]
		if txAttempt.ID == txAttemptID {
			txAttempt.State = txmgrtypes.TxAttemptBroadcast
			tx.TxAttempts[i] = txAttempt
			found = true
			break
		}
	}
	if !found {
		return fmt.Errorf("move_in_progress_to_unconfirmed: transaction in progress does not have an attempt with ID %d", txAttemptID)
	}

	as.unconfirmedTxs[tx.ID] = tx
	as.inprogressTx = nil

	return nil
}

<<<<<<< HEAD
// MoveUnconfirmedToConfirmed moves the unconfirmed transaction to the confirmed state.
// It returns an error if there is no unconfirmed transaction with the given ID.
// It returns an error if there is no attempt with the given receipt.
func (as *AddressState[CHAIN_ID, ADDR, TX_HASH, BLOCK_HASH, R, SEQ, FEE]) MoveUnconfirmedToConfirmed(
=======
// moveUnconfirmedToConfirmed moves the unconfirmed transaction to the confirmed state.
func (as *addressState[CHAIN_ID, ADDR, TX_HASH, BLOCK_HASH, R, SEQ, FEE]) moveUnconfirmedToConfirmed(
>>>>>>> e1ec4146
	receipt txmgrtypes.ChainReceipt[TX_HASH, BLOCK_HASH],
) error {
	as.Lock()
	defer as.Unlock()

	txAttempt, ok := as.attemptHashToTxAttempt[receipt.GetTxHash()]
	if !ok {
		return fmt.Errorf("move_unconfirmed_to_confirmed: no unconfirmed transaction with receipt %v", receipt)
	}
	// TODO(jtw): not sure how to set blocknumber, transactionindex, and receipt on conflict
	txAttempt.Receipts = []txmgrtypes.ChainReceipt[TX_HASH, BLOCK_HASH]{receipt}
	txAttempt.State = txmgrtypes.TxAttemptBroadcast
	if txAttempt.BroadcastBeforeBlockNum == nil {
		blockNum := receipt.GetBlockNumber().Int64()
		txAttempt.BroadcastBeforeBlockNum = &blockNum
	}
	tx, ok := as.unconfirmedTxs[txAttempt.TxID]
	if !ok {
		// TODO: WHAT SHOULD WE DO HERE?
		// THIS WOULD BE A BIG BUG
		return fmt.Errorf("move_unconfirmed_to_confirmed: no unconfirmed transaction with ID %d", txAttempt.TxID)
	}
	tx.State = TxConfirmed

	return nil
}

// moveTxToFatalError moves a transaction to the fatal error state.
func (as *addressState[CHAIN_ID, ADDR, TX_HASH, BLOCK_HASH, R, SEQ, FEE]) moveTxToFatalError(
	txID int64, txError null.String,
) error {
	return nil
}

// moveUnconfirmedToConfirmedMissingReceipt moves the unconfirmed transaction to the confirmed missing receipt state.
func (as *addressState[CHAIN_ID, ADDR, TX_HASH, BLOCK_HASH, R, SEQ, FEE]) moveUnconfirmedToConfirmedMissingReceipt(attempt txmgrtypes.TxAttempt[CHAIN_ID, ADDR, TX_HASH, BLOCK_HASH, SEQ, FEE], broadcastAt time.Time) error {
	return nil
}

// moveInProgressToConfirmedMissingReceipt moves the in-progress transaction to the confirmed missing receipt state.
func (as *addressState[CHAIN_ID, ADDR, TX_HASH, BLOCK_HASH, R, SEQ, FEE]) moveInProgressToConfirmedMissingReceipt(attempt txmgrtypes.TxAttempt[CHAIN_ID, ADDR, TX_HASH, BLOCK_HASH, SEQ, FEE], broadcastAt time.Time) error {
	return nil
}

// moveConfirmedToUnconfirmed moves the confirmed transaction to the unconfirmed state.
func (as *addressState[CHAIN_ID, ADDR, TX_HASH, BLOCK_HASH, R, SEQ, FEE]) moveConfirmedToUnconfirmed(attempt txmgrtypes.TxAttempt[CHAIN_ID, ADDR, TX_HASH, BLOCK_HASH, SEQ, FEE]) error {
	return nil
}<|MERGE_RESOLUTION|>--- conflicted
+++ resolved
@@ -194,20 +194,13 @@
 	return nil
 }
 
-<<<<<<< HEAD
-// MoveUnstartedToInProgress moves the next unstarted transaction to the in-progress state.
+// moveUnstartedToInProgress moves the next unstarted transaction to the in-progress state.
 // The supplied txAttempt is added to the transaction.
 // It returns an error if there is already a transaction in progress.
 // It returns an error if there is no unstarted transaction to move to in_progress.
-func (as *AddressState[CHAIN_ID, ADDR, TX_HASH, BLOCK_HASH, R, SEQ, FEE]) MoveUnstartedToInProgress(
+func (as *addressState[CHAIN_ID, ADDR, TX_HASH, BLOCK_HASH, R, SEQ, FEE]) moveUnstartedToInProgress(
 	txID int64, seq SEQ, broadcastAt time.Time, initialBroadcastAt time.Time,
 	txAttempt txmgrtypes.TxAttempt[CHAIN_ID, ADDR, TX_HASH, BLOCK_HASH, SEQ, FEE],
-=======
-// moveUnstartedToInProgress moves the next unstarted transaction to the in-progress state.
-func (as *addressState[CHAIN_ID, ADDR, TX_HASH, BLOCK_HASH, R, SEQ, FEE]) moveUnstartedToInProgress(
-	etx *txmgrtypes.Tx[CHAIN_ID, ADDR, TX_HASH, BLOCK_HASH, SEQ, FEE],
-	txAttempt *txmgrtypes.TxAttempt[CHAIN_ID, ADDR, TX_HASH, BLOCK_HASH, SEQ, FEE],
->>>>>>> e1ec4146
 ) error {
 	as.Lock()
 	defer as.Unlock()
@@ -226,20 +219,15 @@
 	tx.BroadcastAt = &broadcastAt
 	tx.InitialBroadcastAt = &initialBroadcastAt
 
-	as.attemptHashToTxAttempt[txAttempt.Hash] = txAttempt
+	as.attemptHashToTxAttempt[txAttempt.Hash] = &txAttempt
 	as.inprogressTx = tx
 
 	return nil
 }
 
-<<<<<<< HEAD
-// MoveConfirmedMissingReceiptToUnconfirmed moves the confirmed missing receipt transaction to the unconfirmed state.
+// moveConfirmedMissingReceiptToUnconfirmed moves the confirmed missing receipt transaction to the unconfirmed state.
 // It returns an error if there is no confirmed missing receipt transaction with the given ID.
-func (as *AddressState[CHAIN_ID, ADDR, TX_HASH, BLOCK_HASH, R, SEQ, FEE]) MoveConfirmedMissingReceiptToUnconfirmed(
-=======
-// moveConfirmedMissingReceiptToUnconfirmed moves the confirmed missing receipt transaction to the unconfirmed state.
 func (as *addressState[CHAIN_ID, ADDR, TX_HASH, BLOCK_HASH, R, SEQ, FEE]) moveConfirmedMissingReceiptToUnconfirmed(
->>>>>>> e1ec4146
 	txID int64,
 ) error {
 	as.Lock()
@@ -257,19 +245,12 @@
 	return nil
 }
 
-<<<<<<< HEAD
-// MoveInProgressToUnconfirmed moves the in-progress transaction to the unconfirmed state.
+// moveInProgressToUnconfirmed moves the in-progress transaction to the unconfirmed state.
 // It returns an error if there is no transaction in progress.
 // It returns an error if the transaction in progress does not have an attempt with the given ID.
-func (as *AddressState[CHAIN_ID, ADDR, TX_HASH, BLOCK_HASH, R, SEQ, FEE]) MoveInProgressToUnconfirmed(
+func (as *addressState[CHAIN_ID, ADDR, TX_HASH, BLOCK_HASH, R, SEQ, FEE]) moveInProgressToUnconfirmed(
 	txError null.String, broadcastAt time.Time, initialBroadcastAt time.Time,
 	txAttemptID int64,
-=======
-// moveInProgressToUnconfirmed moves the in-progress transaction to the unconfirmed state.
-func (as *addressState[CHAIN_ID, ADDR, TX_HASH, BLOCK_HASH, R, SEQ, FEE]) moveInProgressToUnconfirmed(
-	etx txmgrtypes.Tx[CHAIN_ID, ADDR, TX_HASH, BLOCK_HASH, SEQ, FEE],
-	txAttempt txmgrtypes.TxAttempt[CHAIN_ID, ADDR, TX_HASH, BLOCK_HASH, SEQ, FEE],
->>>>>>> e1ec4146
 ) error {
 	as.Lock()
 	defer as.Unlock()
@@ -278,11 +259,6 @@
 	if tx == nil {
 		return fmt.Errorf("move_in_progress_to_unconfirmed: no transaction in progress")
 	}
-
-	tx.State = TxUnconfirmed
-	tx.Error = txError
-	tx.BroadcastAt = &broadcastAt
-	tx.InitialBroadcastAt = &initialBroadcastAt
 
 	found := false
 	for i := 0; i < len(tx.TxAttempts); i++ {
@@ -298,21 +274,21 @@
 		return fmt.Errorf("move_in_progress_to_unconfirmed: transaction in progress does not have an attempt with ID %d", txAttemptID)
 	}
 
+	tx.State = TxUnconfirmed
+	tx.Error = txError
+	tx.BroadcastAt = &broadcastAt
+	tx.InitialBroadcastAt = &initialBroadcastAt
+
 	as.unconfirmedTxs[tx.ID] = tx
 	as.inprogressTx = nil
 
 	return nil
 }
 
-<<<<<<< HEAD
-// MoveUnconfirmedToConfirmed moves the unconfirmed transaction to the confirmed state.
+// moveUnconfirmedToConfirmed moves the unconfirmed transaction to the confirmed state.
 // It returns an error if there is no unconfirmed transaction with the given ID.
 // It returns an error if there is no attempt with the given receipt.
-func (as *AddressState[CHAIN_ID, ADDR, TX_HASH, BLOCK_HASH, R, SEQ, FEE]) MoveUnconfirmedToConfirmed(
-=======
-// moveUnconfirmedToConfirmed moves the unconfirmed transaction to the confirmed state.
 func (as *addressState[CHAIN_ID, ADDR, TX_HASH, BLOCK_HASH, R, SEQ, FEE]) moveUnconfirmedToConfirmed(
->>>>>>> e1ec4146
 	receipt txmgrtypes.ChainReceipt[TX_HASH, BLOCK_HASH],
 ) error {
 	as.Lock()
@@ -320,21 +296,19 @@
 
 	txAttempt, ok := as.attemptHashToTxAttempt[receipt.GetTxHash()]
 	if !ok {
-		return fmt.Errorf("move_unconfirmed_to_confirmed: no unconfirmed transaction with receipt %v", receipt)
+		return fmt.Errorf("move_unconfirmed_to_confirmed: no attempt found with receipt %v", receipt)
 	}
 	// TODO(jtw): not sure how to set blocknumber, transactionindex, and receipt on conflict
 	txAttempt.Receipts = []txmgrtypes.ChainReceipt[TX_HASH, BLOCK_HASH]{receipt}
+	tx, ok := as.unconfirmedTxs[txAttempt.TxID]
+	if !ok {
+		return fmt.Errorf("move_unconfirmed_to_confirmed: no unconfirmed transaction with ID %d", txAttempt.TxID)
+	}
 	txAttempt.State = txmgrtypes.TxAttemptBroadcast
 	if txAttempt.BroadcastBeforeBlockNum == nil {
 		blockNum := receipt.GetBlockNumber().Int64()
 		txAttempt.BroadcastBeforeBlockNum = &blockNum
 	}
-	tx, ok := as.unconfirmedTxs[txAttempt.TxID]
-	if !ok {
-		// TODO: WHAT SHOULD WE DO HERE?
-		// THIS WOULD BE A BIG BUG
-		return fmt.Errorf("move_unconfirmed_to_confirmed: no unconfirmed transaction with ID %d", txAttempt.TxID)
-	}
 	tx.State = TxConfirmed
 
 	return nil
