package txmgr

import (
	"context"
	"errors"
	"fmt"
	"math/big"
	"time"

	"github.com/google/uuid"
	"gopkg.in/guregu/null.v4"

	"github.com/smartcontractkit/chainlink-common/pkg/logger"
	feetypes "github.com/smartcontractkit/chainlink/v2/common/fee/types"
	txmgrtypes "github.com/smartcontractkit/chainlink/v2/common/txmgr/types"
	"github.com/smartcontractkit/chainlink/v2/common/types"
)

var (
	// ErrInvalidChainID is returned when the chain ID is invalid
	ErrInvalidChainID = errors.New("invalid chain ID")
	// ErrTxnNotFound is returned when a transaction is not found
	ErrTxnNotFound = errors.New("transaction not found")
	// ErrExistingIdempotencyKey is returned when a transaction with the same idempotency key already exists
	ErrExistingIdempotencyKey = errors.New("transaction with idempotency key already exists")
	// ErrAddressNotFound is returned when an address is not found
	ErrAddressNotFound = errors.New("address not found")
	// ErrSequenceNotFound is returned when a sequence is not found
	ErrSequenceNotFound = errors.New("sequence not found")
	// ErrCouldNotGetReceipt is the error string we save if we reach our finality depth for a confirmed transaction without ever getting a receipt
	// This most likely happened because an external wallet used the account for this nonce
	ErrCouldNotGetReceipt = errors.New("could not get receipt")
)

// inMemoryStore is a simple wrapper around a persistent TxStore and KeyStore. It handles all the transaction state in memory.
type inMemoryStore[
	CHAIN_ID types.ID,
	ADDR, TX_HASH, BLOCK_HASH types.Hashable,
	R txmgrtypes.ChainReceipt[TX_HASH, BLOCK_HASH],
	SEQ types.Sequence,
	FEE feetypes.Fee,
] struct {
	lggr    logger.SugaredLogger
	chainID CHAIN_ID

	keyStore          txmgrtypes.KeyStore[ADDR, CHAIN_ID, SEQ]
	persistentTxStore txmgrtypes.TxStore[ADDR, CHAIN_ID, TX_HASH, BLOCK_HASH, R, SEQ, FEE]

	addressStates map[ADDR]*addressState[CHAIN_ID, ADDR, TX_HASH, BLOCK_HASH, R, SEQ, FEE]
}

// NewInMemoryStore returns a new inMemoryStore
func NewInMemoryStore[
	CHAIN_ID types.ID,
	ADDR, TX_HASH, BLOCK_HASH types.Hashable,
	R txmgrtypes.ChainReceipt[TX_HASH, BLOCK_HASH],
	SEQ types.Sequence,
	FEE feetypes.Fee,
](
	ctx context.Context,
	lggr logger.SugaredLogger,
	chainID CHAIN_ID,
	keyStore txmgrtypes.KeyStore[ADDR, CHAIN_ID, SEQ],
	persistentTxStore txmgrtypes.TxStore[ADDR, CHAIN_ID, TX_HASH, BLOCK_HASH, R, SEQ, FEE],
	config txmgrtypes.InMemoryStoreConfig,
) (*inMemoryStore[CHAIN_ID, ADDR, TX_HASH, BLOCK_HASH, R, SEQ, FEE], error) {
	ms := inMemoryStore[CHAIN_ID, ADDR, TX_HASH, BLOCK_HASH, R, SEQ, FEE]{
		lggr:              lggr,
		chainID:           chainID,
		keyStore:          keyStore,
		persistentTxStore: persistentTxStore,

		addressStates: map[ADDR]*addressState[CHAIN_ID, ADDR, TX_HASH, BLOCK_HASH, R, SEQ, FEE]{},
	}

	maxUnstarted := config.MaxQueued()
	if maxUnstarted <= 0 {
		maxUnstarted = 10000
	}
	addresses, err := keyStore.EnabledAddressesForChain(ctx, chainID)
	if err != nil {
		return nil, fmt.Errorf("new_in_memory_store: %w", err)
	}
	for _, fromAddr := range addresses {
		txs, err := persistentTxStore.GetAllTransactions(ctx, fromAddr, chainID)
		if err != nil {
			return nil, fmt.Errorf("address_state: initialization: %w", err)
		}
		ms.addressStates[fromAddr] = newAddressState[CHAIN_ID, ADDR, TX_HASH, BLOCK_HASH, R, SEQ, FEE](lggr, chainID, fromAddr, maxUnstarted, txs)
	}

	return &ms, nil
}

// CreateTransaction creates a new transaction for a given txRequest.
func (ms *inMemoryStore[CHAIN_ID, ADDR, TX_HASH, BLOCK_HASH, R, SEQ, FEE]) CreateTransaction(
	ctx context.Context,
	txRequest txmgrtypes.TxRequest[ADDR, TX_HASH],
	chainID CHAIN_ID,
) (
	txmgrtypes.Tx[CHAIN_ID, ADDR, TX_HASH, BLOCK_HASH, SEQ, FEE],
	error,
) {
	return txmgrtypes.Tx[CHAIN_ID, ADDR, TX_HASH, BLOCK_HASH, SEQ, FEE]{}, nil
}

// FindTxWithIdempotencyKey returns a transaction with the given idempotency key
func (ms *inMemoryStore[CHAIN_ID, ADDR, TX_HASH, BLOCK_HASH, R, SEQ, FEE]) FindTxWithIdempotencyKey(ctx context.Context, idempotencyKey string, chainID CHAIN_ID) (*txmgrtypes.Tx[CHAIN_ID, ADDR, TX_HASH, BLOCK_HASH, SEQ, FEE], error) {
	return nil, nil
}

// CheckTxQueueCapacity checks if the queue capacity has been reached for a given address
func (ms *inMemoryStore[CHAIN_ID, ADDR, TX_HASH, BLOCK_HASH, R, SEQ, FEE]) CheckTxQueueCapacity(ctx context.Context, fromAddress ADDR, maxQueuedTransactions uint64, chainID CHAIN_ID) error {
	return nil
}

// FindLatestSequence returns the latest sequence number for a given address
// It is used to initialize the in-memory sequence map in the broadcaster
// TODO(jtw): this is until we have a abstracted Sequencer Component which can be used instead
func (ms *inMemoryStore[CHAIN_ID, ADDR, TX_HASH, BLOCK_HASH, R, SEQ, FEE]) FindLatestSequence(ctx context.Context, fromAddress ADDR, chainID CHAIN_ID) (seq SEQ, err error) {
	return seq, nil
}

// CountUnconfirmedTransactions returns the number of unconfirmed transactions for a given address.
// Unconfirmed transactions are transactions that have been broadcast but not confirmed on-chain.
// NOTE(jtw): used to calculate total inflight transactions
func (ms *inMemoryStore[CHAIN_ID, ADDR, TX_HASH, BLOCK_HASH, R, SEQ, FEE]) CountUnconfirmedTransactions(ctx context.Context, fromAddress ADDR, chainID CHAIN_ID) (uint32, error) {
	return 0, nil
}

// CountUnstartedTransactions returns the number of unstarted transactions for a given address.
// Unstarted transactions are transactions that have not been broadcast yet.
// NOTE(jtw): used to calculate total inflight transactions
func (ms *inMemoryStore[CHAIN_ID, ADDR, TX_HASH, BLOCK_HASH, R, SEQ, FEE]) CountUnstartedTransactions(ctx context.Context, fromAddress ADDR, chainID CHAIN_ID) (uint32, error) {
	return 0, nil
}

// UpdateTxUnstartedToInProgress updates a transaction from unstarted to in_progress.
func (ms *inMemoryStore[CHAIN_ID, ADDR, TX_HASH, BLOCK_HASH, R, SEQ, FEE]) UpdateTxUnstartedToInProgress(
	ctx context.Context,
	tx *txmgrtypes.Tx[CHAIN_ID, ADDR, TX_HASH, BLOCK_HASH, SEQ, FEE],
	attempt *txmgrtypes.TxAttempt[CHAIN_ID, ADDR, TX_HASH, BLOCK_HASH, SEQ, FEE],
) error {
	return nil
}

// GetTxInProgress returns the in_progress transaction for a given address.
func (ms *inMemoryStore[CHAIN_ID, ADDR, TX_HASH, BLOCK_HASH, R, SEQ, FEE]) GetTxInProgress(ctx context.Context, fromAddress ADDR) (*txmgrtypes.Tx[CHAIN_ID, ADDR, TX_HASH, BLOCK_HASH, SEQ, FEE], error) {
	return nil, nil
}

// UpdateTxAttemptInProgressToBroadcast updates a transaction attempt from in_progress to broadcast.
// It also updates the transaction state to unconfirmed.
func (ms *inMemoryStore[CHAIN_ID, ADDR, TX_HASH, BLOCK_HASH, R, SEQ, FEE]) UpdateTxAttemptInProgressToBroadcast(
	ctx context.Context,
	tx *txmgrtypes.Tx[CHAIN_ID, ADDR, TX_HASH, BLOCK_HASH, SEQ, FEE],
	attempt txmgrtypes.TxAttempt[CHAIN_ID, ADDR, TX_HASH, BLOCK_HASH, SEQ, FEE],
	newAttemptState txmgrtypes.TxAttemptState,
) error {
	return nil
}

// FindNextUnstartedTransactionFromAddress returns the next unstarted transaction for a given address.
func (ms *inMemoryStore[CHAIN_ID, ADDR, TX_HASH, BLOCK_HASH, R, SEQ, FEE]) FindNextUnstartedTransactionFromAddress(_ context.Context, tx *txmgrtypes.Tx[CHAIN_ID, ADDR, TX_HASH, BLOCK_HASH, SEQ, FEE], fromAddress ADDR, chainID CHAIN_ID) error {
	return nil
}

// SaveReplacementInProgressAttempt saves a replacement attempt for a transaction that is in_progress.
func (ms *inMemoryStore[CHAIN_ID, ADDR, TX_HASH, BLOCK_HASH, R, SEQ, FEE]) SaveReplacementInProgressAttempt(
	ctx context.Context,
	oldAttempt txmgrtypes.TxAttempt[CHAIN_ID, ADDR, TX_HASH, BLOCK_HASH, SEQ, FEE],
	replacementAttempt *txmgrtypes.TxAttempt[CHAIN_ID, ADDR, TX_HASH, BLOCK_HASH, SEQ, FEE],
) error {
	return nil
}

// UpdateTxFatalError updates a transaction to fatal_error.
func (ms *inMemoryStore[CHAIN_ID, ADDR, TX_HASH, BLOCK_HASH, R, SEQ, FEE]) UpdateTxFatalError(ctx context.Context, tx *txmgrtypes.Tx[CHAIN_ID, ADDR, TX_HASH, BLOCK_HASH, SEQ, FEE]) error {
	return nil
}

// Close closes the inMemoryStore
func (ms *inMemoryStore[CHAIN_ID, ADDR, TX_HASH, BLOCK_HASH, R, SEQ, FEE]) Close() {
}

// Abandon removes all transactions for a given address
func (ms *inMemoryStore[CHAIN_ID, ADDR, TX_HASH, BLOCK_HASH, R, SEQ, FEE]) Abandon(ctx context.Context, chainID CHAIN_ID, addr ADDR) error {
	return nil
}

// SetBroadcastBeforeBlockNum sets the broadcast_before_block_num for a given chain ID
func (ms *inMemoryStore[CHAIN_ID, ADDR, TX_HASH, BLOCK_HASH, R, SEQ, FEE]) SetBroadcastBeforeBlockNum(ctx context.Context, blockNum int64, chainID CHAIN_ID) error {
	return nil
}

// FindTxAttemptsConfirmedMissingReceipt returns all transactions that are confirmed but missing a receipt
func (ms *inMemoryStore[CHAIN_ID, ADDR, TX_HASH, BLOCK_HASH, R, SEQ, FEE]) FindTxAttemptsConfirmedMissingReceipt(ctx context.Context, chainID CHAIN_ID) (
	[]txmgrtypes.TxAttempt[CHAIN_ID, ADDR, TX_HASH, BLOCK_HASH, SEQ, FEE],
	error,
) {
	return nil, nil
}

// UpdateBroadcastAts updates the broadcast_at time for a given set of attempts
func (ms *inMemoryStore[CHAIN_ID, ADDR, TX_HASH, BLOCK_HASH, R, SEQ, FEE]) UpdateBroadcastAts(ctx context.Context, now time.Time, txIDs []int64) error {
	return nil
}

// UpdateTxsUnconfirmed updates the unconfirmed transactions for a given set of ids
func (ms *inMemoryStore[CHAIN_ID, ADDR, TX_HASH, BLOCK_HASH, R, SEQ, FEE]) UpdateTxsUnconfirmed(ctx context.Context, txIDs []int64) error {
	return nil
}

// FindTxAttemptsRequiringReceiptFetch returns all transactions that are missing a receipt
func (ms *inMemoryStore[CHAIN_ID, ADDR, TX_HASH, BLOCK_HASH, R, SEQ, FEE]) FindTxAttemptsRequiringReceiptFetch(ctx context.Context, chainID CHAIN_ID) (
	attempts []txmgrtypes.TxAttempt[CHAIN_ID, ADDR, TX_HASH, BLOCK_HASH, SEQ, FEE],
	err error,
) {
	return nil, nil
}

func (ms *inMemoryStore[CHAIN_ID, ADDR, TX_HASH, BLOCK_HASH, R, SEQ, FEE]) FindTxesPendingCallback(ctx context.Context, blockNum int64, chainID CHAIN_ID) (
	[]txmgrtypes.ReceiptPlus[R],
	error,
) {
	return nil, nil
}

func (ms *inMemoryStore[CHAIN_ID, ADDR, TX_HASH, BLOCK_HASH, R, SEQ, FEE]) UpdateTxCallbackCompleted(ctx context.Context, pipelineTaskRunRid uuid.UUID, chainId CHAIN_ID) error {
	return nil
}

func (ms *inMemoryStore[CHAIN_ID, ADDR, TX_HASH, BLOCK_HASH, R, SEQ, FEE]) SaveFetchedReceipts(ctx context.Context, receipts []R, chainID CHAIN_ID) error {
	return nil
}

func (ms *inMemoryStore[CHAIN_ID, ADDR, TX_HASH, BLOCK_HASH, R, SEQ, FEE]) FindTxesByMetaFieldAndStates(ctx context.Context, metaField string, metaValue string, states []txmgrtypes.TxState, chainID *big.Int) (
	[]*txmgrtypes.Tx[CHAIN_ID, ADDR, TX_HASH, BLOCK_HASH, SEQ, FEE],
	error,
) {
	return nil, nil
}
func (ms *inMemoryStore[CHAIN_ID, ADDR, TX_HASH, BLOCK_HASH, R, SEQ, FEE]) FindTxesWithMetaFieldByStates(ctx context.Context, metaField string, states []txmgrtypes.TxState, chainID *big.Int) ([]*txmgrtypes.Tx[CHAIN_ID, ADDR, TX_HASH, BLOCK_HASH, SEQ, FEE], error) {
	return nil, nil
}

func (ms *inMemoryStore[CHAIN_ID, ADDR, TX_HASH, BLOCK_HASH, R, SEQ, FEE]) FindTxesWithMetaFieldByReceiptBlockNum(ctx context.Context, metaField string, blockNum int64, chainID *big.Int) ([]*txmgrtypes.Tx[CHAIN_ID, ADDR, TX_HASH, BLOCK_HASH, SEQ, FEE], error) {
	return nil, nil
}

func (ms *inMemoryStore[CHAIN_ID, ADDR, TX_HASH, BLOCK_HASH, R, SEQ, FEE]) FindTxesWithAttemptsAndReceiptsByIdsAndState(ctx context.Context, ids []big.Int, states []txmgrtypes.TxState, chainID *big.Int) (tx []*txmgrtypes.Tx[CHAIN_ID, ADDR, TX_HASH, BLOCK_HASH, SEQ, FEE], err error) {
	return nil, nil
}

func (ms *inMemoryStore[CHAIN_ID, ADDR, TX_HASH, BLOCK_HASH, R, SEQ, FEE]) PruneUnstartedTxQueue(ctx context.Context, queueSize uint32, subject uuid.UUID) ([]int64, error) {
	return nil, nil
}

func (ms *inMemoryStore[CHAIN_ID, ADDR, TX_HASH, BLOCK_HASH, R, SEQ, FEE]) ReapTxHistory(ctx context.Context, minBlockNumberToKeep int64, timeThreshold time.Time, chainID CHAIN_ID) error {
	return nil
}
func (ms *inMemoryStore[CHAIN_ID, ADDR, TX_HASH, BLOCK_HASH, R, SEQ, FEE]) CountTransactionsByState(_ context.Context, state txmgrtypes.TxState, chainID CHAIN_ID) (uint32, error) {
	return 0, nil
}

func (ms *inMemoryStore[CHAIN_ID, ADDR, TX_HASH, BLOCK_HASH, R, SEQ, FEE]) DeleteInProgressAttempt(ctx context.Context, attempt txmgrtypes.TxAttempt[CHAIN_ID, ADDR, TX_HASH, BLOCK_HASH, SEQ, FEE]) error {
	return nil
}

func (ms *inMemoryStore[CHAIN_ID, ADDR, TX_HASH, BLOCK_HASH, R, SEQ, FEE]) FindTxsRequiringResubmissionDueToInsufficientFunds(_ context.Context, address ADDR, chainID CHAIN_ID) ([]*txmgrtypes.Tx[CHAIN_ID, ADDR, TX_HASH, BLOCK_HASH, SEQ, FEE], error) {
	return nil, nil
}

func (ms *inMemoryStore[CHAIN_ID, ADDR, TX_HASH, BLOCK_HASH, R, SEQ, FEE]) FindTxAttemptsRequiringResend(_ context.Context, olderThan time.Time, maxInFlightTransactions uint32, chainID CHAIN_ID, address ADDR) ([]txmgrtypes.TxAttempt[CHAIN_ID, ADDR, TX_HASH, BLOCK_HASH, SEQ, FEE], error) {
	return nil, nil
}

func (ms *inMemoryStore[CHAIN_ID, ADDR, TX_HASH, BLOCK_HASH, R, SEQ, FEE]) FindTxWithSequence(_ context.Context, fromAddress ADDR, seq SEQ) (*txmgrtypes.Tx[CHAIN_ID, ADDR, TX_HASH, BLOCK_HASH, SEQ, FEE], error) {
	return nil, nil
}

func (ms *inMemoryStore[CHAIN_ID, ADDR, TX_HASH, BLOCK_HASH, R, SEQ, FEE]) FindTransactionsConfirmedInBlockRange(_ context.Context, highBlockNumber, lowBlockNumber int64, chainID CHAIN_ID) ([]*txmgrtypes.Tx[CHAIN_ID, ADDR, TX_HASH, BLOCK_HASH, SEQ, FEE], error) {
	return nil, nil
}
func (ms *inMemoryStore[CHAIN_ID, ADDR, TX_HASH, BLOCK_HASH, R, SEQ, FEE]) FindEarliestUnconfirmedBroadcastTime(ctx context.Context, chainID CHAIN_ID) (null.Time, error) {
	return null.Time{}, nil
}

func (ms *inMemoryStore[CHAIN_ID, ADDR, TX_HASH, BLOCK_HASH, R, SEQ, FEE]) FindEarliestUnconfirmedTxAttemptBlock(ctx context.Context, chainID CHAIN_ID) (null.Int, error) {
	return null.Int{}, nil
}

func (ms *inMemoryStore[CHAIN_ID, ADDR, TX_HASH, BLOCK_HASH, R, SEQ, FEE]) GetInProgressTxAttempts(ctx context.Context, address ADDR, chainID CHAIN_ID) ([]txmgrtypes.TxAttempt[CHAIN_ID, ADDR, TX_HASH, BLOCK_HASH, SEQ, FEE], error) {
	return nil, nil
}

func (ms *inMemoryStore[CHAIN_ID, ADDR, TX_HASH, BLOCK_HASH, R, SEQ, FEE]) GetNonFatalTransactions(ctx context.Context, chainID CHAIN_ID) ([]*txmgrtypes.Tx[CHAIN_ID, ADDR, TX_HASH, BLOCK_HASH, SEQ, FEE], error) {
	return nil, nil
}

func (ms *inMemoryStore[CHAIN_ID, ADDR, TX_HASH, BLOCK_HASH, R, SEQ, FEE]) GetTxByID(_ context.Context, id int64) (*txmgrtypes.Tx[CHAIN_ID, ADDR, TX_HASH, BLOCK_HASH, SEQ, FEE], error) {
	return nil, nil
}

func (ms *inMemoryStore[CHAIN_ID, ADDR, TX_HASH, BLOCK_HASH, R, SEQ, FEE]) HasInProgressTransaction(_ context.Context, account ADDR, chainID CHAIN_ID) (bool, error) {
	return false, nil
}
func (ms *inMemoryStore[CHAIN_ID, ADDR, TX_HASH, BLOCK_HASH, R, SEQ, FEE]) LoadTxAttempts(_ context.Context, etx *txmgrtypes.Tx[CHAIN_ID, ADDR, TX_HASH, BLOCK_HASH, SEQ, FEE]) error {
	return nil
}
func (ms *inMemoryStore[CHAIN_ID, ADDR, TX_HASH, BLOCK_HASH, R, SEQ, FEE]) PreloadTxes(_ context.Context, attempts []txmgrtypes.TxAttempt[CHAIN_ID, ADDR, TX_HASH, BLOCK_HASH, SEQ, FEE]) error {
	return nil
}
func (ms *inMemoryStore[CHAIN_ID, ADDR, TX_HASH, BLOCK_HASH, R, SEQ, FEE]) SaveConfirmedMissingReceiptAttempt(ctx context.Context, timeout time.Duration, attempt *txmgrtypes.TxAttempt[CHAIN_ID, ADDR, TX_HASH, BLOCK_HASH, SEQ, FEE], broadcastAt time.Time) error {
	return nil
}
func (ms *inMemoryStore[CHAIN_ID, ADDR, TX_HASH, BLOCK_HASH, R, SEQ, FEE]) SaveInProgressAttempt(ctx context.Context, attempt *txmgrtypes.TxAttempt[CHAIN_ID, ADDR, TX_HASH, BLOCK_HASH, SEQ, FEE]) error {
	return nil
}
func (ms *inMemoryStore[CHAIN_ID, ADDR, TX_HASH, BLOCK_HASH, R, SEQ, FEE]) SaveInsufficientFundsAttempt(ctx context.Context, timeout time.Duration, attempt *txmgrtypes.TxAttempt[CHAIN_ID, ADDR, TX_HASH, BLOCK_HASH, SEQ, FEE], broadcastAt time.Time) error {
	return nil
}
<<<<<<< HEAD
func (ms *InMemoryStore[CHAIN_ID, ADDR, TX_HASH, BLOCK_HASH, R, SEQ, FEE]) SaveSentAttempt(ctx context.Context, timeout time.Duration, attempt *txmgrtypes.TxAttempt[CHAIN_ID, ADDR, TX_HASH, BLOCK_HASH, SEQ, FEE], broadcastAt time.Time) error {
	ms.addressStatesLock.RLock()
	defer ms.addressStatesLock.RUnlock()
	as, ok := ms.addressStates[attempt.Tx.FromAddress]
	if !ok {
		return fmt.Errorf("save_sent_attempt: %w", ErrAddressNotFound)
	}

	if attempt.State != txmgrtypes.TxAttemptInProgress {
		return fmt.Errorf("expected state to be in_progress")
	}

	// Persist to persistent storage
	if err := ms.txStore.SaveSentAttempt(ctx, timeout, attempt, broadcastAt); err != nil {
		return err
	}

	// Update in memory store
	fn := func(tx *txmgrtypes.Tx[CHAIN_ID, ADDR, TX_HASH, BLOCK_HASH, SEQ, FEE]) {
		if tx.ID != attempt.TxID {
			return
		}
		if tx.TxAttempts == nil || len(tx.TxAttempts) == 0 {
			return
		}
		if tx.BroadcastAt.Before(broadcastAt) {
			tx.BroadcastAt = &broadcastAt
		}

		tx.TxAttempts[0].State = txmgrtypes.TxAttemptBroadcast
	}
	as.ApplyToTxsByState(nil, fn, attempt.TxID)

=======
func (ms *inMemoryStore[CHAIN_ID, ADDR, TX_HASH, BLOCK_HASH, R, SEQ, FEE]) SaveSentAttempt(ctx context.Context, timeout time.Duration, attempt *txmgrtypes.TxAttempt[CHAIN_ID, ADDR, TX_HASH, BLOCK_HASH, SEQ, FEE], broadcastAt time.Time) error {
>>>>>>> 950a9b15
	return nil
}
func (ms *inMemoryStore[CHAIN_ID, ADDR, TX_HASH, BLOCK_HASH, R, SEQ, FEE]) UpdateTxForRebroadcast(ctx context.Context, etx txmgrtypes.Tx[CHAIN_ID, ADDR, TX_HASH, BLOCK_HASH, SEQ, FEE], etxAttempt txmgrtypes.TxAttempt[CHAIN_ID, ADDR, TX_HASH, BLOCK_HASH, SEQ, FEE]) error {
	return nil
}
func (ms *inMemoryStore[CHAIN_ID, ADDR, TX_HASH, BLOCK_HASH, R, SEQ, FEE]) IsTxFinalized(ctx context.Context, blockHeight int64, txID int64, chainID CHAIN_ID) (bool, error) {
	return false, nil
}

func (ms *inMemoryStore[CHAIN_ID, ADDR, TX_HASH, BLOCK_HASH, R, SEQ, FEE]) FindTxsRequiringGasBump(ctx context.Context, address ADDR, blockNum, gasBumpThreshold, depth int64, chainID CHAIN_ID) ([]*txmgrtypes.Tx[CHAIN_ID, ADDR, TX_HASH, BLOCK_HASH, SEQ, FEE], error) {
	return nil, nil
}
func (ms *inMemoryStore[CHAIN_ID, ADDR, TX_HASH, BLOCK_HASH, R, SEQ, FEE]) MarkAllConfirmedMissingReceipt(ctx context.Context, chainID CHAIN_ID) error {
	return nil
}
func (ms *inMemoryStore[CHAIN_ID, ADDR, TX_HASH, BLOCK_HASH, R, SEQ, FEE]) MarkOldTxesMissingReceiptAsErrored(ctx context.Context, blockNum int64, finalityDepth uint32, chainID CHAIN_ID) error {
	return nil
}

func (ms *inMemoryStore[CHAIN_ID, ADDR, TX_HASH, BLOCK_HASH, R, SEQ, FEE]) deepCopyTx(
	tx txmgrtypes.Tx[CHAIN_ID, ADDR, TX_HASH, BLOCK_HASH, SEQ, FEE],
) *txmgrtypes.Tx[CHAIN_ID, ADDR, TX_HASH, BLOCK_HASH, SEQ, FEE] {
	copyTx := txmgrtypes.Tx[CHAIN_ID, ADDR, TX_HASH, BLOCK_HASH, SEQ, FEE]{
		ID:                 tx.ID,
		IdempotencyKey:     tx.IdempotencyKey,
		Sequence:           tx.Sequence,
		FromAddress:        tx.FromAddress,
		ToAddress:          tx.ToAddress,
		EncodedPayload:     make([]byte, len(tx.EncodedPayload)),
		Value:              *new(big.Int).Set(&tx.Value),
		FeeLimit:           tx.FeeLimit,
		Error:              tx.Error,
		BroadcastAt:        tx.BroadcastAt,
		InitialBroadcastAt: tx.InitialBroadcastAt,
		CreatedAt:          tx.CreatedAt,
		State:              tx.State,
		TxAttempts:         make([]txmgrtypes.TxAttempt[CHAIN_ID, ADDR, TX_HASH, BLOCK_HASH, SEQ, FEE], len(tx.TxAttempts)),
		Meta:               tx.Meta,
		Subject:            tx.Subject,
		ChainID:            tx.ChainID,
		PipelineTaskRunID:  tx.PipelineTaskRunID,
		MinConfirmations:   tx.MinConfirmations,
		TransmitChecker:    tx.TransmitChecker,
		SignalCallback:     tx.SignalCallback,
		CallbackCompleted:  tx.CallbackCompleted,
	}

	// Copy the EncodedPayload
	copy(copyTx.EncodedPayload, tx.EncodedPayload)

	// Copy the TxAttempts
	for i, attempt := range tx.TxAttempts {
		copyTx.TxAttempts[i] = ms.deepCopyTxAttempt(copyTx, attempt)
	}

	return &copyTx
}

func (ms *inMemoryStore[CHAIN_ID, ADDR, TX_HASH, BLOCK_HASH, R, SEQ, FEE]) deepCopyTxAttempt(
	tx txmgrtypes.Tx[CHAIN_ID, ADDR, TX_HASH, BLOCK_HASH, SEQ, FEE],
	attempt txmgrtypes.TxAttempt[CHAIN_ID, ADDR, TX_HASH, BLOCK_HASH, SEQ, FEE],
) txmgrtypes.TxAttempt[CHAIN_ID, ADDR, TX_HASH, BLOCK_HASH, SEQ, FEE] {
	copyAttempt := txmgrtypes.TxAttempt[CHAIN_ID, ADDR, TX_HASH, BLOCK_HASH, SEQ, FEE]{
		ID:                      attempt.ID,
		TxID:                    attempt.TxID,
		Tx:                      tx,
		TxFee:                   attempt.TxFee,
		ChainSpecificFeeLimit:   attempt.ChainSpecificFeeLimit,
		SignedRawTx:             make([]byte, len(attempt.SignedRawTx)),
		Hash:                    attempt.Hash,
		CreatedAt:               attempt.CreatedAt,
		BroadcastBeforeBlockNum: attempt.BroadcastBeforeBlockNum,
		State:                   attempt.State,
		Receipts:                make([]txmgrtypes.ChainReceipt[TX_HASH, BLOCK_HASH], len(attempt.Receipts)),
		TxType:                  attempt.TxType,
	}

	copy(copyAttempt.SignedRawTx, attempt.SignedRawTx)
	copy(copyAttempt.Receipts, attempt.Receipts)

	return copyAttempt
}<|MERGE_RESOLUTION|>--- conflicted
+++ resolved
@@ -5,6 +5,7 @@
 	"errors"
 	"fmt"
 	"math/big"
+	"sync"
 	"time"
 
 	"github.com/google/uuid"
@@ -46,7 +47,8 @@
 	keyStore          txmgrtypes.KeyStore[ADDR, CHAIN_ID, SEQ]
 	persistentTxStore txmgrtypes.TxStore[ADDR, CHAIN_ID, TX_HASH, BLOCK_HASH, R, SEQ, FEE]
 
-	addressStates map[ADDR]*addressState[CHAIN_ID, ADDR, TX_HASH, BLOCK_HASH, R, SEQ, FEE]
+	addressStatesLock sync.RWMutex
+	addressStates     map[ADDR]*addressState[CHAIN_ID, ADDR, TX_HASH, BLOCK_HASH, R, SEQ, FEE]
 }
 
 // NewInMemoryStore returns a new inMemoryStore
@@ -320,8 +322,7 @@
 func (ms *inMemoryStore[CHAIN_ID, ADDR, TX_HASH, BLOCK_HASH, R, SEQ, FEE]) SaveInsufficientFundsAttempt(ctx context.Context, timeout time.Duration, attempt *txmgrtypes.TxAttempt[CHAIN_ID, ADDR, TX_HASH, BLOCK_HASH, SEQ, FEE], broadcastAt time.Time) error {
 	return nil
 }
-<<<<<<< HEAD
-func (ms *InMemoryStore[CHAIN_ID, ADDR, TX_HASH, BLOCK_HASH, R, SEQ, FEE]) SaveSentAttempt(ctx context.Context, timeout time.Duration, attempt *txmgrtypes.TxAttempt[CHAIN_ID, ADDR, TX_HASH, BLOCK_HASH, SEQ, FEE], broadcastAt time.Time) error {
+func (ms *inMemoryStore[CHAIN_ID, ADDR, TX_HASH, BLOCK_HASH, R, SEQ, FEE]) SaveSentAttempt(ctx context.Context, timeout time.Duration, attempt *txmgrtypes.TxAttempt[CHAIN_ID, ADDR, TX_HASH, BLOCK_HASH, SEQ, FEE], broadcastAt time.Time) error {
 	ms.addressStatesLock.RLock()
 	defer ms.addressStatesLock.RUnlock()
 	as, ok := ms.addressStates[attempt.Tx.FromAddress]
@@ -334,7 +335,7 @@
 	}
 
 	// Persist to persistent storage
-	if err := ms.txStore.SaveSentAttempt(ctx, timeout, attempt, broadcastAt); err != nil {
+	if err := ms.persistentTxStore.SaveSentAttempt(ctx, timeout, attempt, broadcastAt); err != nil {
 		return err
 	}
 
@@ -352,11 +353,8 @@
 
 		tx.TxAttempts[0].State = txmgrtypes.TxAttemptBroadcast
 	}
-	as.ApplyToTxsByState(nil, fn, attempt.TxID)
-
-=======
-func (ms *inMemoryStore[CHAIN_ID, ADDR, TX_HASH, BLOCK_HASH, R, SEQ, FEE]) SaveSentAttempt(ctx context.Context, timeout time.Duration, attempt *txmgrtypes.TxAttempt[CHAIN_ID, ADDR, TX_HASH, BLOCK_HASH, SEQ, FEE], broadcastAt time.Time) error {
->>>>>>> 950a9b15
+	as.applyToTxsByState(nil, fn, attempt.TxID)
+
 	return nil
 }
 func (ms *inMemoryStore[CHAIN_ID, ADDR, TX_HASH, BLOCK_HASH, R, SEQ, FEE]) UpdateTxForRebroadcast(ctx context.Context, etx txmgrtypes.Tx[CHAIN_ID, ADDR, TX_HASH, BLOCK_HASH, SEQ, FEE], etxAttempt txmgrtypes.TxAttempt[CHAIN_ID, ADDR, TX_HASH, BLOCK_HASH, SEQ, FEE]) error {
