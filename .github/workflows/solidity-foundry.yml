--- conflicted
+++ resolved
@@ -12,11 +12,7 @@
       changes: ${{ steps.changes.outputs.src }}
     steps:
       - name: Checkout the repo
-<<<<<<< HEAD
-        uses: actions/checkout@24cb9080177205b6e8c946b17badbe402adc938f # v3.4.0
-=======
         uses: actions/checkout@8e5e7e5ab8b370d6c329ec480221332ada57f0ab # v3.5.2
->>>>>>> 450989d2
       - uses: dorny/paths-filter@b2feaf19c27470162a626bd6fa8438ae5b263721 # v2.10.2
         id: changes
         with:
@@ -33,11 +29,7 @@
 
     steps:
       - name: Checkout the repo
-<<<<<<< HEAD
-        uses: actions/checkout@24cb9080177205b6e8c946b17badbe402adc938f # v3.4.0
-=======
         uses: actions/checkout@8e5e7e5ab8b370d6c329ec480221332ada57f0ab # v3.5.2
->>>>>>> 450989d2
         with:
           submodules: recursive
 
