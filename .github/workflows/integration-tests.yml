name: Integration Tests
run-name: Integration Tests ${{ inputs.distinct_run_name && inputs.distinct_run_name || '' }}
on:
  merge_group:
  pull_request:
  push:
    tags:
      - "*"
  workflow_dispatch:
    inputs:
      cl_ref:
        description: 'The ref to checkout, defaults to the calling branch'
        required: false
        type: string
      evm-ref:
        description: 'The sha of the chainlink-evm commit to use if wanted'
        required: false
        type: string
      run_solana:
        description: 'Run solana tests'
        required: false
        type: string
        default: 'false'
      distinct_run_name:
        description: 'A unique identifier for this run, only use from other repos'
        required: false
        type: string

# Only run 1 of this workflow at a time per PR
concurrency:
  group: integration-tests-chainlink-${{ github.ref }}-${{ inputs.distinct_run_name }}
  cancel-in-progress: true

env:
  # for run-test variables and environment
  ENV_JOB_IMAGE: ${{ secrets.QA_AWS_ACCOUNT_NUMBER }}.dkr.ecr.${{ secrets.QA_AWS_REGION }}.amazonaws.com/chainlink-tests:${{ github.sha }}
  CHAINLINK_IMAGE: ${{ secrets.QA_AWS_ACCOUNT_NUMBER }}.dkr.ecr.${{ secrets.QA_AWS_REGION }}.amazonaws.com/chainlink
  TEST_SUITE: smoke
  TEST_ARGS: -test.timeout 12m
  INTERNAL_DOCKER_REPO: ${{ secrets.QA_AWS_ACCOUNT_NUMBER }}.dkr.ecr.${{ secrets.QA_AWS_REGION }}.amazonaws.com
  MOD_CACHE_VERSION: 2
  COLLECTION_ID: chainlink-e2e-tests

jobs:
  enforce-ctf-version:
    name: Enforce CTF Version
    runs-on: ubuntu-latest
    # We don't directly merge dependabot PRs, so let's not waste the resources
    if: github.actor != 'dependabot[bot]'
    steps:
      - run: echo "${{github.event_name}}"
      - name: Checkout the repo
        uses: actions/checkout@9bb56186c3b09b4f86b1c65136769dd318469633 # v4.1.2
        with:
          repository: smartcontractkit/chainlink
          ref: ${{ inputs.cl_ref }}
      - name: Check Merge Group Condition
        id: condition-check
        run: |
          echo "Checking event condition..."
          SHOULD_ENFORCE="false"
          if [[ "$GITHUB_EVENT_NAME" == "merge_group" ]]; then
              echo "We are in a merge_group event, now check if we are on the develop branch"
              target_branch=$(cat $GITHUB_EVENT_PATH | jq -r .merge_group.base_ref)
              if [[ "$target_branch" == "refs/heads/develop" ]]; then
                  echo "We are on the develop branch, we should enforce ctf version"
                  SHOULD_ENFORCE="true"
              fi
          fi
          echo "should we enforce ctf version = $SHOULD_ENFORCE"
          echo "should-enforce=$SHOULD_ENFORCE" >> $GITHUB_OUTPUT
      - name: Enforce CTF Version
        if: steps.condition-check.outputs.should-enforce == 'true'
        uses: smartcontractkit/chainlink-github-actions/chainlink-testing-framework/mod-version@7882cf348cd6a1f6bcf1ee8280185584ebba96e9 # v2.3.10
        with:
          go-project-path: ./integration-tests
          module-name: github.com/smartcontractkit/chainlink-testing-framework
          enforce-semantic-tag: "true"
  changes:
    environment: integration
    name: Check Paths That Require Tests To Run
    runs-on: ubuntu-latest
    # We don't directly merge dependabot PRs, so let's not waste the resources
    if: github.actor != 'dependabot[bot]'
    steps:
      - name: Checkout the repo
        uses: actions/checkout@9bb56186c3b09b4f86b1c65136769dd318469633 # v4.1.2
        with:
          repository: smartcontractkit/chainlink
          ref: ${{ inputs.cl_ref }}
      - uses: dorny/paths-filter@de90cc6fb38fc0963ad72b210f1f284cd68cea36 # v3.0.2
        id: changes
        with:
          filters: |
            changes:
              - '**/*.go'
              - '**/*go.sum'
              - '**/*go.mod'
              - '.github/workflows/integration-tests.yml'
              - '**/*Dockerfile'
              - 'core/**/config/**/*.toml'
              - 'integration-tests/**/*.toml'
      - name: Ignore Filter On Workflow Dispatch
        if: ${{ github.event_name == 'workflow_dispatch' }}
        id: ignore-filter
        run: echo "changes=true" >> $GITHUB_OUTPUT
      - name: Collect Metrics
        if: always()
        id: collect-gha-metrics
        uses: smartcontractkit/push-gha-metrics-action@dea9b546553cb4ca936607c2267a09c004e4ab3f # v3.0.0
        with:
          id: ${{ env.COLLECTION_ID }}-check-paths
          org-id: ${{ secrets.GRAFANA_INTERNAL_TENANT_ID }}
          basic-auth: ${{ secrets.GRAFANA_INTERNAL_BASIC_AUTH }}
          hostname: ${{ secrets.GRAFANA_INTERNAL_HOST }}
          this-job-name: Check Paths That Require Tests To Run
        continue-on-error: true
    outputs:
      src: ${{ steps.ignore-filter.outputs.changes || steps.changes.outputs.changes }}

  build-lint-integration-tests:
    name: Build and Lint ${{ matrix.project.name }}
    runs-on: ubuntu22.04-16cores-64GB
    # We don't directly merge dependabot PRs, so let's not waste the resources
    if: github.actor != 'dependabot[bot]'
    strategy:
      matrix:
        project:
          - name: integration-tests
            id: e2e
            path: ./integration-tests
            cache-id: e2e
          - name: load
            id: load
            path: ./integration-tests/load
            cache-id: load
    steps:
      - name: Collect Metrics
        id: collect-gha-metrics
        uses: smartcontractkit/push-gha-metrics-action@dea9b546553cb4ca936607c2267a09c004e4ab3f # v3.0.0
        with:
          id: ${{ env.COLLECTION_ID }}-build-lint-${{ matrix.project.id }}
          org-id: ${{ secrets.GRAFANA_INTERNAL_TENANT_ID }}
          basic-auth: ${{ secrets.GRAFANA_INTERNAL_BASIC_AUTH }}
          hostname: ${{ secrets.GRAFANA_INTERNAL_HOST }}
          this-job-name: Build and Lint ${{ matrix.project.name }}
      - name: Checkout the repo
        uses: actions/checkout@9bb56186c3b09b4f86b1c65136769dd318469633 # v4.1.2
        with:
          repository: smartcontractkit/chainlink
          ref: ${{ inputs.cl_ref }}
      - name: Setup Go
        uses: smartcontractkit/chainlink-github-actions/chainlink-testing-framework/setup-go@7882cf348cd6a1f6bcf1ee8280185584ebba96e9 # v2.3.10
        with:
          test_download_vendor_packages_command: cd ${{ matrix.project.path }} && go mod download
          go_mod_path: ${{ matrix.project.path }}/go.mod
          cache_key_id: core-${{ matrix.project.cache-id }}-${{ env.MOD_CACHE_VERSION }}
          cache_restore_only: "true"
      - name: Build Go
        run: |
          cd ${{ matrix.project.path }}
          go build ./...
          go test -run=^# ./...
      - name: Lint Go
        uses: golangci/golangci-lint-action@3cfe3a4abbb849e10058ce4af15d205b6da42804 # v4.0.0
        with:
          version: v1.55.2
          # We already cache these directories in setup-go
          skip-pkg-cache: true
          skip-build-cache: true
          # only-new-issues is only applicable to PRs, otherwise it is always set to false
          only-new-issues: false # disabled for PRs due to unreliability
          args: --out-format colored-line-number,checkstyle:golangci-lint-report.xml
          working-directory: ${{ matrix.project.path }}

  build-chainlink:
    environment: integration
    permissions:
      id-token: write
      contents: read
    strategy:
      matrix:
        image:
          - name: ""
            dockerfile: core/chainlink.Dockerfile
            tag-suffix: ""
          - name: (plugins)
            dockerfile: plugins/chainlink.Dockerfile
            tag-suffix: -plugins
    name: Build Chainlink Image ${{ matrix.image.name }}
    runs-on: ubuntu22.04-16cores-64GB
    needs: [changes, enforce-ctf-version]
    steps:
      - name: Collect Metrics
        if: needs.changes.outputs.src == 'true' || github.event_name == 'workflow_dispatch'
        id: collect-gha-metrics
        uses: smartcontractkit/push-gha-metrics-action@dea9b546553cb4ca936607c2267a09c004e4ab3f # v3.0.0
        with:
          id: ${{ env.COLLECTION_ID }}-build-chainlink
          org-id: ${{ secrets.GRAFANA_INTERNAL_TENANT_ID }}
          basic-auth: ${{ secrets.GRAFANA_INTERNAL_BASIC_AUTH }}
          hostname: ${{ secrets.GRAFANA_INTERNAL_HOST }}
          this-job-name: Build Chainlink Image ${{ matrix.image.name }}
        continue-on-error: true
      - name: Checkout the repo
        uses: actions/checkout@9bb56186c3b09b4f86b1c65136769dd318469633 # v4.1.2
        with:
          repository: smartcontractkit/chainlink
          ref: ${{ inputs.cl_ref || github.event.pull_request.head.sha || github.event.merge_group.head_sha }}
      - name: Build Chainlink Image
        if: needs.changes.outputs.src == 'true' || github.event_name == 'workflow_dispatch'
        uses: ./.github/actions/build-chainlink-image
        with:
          tag_suffix: ${{ matrix.image.tag-suffix }}
          dockerfile: ${{ matrix.image.dockerfile }}
          git_commit_sha: ${{ github.sha }}
          AWS_REGION: ${{ secrets.QA_AWS_REGION }}
          AWS_ROLE_TO_ASSUME: ${{ secrets.QA_AWS_ROLE_TO_ASSUME }}
          dep_evm_sha: ${{ inputs.evm-ref }}

  build-test-image:
    if: startsWith(github.ref, 'refs/tags/') || github.event_name == 'schedule' || contains(join(github.event.pull_request.labels.*.name, ' '), 'build-test-image')
    environment: integration
    permissions:
      id-token: write
      contents: read
    name: Build Test Image
    runs-on: ubuntu22.04-16cores-64GB
    needs: [changes]
    steps:
      - name: Collect Metrics
        if: needs.changes.outputs.src == 'true' || github.event_name == 'workflow_dispatch'
        id: collect-gha-metrics
        uses: smartcontractkit/push-gha-metrics-action@dea9b546553cb4ca936607c2267a09c004e4ab3f # v3.0.0
        with:
          id: ${{ env.COLLECTION_ID }}-build-test-image
          org-id: ${{ secrets.GRAFANA_INTERNAL_TENANT_ID }}
          basic-auth: ${{ secrets.GRAFANA_INTERNAL_BASIC_AUTH }}
          hostname: ${{ secrets.GRAFANA_INTERNAL_HOST }}
          this-job-name: Build Test Image
        continue-on-error: true
      - name: Checkout the repo
        uses: actions/checkout@9bb56186c3b09b4f86b1c65136769dd318469633 # v4.1.2
        with:
          repository: smartcontractkit/chainlink
          ref: ${{ inputs.cl_ref || github.event.pull_request.head.sha || github.event.merge_group.head_sha }}
      - name: Build Test Image
        if: needs.changes.outputs.src == 'true' || github.event_name == 'workflow_dispatch'
        uses: ./.github/actions/build-test-image
        with:
          QA_AWS_ROLE_TO_ASSUME: ${{ secrets.QA_AWS_ROLE_TO_ASSUME }}
          QA_AWS_REGION: ${{ secrets.QA_AWS_REGION }}
          QA_AWS_ACCOUNT_NUMBER: ${{ secrets.QA_AWS_ACCOUNT_NUMBER }}

  compare-tests:
    needs: [changes]
    runs-on: ubuntu-latest
    name: Compare/Build Automation Test List
    outputs:
      automation-matrix: ${{ env.AUTOMATION_JOB_MATRIX_JSON }}
      lp-matrix: ${{ env.LP_JOB_MATRIX_JSON }}
    steps:
      - name: Check for Skip Tests Label
        if: contains(join(github.event.pull_request.labels.*.name, ' '), 'skip-smoke-tests')
        run: |
          echo "## \`skip-smoke-tests\` label is active, skipping E2E smoke tests" >>$GITHUB_STEP_SUMMARY
          exit 0
      - name: Checkout the repo
        uses: actions/checkout@9bb56186c3b09b4f86b1c65136769dd318469633 # v4.1.2
        with:
          repository: smartcontractkit/chainlink
          ref: ${{ inputs.cl_ref }}
      - name: Compare Test Lists
        run: |
          cd ./integration-tests
          ./scripts/compareTestList.sh ./smoke/automation_test.go
          ./scripts/compareTestList.sh ./smoke/keeper_test.go
          ./scripts/compareTestList.sh ./smoke/log_poller_test.go
      - name: Build Test Matrix Lists
        id: build-test-matrix-list
        run: |
          cd ./integration-tests
          MATRIX_JSON_AUTOMATION=$(./scripts/buildTestMatrixList.sh ./smoke/automation_test.go automation ubuntu-latest 1)
          MATRIX_JSON_KEEPER=$(./scripts/buildTestMatrixList.sh ./smoke/keeper_test.go keeper ubuntu-latest 1)
          COMBINED_ARRAY=$(jq -c -n "$MATRIX_JSON_AUTOMATION + $MATRIX_JSON_KEEPER")

          LOG_POLLER_MATRIX_JSON=$(./scripts/buildTestMatrixList.sh ./smoke/log_poller_test.go log_poller ubuntu-latest 1)
          echo "LP_JOB_MATRIX_JSON=${LOG_POLLER_MATRIX_JSON}" >> $GITHUB_ENV

          # if we running a PR against the develop branch we should only run the automation tests unless we are in the merge group event
          if [[ "$GITHUB_EVENT_NAME" == "merge_group" ]]; then
            echo "We are in a merge_group event, run both automation and keepers tests"
            echo "AUTOMATION_JOB_MATRIX_JSON=${COMBINED_ARRAY}" >> $GITHUB_ENV
          else
            echo "we are not in a merge_group event, if this is a PR to develop run only automation tests, otherwise run everything because we could be running against a release branch"
            target_branch=$(cat $GITHUB_EVENT_PATH | jq -r .pull_request.base.ref)
            if [[ "$target_branch" == "develop" ]]; then
              echo "only run automation tests"
              echo "AUTOMATION_JOB_MATRIX_JSON=${MATRIX_JSON_AUTOMATION}" >> $GITHUB_ENV
            else
              echo "run both automation and keepers tests"
              echo "AUTOMATION_JOB_MATRIX_JSON=${COMBINED_ARRAY}" >> $GITHUB_ENV
            fi
          fi

  eth-smoke-tests-matrix-automation:
    if: ${{ !contains(join(github.event.pull_request.labels.*.name, ' '), 'skip-smoke-tests') }}
    environment: integration
    permissions:
      checks: write
      pull-requests: write
      id-token: write
      contents: read
    needs:
      [build-chainlink, changes, compare-tests, build-lint-integration-tests]
    env:
      SELECTED_NETWORKS: SIMULATED,SIMULATED_1,SIMULATED_2
      CHAINLINK_COMMIT_SHA: ${{ github.sha }}
      CHAINLINK_ENV_USER: ${{ github.actor }}
      TEST_LOG_LEVEL: debug
    strategy:
      fail-fast: false
      matrix:
        product: ${{fromJson(needs.compare-tests.outputs.automation-matrix)}}
    runs-on: ${{ matrix.product.os }}
    name: ETH Smoke Tests ${{ matrix.product.name }}
    steps:
      - name: Collect Metrics
        if: needs.changes.outputs.src == 'true' || github.event_name == 'workflow_dispatch'
        id: collect-gha-metrics
        uses: smartcontractkit/push-gha-metrics-action@dea9b546553cb4ca936607c2267a09c004e4ab3f # v3.0.0
        with:
          id: ${{ env.COLLECTION_ID }}-matrix-${{ matrix.product.name }}
          basic-auth: ${{ secrets.GRAFANA_INTERNAL_BASIC_AUTH }}
          hostname: ${{ secrets.GRAFANA_INTERNAL_HOST }}
          org-id: ${{ secrets.GRAFANA_INTERNAL_TENANT_ID }}
          this-job-name: ETH Smoke Tests ${{ matrix.product.name }}
          test-results-file: '{"testType":"go","filePath":"/tmp/gotest.log"}'
        continue-on-error: true
      - name: Checkout the repo
        uses: actions/checkout@9bb56186c3b09b4f86b1c65136769dd318469633 # v4.1.2
        with:
          repository: smartcontractkit/chainlink
          ref: ${{ inputs.cl_ref || github.event.pull_request.head.sha || github.event.merge_group.head_sha }}
      - name: Build Go Test Command
        id: build-go-test-command
        run: |
          # if the matrix.product.run is set, use it for a different command
          if [ "${{ matrix.product.run }}" != "" ]; then
            echo "run_command=${{ matrix.product.run }} ./smoke/${{ matrix.product.file }}_test.go" >> "$GITHUB_OUTPUT"
          else
            echo "run_command=./smoke/${{ matrix.product.name }}_test.go" >> "$GITHUB_OUTPUT"
          fi
      - name: Prepare Base64 TOML override
        uses: ./.github/actions/setup-create-base64-config
        with:
          runId: ${{ github.run_id }}
          testLogCollect: ${{ vars.TEST_LOG_COLLECT }}
          selectedNetworks: ${{ env.SELECTED_NETWORKS }}
          chainlinkImage: ${{ env.CHAINLINK_IMAGE }}
          chainlinkVersion: ${{ github.sha }}
          pyroscopeServer: ${{ matrix.product.pyroscope_env == '' && '' || !startsWith(github.ref, 'refs/tags/') && '' || secrets.QA_PYROSCOPE_INSTANCE }} # Avoid sending blank envs https://github.com/orgs/community/discussions/25725
          pyroscopeEnvironment: ${{ matrix.product.pyroscope_env }}
          pyroscopeKey: ${{ secrets.QA_PYROSCOPE_KEY }}
          lokiEndpoint: https://${{ secrets.GRAFANA_INTERNAL_HOST }}/loki/api/v1/push
          lokiTenantId: ${{ secrets.GRAFANA_INTERNAL_TENANT_ID }}
          lokiBasicAuth: ${{ secrets.GRAFANA_INTERNAL_BASIC_AUTH }}
          logstreamLogTargets: ${{ vars.LOGSTREAM_LOG_TARGETS }}
          grafanaUrl: ${{ vars.GRAFANA_URL }}
          grafanaDashboardUrl: "/d/ddf75041-1e39-42af-aa46-361fe4c36e9e/ci-e2e-tests-logs"

      ## Run this step when changes that require tests to be run are made
      - name: Run Tests
        if: needs.changes.outputs.src == 'true' || github.event_name == 'workflow_dispatch'
<<<<<<< HEAD
        uses: smartcontractkit/chainlink-github-actions/chainlink-testing-framework/run-tests@TT-1015-UseGoTestLogHelper # v2.3.9
=======
        uses: smartcontractkit/chainlink-github-actions/chainlink-testing-framework/run-tests@7882cf348cd6a1f6bcf1ee8280185584ebba96e9 # v2.3.10
>>>>>>> a2bdcf51
        with:
          test_command_to_run: cd ./integration-tests && go test -timeout 30m -count=1 -json -test.parallel=${{ matrix.product.nodes }} ${{ steps.build-go-test-command.outputs.run_command }} 2>&1 | tee /tmp/gotest.log | gotestloghelper -ci -singlepackage
          test_download_vendor_packages_command: cd ./integration-tests && go mod download
          cl_repo: ${{ env.CHAINLINK_IMAGE }}
          cl_image_tag: ${{ github.sha }}
          aws_registries: ${{ secrets.QA_AWS_ACCOUNT_NUMBER }}
          artifacts_location: |
            ./integration-tests/smoke/logs/
            /tmp/gotest.log
          publish_check_name: ${{ matrix.product.name }}
          token: ${{ secrets.GITHUB_TOKEN }}
          go_mod_path: ./integration-tests/go.mod
          cache_key_id: core-e2e-${{ env.MOD_CACHE_VERSION }}
          cache_restore_only: "true"
          QA_AWS_REGION: ${{ secrets.QA_AWS_REGION }}
          QA_AWS_ROLE_TO_ASSUME: ${{ secrets.QA_AWS_ROLE_TO_ASSUME }}
          QA_KUBECONFIG: ""
          should_tidy: "false"
      - name: Print failed test summary
        if: always()
        uses: smartcontractkit/chainlink-github-actions/chainlink-testing-framework/show-test-summary@7882cf348cd6a1f6bcf1ee8280185584ebba96e9 # v2.3.10

  eth-smoke-tests-matrix-log-poller:
    if: ${{ !(contains(join(github.event.pull_request.labels.*.name, ' '), 'skip-smoke-tests') || github.event_name == 'workflow_dispatch') || inputs.distinct_run_name != '' }}
    environment: integration
    permissions:
      checks: write
      pull-requests: write
      id-token: write
      contents: read
    needs:
      [build-chainlink, changes, compare-tests, build-lint-integration-tests]
    env:
      SELECTED_NETWORKS: SIMULATED,SIMULATED_1,SIMULATED_2
      CHAINLINK_COMMIT_SHA: ${{ github.sha }}
      CHAINLINK_ENV_USER: ${{ github.actor }}
      TEST_LOG_LEVEL: debug
    strategy:
      fail-fast: false
      matrix:
        product: ${{fromJson(needs.compare-tests.outputs.lp-matrix)}}
    runs-on: ${{ matrix.product.os }}
    name: ETH Smoke Tests ${{ matrix.product.name }}
    steps:
      - name: Collect Metrics
        if: needs.changes.outputs.src == 'true'
        id: collect-gha-metrics
        uses: smartcontractkit/push-gha-metrics-action@dea9b546553cb4ca936607c2267a09c004e4ab3f # v3.0.0
        with:
          id: ${{ env.COLLECTION_ID }}-matrix-${{ matrix.product.name }}
          org-id: ${{ secrets.GRAFANA_INTERNAL_TENANT_ID }}
          basic-auth: ${{ secrets.GRAFANA_INTERNAL_BASIC_AUTH }}
          hostname: ${{ secrets.GRAFANA_INTERNAL_HOST }}
          this-job-name: ETH Smoke Tests ${{ matrix.product.name }}
          test-results-file: '{"testType":"go","filePath":"/tmp/gotest.log"}'
        continue-on-error: true
      - name: Checkout the repo
        uses: actions/checkout@9bb56186c3b09b4f86b1c65136769dd318469633 # v4.1.2
        with:
          repository: smartcontractkit/chainlink
          ref: ${{ inputs.cl_ref || github.event.pull_request.head.sha || github.event.merge_group.head_sha }}
      - name: Build Go Test Command
        id: build-go-test-command
        run: |
          # if the matrix.product.run is set, use it for a different command
          if [ "${{ matrix.product.run }}" != "" ]; then
            echo "run_command=${{ matrix.product.run }} ./smoke/${{ matrix.product.file }}_test.go" >> "$GITHUB_OUTPUT"
          else
            echo "run_command=./smoke/${{ matrix.product.name }}_test.go" >> "$GITHUB_OUTPUT"
          fi
      - name: Prepare Base64 TOML override
        uses: ./.github/actions/setup-create-base64-config
        with:
          runId: ${{ github.run_id }}
          testLogCollect: ${{ vars.TEST_LOG_COLLECT }}
          selectedNetworks: ${{ env.SELECTED_NETWORKS }}
          chainlinkImage: ${{ env.CHAINLINK_IMAGE }}
          chainlinkVersion: ${{ github.sha }}
          pyroscopeServer: ${{ matrix.product.pyroscope_env == '' && '' || !startsWith(github.ref, 'refs/tags/') && '' || secrets.QA_PYROSCOPE_INSTANCE }} # Avoid sending blank envs https://github.com/orgs/community/discussions/25725
          pyroscopeEnvironment: ${{ matrix.product.pyroscope_env }}
          pyroscopeKey: ${{ secrets.QA_PYROSCOPE_KEY }}
          lokiEndpoint: https://${{ secrets.GRAFANA_INTERNAL_HOST }}/loki/api/v1/push
          lokiTenantId: ${{ secrets.GRAFANA_INTERNAL_TENANT_ID }}
          lokiBasicAuth: ${{ secrets.GRAFANA_INTERNAL_BASIC_AUTH }}
          logstreamLogTargets: ${{ vars.LOGSTREAM_LOG_TARGETS }}
          grafanaUrl: ${{ vars.GRAFANA_URL }}
          grafanaDashboardUrl: "/d/ddf75041-1e39-42af-aa46-361fe4c36e9e/ci-e2e-tests-logs"
      ## Run this step when changes that require tests to be run are made
      - name: Run Tests
        if: needs.changes.outputs.src == 'true'
<<<<<<< HEAD
        uses: smartcontractkit/chainlink-github-actions/chainlink-testing-framework/run-tests@TT-1015-UseGoTestLogHelper # v2.3.9
=======
        uses: smartcontractkit/chainlink-github-actions/chainlink-testing-framework/run-tests@7882cf348cd6a1f6bcf1ee8280185584ebba96e9 # v2.3.10
>>>>>>> a2bdcf51
        with:
          test_command_to_run: cd ./integration-tests && go test -timeout 30m -count=1 -json -test.parallel=${{ matrix.product.nodes }} ${{ steps.build-go-test-command.outputs.run_command }} 2>&1 | tee /tmp/gotest.log | gotestloghelper -ci -singlepackage
          test_download_vendor_packages_command: cd ./integration-tests && go mod download
          cl_repo: ${{ env.CHAINLINK_IMAGE }}
          cl_image_tag: ${{ github.sha }}
          aws_registries: ${{ secrets.QA_AWS_ACCOUNT_NUMBER }}
          artifacts_location: |
            ./integration-tests/smoke/logs/
            /tmp/gotest.log
          publish_check_name: ${{ matrix.product.name }}
          token: ${{ secrets.GITHUB_TOKEN }}
          go_mod_path: ./integration-tests/go.mod
          cache_key_id: core-e2e-${{ env.MOD_CACHE_VERSION }}
          cache_restore_only: "true"
          QA_AWS_REGION: ${{ secrets.QA_AWS_REGION }}
          QA_AWS_ROLE_TO_ASSUME: ${{ secrets.QA_AWS_ROLE_TO_ASSUME }}
          QA_KUBECONFIG: ""
          should_tidy: "false"

  eth-smoke-tests-matrix:
    if: ${{ !contains(join(github.event.pull_request.labels.*.name, ' '), 'skip-smoke-tests') }}
    environment: integration
    permissions:
      actions: read
      checks: write
      pull-requests: write
      id-token: write
      contents: read
    needs: [build-chainlink, changes, build-lint-integration-tests]
    env:
      SELECTED_NETWORKS: SIMULATED,SIMULATED_1,SIMULATED_2
      CHAINLINK_COMMIT_SHA: ${{ github.sha }}
      CHAINLINK_ENV_USER: ${{ github.actor }}
      TEST_LOG_LEVEL: debug
    strategy:
      fail-fast: false
      matrix:
        product:
          - name: runlog
            id: runlog
            nodes: 2
            os: ubuntu-latest
            pyroscope_env: "ci-smoke-runlog-evm-simulated"
          - name: cron
            id: cron
            nodes: 2
            os: ubuntu-latest
            pyroscope_env: "ci-smoke-cron-evm-simulated"
          - name: flux
            id: flux
            nodes: 1
            os: ubuntu-latest
            pyroscope_env: "ci-smoke-flux-evm-simulated"
          - name: ocr
            id: ocr
            nodes: 2
            os: ubuntu-latest
            file: ocr
            pyroscope_env: ci-smoke-ocr-evm-simulated
          - name: ocr2
            id: ocr2
            nodes: 6
            os: ubuntu22.04-16cores-64GB
            file: ocr2
            pyroscope_env: ci-smoke-ocr2-evm-simulated
          - name: ocr2
            id: ocr2-plugins
            nodes: 6
            os: ubuntu22.04-16cores-64GB
            pyroscope_env: ci-smoke-ocr2-plugins-evm-simulated
            tag_suffix: "-plugins"
          - name: vrf
            id: vrf
            nodes: 2
            os: ubuntu-latest
            pyroscope_env: ci-smoke-vrf-evm-simulated
          - name: vrfv2
            id: vrfv2
            nodes: 4
            os: ubuntu-latest
            pyroscope_env: ci-smoke-vrf2-evm-simulated
          - name: vrfv2plus
            id: vrfv2plus
            nodes: 7
            os: ubuntu-latest
            pyroscope_env: ci-smoke-vrf2plus-evm-simulated
          - name: forwarder_ocr
            id: forwarder_ocr
            nodes: 2
            os: ubuntu-latest
            pyroscope_env: ci-smoke-forwarder-ocr-evm-simulated
          - name: forwarders_ocr2
            id: forwarders_ocr2
            nodes: 2
            os: ubuntu-latest
            pyroscope_env: ci-smoke-forwarder-ocr-evm-simulated
    runs-on: ${{ matrix.product.os }}
    name: ETH Smoke Tests ${{ matrix.product.name }}${{ matrix.product.tag_suffix }}
    steps:
      # Handy for debugging resource usage
      # - name: Collect Workflow Telemetry
      #   uses: catchpoint/workflow-telemetry-action@v2
      - name: Collect Metrics
        if: needs.changes.outputs.src == 'true' || github.event_name == 'workflow_dispatch'
        id: collect-gha-metrics
        uses: smartcontractkit/push-gha-metrics-action@dea9b546553cb4ca936607c2267a09c004e4ab3f # v3.0.0
        with:
          id: ${{ env.COLLECTION_ID }}-matrix-${{ matrix.product.id }}
          org-id: ${{ secrets.GRAFANA_INTERNAL_TENANT_ID }}
          basic-auth: ${{ secrets.GRAFANA_INTERNAL_BASIC_AUTH }}
          hostname: ${{ secrets.GRAFANA_INTERNAL_HOST }}
          this-job-name: ETH Smoke Tests ${{ matrix.product.name }}${{ matrix.product.tag_suffix }}
          test-results-file: '{"testType":"go","filePath":"/tmp/gotest.log"}'
        continue-on-error: true
      - name: Checkout the repo
        uses: actions/checkout@9bb56186c3b09b4f86b1c65136769dd318469633 # v4.1.2
        with:
          repository: smartcontractkit/chainlink
          ref: ${{ inputs.cl_ref || github.event.pull_request.head.sha || github.event.merge_group.head_sha }}
      - name: Build Go Test Command
        id: build-go-test-command
        run: |
          # if the matrix.product.run is set, use it for a different command
          if [ "${{ matrix.product.run }}" != "" ]; then
            echo "run_command=${{ matrix.product.run }} ./smoke/${{ matrix.product.file }}_test.go" >> "$GITHUB_OUTPUT"
          else
            echo "run_command=./smoke/${{ matrix.product.name }}_test.go" >> "$GITHUB_OUTPUT"
          fi
      - name: Check for "enable tracing" label
        id: check-label
        run: |
          label=$(jq -r '.pull_request.labels[]?.name // empty' "$GITHUB_EVENT_PATH")

          if [[ -n "$label" ]]; then
            if [[ "$label" == "enable tracing" ]]; then
              echo "Enable tracing label found."
              echo "trace=true" >> $GITHUB_OUTPUT
            else
              echo "Enable tracing label not found."
              echo "trace=false" >> $GITHUB_OUTPUT
            fi
          else
            echo "No labels present or labels are null."
            echo "trace=false" >> $GITHUB_OUTPUT
          fi

      - name: Setup Grafana and OpenTelemetry
        id: docker-setup
        if: steps.check-label.outputs.trace == 'true' && matrix.product.name == 'ocr2' && matrix.product.tag_suffix == '-plugins'
        run: |
          # Create network
          docker network create --driver bridge tracing

          # Make trace directory
          cd integration-tests/smoke/
          mkdir ./traces
          chmod -R 777 ./traces

          # Switch directory
          cd ../../.github/tracing

          # Create a Docker volume for traces
          # docker volume create otel-traces

          # Start OpenTelemetry Collector
          # Note the user must be set to the same user as the runner for the trace data to be accessible
          docker run -d --network=tracing --name=otel-collector \
            -v $PWD/otel-collector-ci.yaml:/etc/otel-collector.yaml \
            -v $PWD/../../integration-tests/smoke/traces:/tracing \
            --user "$(id -u):$(id -g)" \
            -p 4317:4317 otel/opentelemetry-collector:0.88.0 --config=/etc/otel-collector.yaml
      - name: Locate Docker Volume
        id: locate-volume
        if: false
        run: |
          echo "VOLUME_PATH=$(docker volume inspect --format '{{ .Mountpoint }}' otel-traces)" >> $GITHUB_OUTPUT
      - name: Show Otel-Collector Logs
        if: steps.check-label.outputs.trace == 'true' && matrix.product.name == 'ocr2' && matrix.product.tag_suffix == '-plugins'
        run: |
          docker logs otel-collector
      - name: Prepare Base64 TOML override
        uses: ./.github/actions/setup-create-base64-config
        with:
          runId: ${{ github.run_id }}
          testLogCollect: ${{ vars.TEST_LOG_COLLECT }}
          selectedNetworks: ${{ env.SELECTED_NETWORKS }}
          chainlinkImage: ${{ env.CHAINLINK_IMAGE }}
          chainlinkVersion: ${{ github.sha }}
          pyroscopeServer: ${{ matrix.product.pyroscope_env == '' && '' || !startsWith(github.ref, 'refs/tags/') && '' || secrets.QA_PYROSCOPE_INSTANCE }} # Avoid sending blank envs https://github.com/orgs/community/discussions/25725
          pyroscopeEnvironment: ${{ matrix.product.pyroscope_env }}
          pyroscopeKey: ${{ secrets.QA_PYROSCOPE_KEY }}
          lokiEndpoint: https://${{ secrets.GRAFANA_INTERNAL_HOST }}/loki/api/v1/push
          lokiTenantId: ${{ secrets.GRAFANA_INTERNAL_TENANT_ID }}
          lokiBasicAuth: ${{ secrets.GRAFANA_INTERNAL_BASIC_AUTH }}
          logstreamLogTargets: ${{ vars.LOGSTREAM_LOG_TARGETS }}
          grafanaUrl: ${{ vars.GRAFANA_URL }}
          grafanaDashboardUrl: "/d/ddf75041-1e39-42af-aa46-361fe4c36e9e/ci-e2e-tests-logs"
      ## Run this step when changes that require tests to be run are made
      - name: Run Tests
        if: needs.changes.outputs.src == 'true' || github.event_name == 'workflow_dispatch'
<<<<<<< HEAD
        uses: smartcontractkit/chainlink-github-actions/chainlink-testing-framework/run-tests@TT-1015-UseGoTestLogHelper # v2.3.9
=======
        uses: smartcontractkit/chainlink-github-actions/chainlink-testing-framework/run-tests@7882cf348cd6a1f6bcf1ee8280185584ebba96e9 # v2.3.10
>>>>>>> a2bdcf51
        with:
          test_command_to_run: cd ./integration-tests && go test -timeout 30m -count=1 -json -test.parallel=${{ matrix.product.nodes }} ${{ steps.build-go-test-command.outputs.run_command }} 2>&1 | tee /tmp/gotest.log | gotestloghelper -ci -singlepackage
          test_download_vendor_packages_command: cd ./integration-tests && go mod download
          cl_repo: ${{ env.CHAINLINK_IMAGE }}
          cl_image_tag: ${{ github.sha }}${{ matrix.product.tag_suffix }}
          aws_registries: ${{ secrets.QA_AWS_ACCOUNT_NUMBER }}
          artifacts_name: ${{ matrix.product.name }}${{ matrix.product.tag_suffix }}-test-logs
          artifacts_location: |
            ./integration-tests/smoke/logs/
            /tmp/gotest.log
          publish_check_name: ${{ matrix.product.name }}
          token: ${{ secrets.GITHUB_TOKEN }}
          go_mod_path: ./integration-tests/go.mod
          cache_key_id: core-e2e-${{ env.MOD_CACHE_VERSION }}
          cache_restore_only: "true"
          QA_AWS_REGION: ${{ secrets.QA_AWS_REGION }}
          QA_AWS_ROLE_TO_ASSUME: ${{ secrets.QA_AWS_ROLE_TO_ASSUME }}
          QA_KUBECONFIG: ""
          should_tidy: "false"
      # Run this step when changes that do not need the test to run are made
      - name: Run Setup
        if: needs.changes.outputs.src == 'false'
        uses: smartcontractkit/chainlink-github-actions/chainlink-testing-framework/setup-run-tests-environment@7882cf348cd6a1f6bcf1ee8280185584ebba96e9 # v2.3.10
        with:
          test_download_vendor_packages_command: cd ./integration-tests && go mod download
          go_mod_path: ./integration-tests/go.mod
          cache_key_id: core-e2e-${{ env.MOD_CACHE_VERSION }}
          cache_restore_only: "true"
          QA_AWS_REGION: ${{ secrets.QA_AWS_REGION }}
          QA_AWS_ROLE_TO_ASSUME: ${{ secrets.QA_AWS_ROLE_TO_ASSUME }}
          QA_KUBECONFIG: ${{ secrets.QA_KUBECONFIG }}
          should_tidy: "false"
      - name: Show Otel-Collector Logs
        if: steps.check-label.outputs.trace == 'true' && matrix.product.name == 'ocr2' && matrix.product.tag_suffix == '-plugins'
        run: |
          docker logs otel-collector
      - name: Permissions on traces
        if: steps.check-label.outputs.trace == 'true' && matrix.product.name == 'ocr2' && matrix.product.tag_suffix == '-plugins'
        run: |
          ls -l ./integration-tests/smoke/traces
      - name: Upload Trace Data
        if: steps.check-label.outputs.trace == 'true' && matrix.product.name == 'ocr2' && matrix.product.tag_suffix == '-plugins'
        uses: actions/upload-artifact@5d5d22a31266ced268874388b861e4b58bb5c2f3 # v4.3.1
        with:
          name: trace-data
          path: ./integration-tests/smoke/traces/trace-data.json
      - name: Print failed test summary
        if: always()
        uses: smartcontractkit/chainlink-github-actions/chainlink-testing-framework/show-test-summary@7882cf348cd6a1f6bcf1ee8280185584ebba96e9 # v2.3.10
        with:
          test_directory: ./integration-tests/smoke/

  ### Used to check the required checks box when the matrix completes
  eth-smoke-tests:
    if: always()
    runs-on: ubuntu-latest
    name: ETH Smoke Tests
    needs: [eth-smoke-tests-matrix, eth-smoke-tests-matrix-automation, eth-smoke-tests-matrix-log-poller]
    steps:
      - name: Check smoke test matrix status
        if: needs.eth-smoke-tests-matrix.result != 'success' || needs.eth-smoke-tests-matrix-automation.result != 'success' || needs.eth-smoke-tests-matrix-log-poller.result != 'success'
        run: |
          echo "ETH Smoke Tests: ${{ needs.eth-smoke-tests-matrix.result }}"
          echo "Automation: ${{ needs.eth-smoke-tests-matrix-automation.result }}"
          echo "Log Poller: ${{ needs.eth-smoke-tests-matrix-log-poller.result }}"
          exit 1
      - name: Collect Metrics
        if: always()
        id: collect-gha-metrics
        uses: smartcontractkit/push-gha-metrics-action@dea9b546553cb4ca936607c2267a09c004e4ab3f # v3.0.0
        with:
          id: ${{ env.COLLECTION_ID }}-matrix-results
          org-id: ${{ secrets.GRAFANA_INTERNAL_TENANT_ID }}
          basic-auth: ${{ secrets.GRAFANA_INTERNAL_BASIC_AUTH }}
          hostname: ${{ secrets.GRAFANA_INTERNAL_HOST }}
          this-job-name: ETH Smoke Tests
          matrix-aggregator-status: ${{ needs.eth-smoke-tests-matrix.result }}
        continue-on-error: true

  cleanup:
    name: Clean up integration environment deployments
    if: always()
    needs: [eth-smoke-tests]
    runs-on: ubuntu-latest
    steps:
      - name: Checkout repo
        if: ${{ github.event_name == 'pull_request' }}
        uses: actions/checkout@9bb56186c3b09b4f86b1c65136769dd318469633 # v4.1.2
        with:
          repository: smartcontractkit/chainlink
          ref: ${{ inputs.cl_ref }}

      - name: 🧼 Clean up Environment
        if: ${{ github.event_name == 'pull_request' }}
        uses: ./.github/actions/delete-deployments
        with:
          environment: integration
          ref: ${{ github.head_ref }} # See https://github.com/github/docs/issues/15319#issuecomment-1476705663

      - name: Collect Metrics
        if: ${{ github.event_name == 'pull_request' }}
        id: collect-gha-metrics
        uses: smartcontractkit/push-gha-metrics-action@dea9b546553cb4ca936607c2267a09c004e4ab3f # v3.0.0
        with:
          id: ${{ env.COLLECTION_ID }}-env-cleanup
          org-id: ${{ secrets.GRAFANA_INTERNAL_TENANT_ID }}
          basic-auth: ${{ secrets.GRAFANA_INTERNAL_BASIC_AUTH }}
          hostname: ${{ secrets.GRAFANA_INTERNAL_HOST }}
          this-job-name: Clean up integration environment deployments
        continue-on-error: true

  # Run the setup if the matrix finishes but this time save the cache if we have a cache hit miss
  # this will also only run if both of the matrix jobs pass
  eth-smoke-go-mod-cache:
    environment: integration
    needs: [eth-smoke-tests]
    runs-on: ubuntu-latest
    name: ETH Smoke Tests Go Mod Cache
    continue-on-error: true
    steps:
      - name: Checkout the repo
        uses: actions/checkout@9bb56186c3b09b4f86b1c65136769dd318469633 # v4.1.2
        with:
          repository: smartcontractkit/chainlink
          ref: ${{ inputs.cl_ref || github.event.pull_request.head.sha || github.event.merge_group.head_sha }}
      - name: Run Setup
        uses: smartcontractkit/chainlink-github-actions/chainlink-testing-framework/setup-go@7882cf348cd6a1f6bcf1ee8280185584ebba96e9 # v2.3.10
        with:
          test_download_vendor_packages_command: |
            cd ./integration-tests
            go mod download
            # force download of test dependencies
            go test -run=NonExistentTest ./smoke/... || echo "ignore expected test failure"
          go_mod_path: ./integration-tests/go.mod
          cache_key_id: core-e2e-${{ env.MOD_CACHE_VERSION }}
          cache_restore_only: "false"

  ### Migration tests
  node-migration-tests:
    name: Version Migration Tests
    environment: integration
    permissions:
      checks: write
      pull-requests: write
      id-token: write
      contents: read
    runs-on: ubuntu-latest
    needs: [build-chainlink, changes, build-test-image]
    # Only run migration tests on new tags
    if: startsWith(github.ref, 'refs/tags/')
    env:
      SELECTED_NETWORKS: SIMULATED,SIMULATED_1,SIMULATED_2
      CHAINLINK_COMMIT_SHA: ${{ github.sha }}
      CHAINLINK_ENV_USER: ${{ github.actor }}
      CHAINLINK_IMAGE: public.ecr.aws/chainlink/chainlink
      UPGRADE_VERSION: ${{ github.sha }}
      UPGRADE_IMAGE: ${{ secrets.QA_AWS_ACCOUNT_NUMBER }}.dkr.ecr.${{ secrets.QA_AWS_REGION }}.amazonaws.com/chainlink
      TEST_LOG_LEVEL: debug
      TEST_SUITE: migration
    steps:
      - name: Checkout the repo
        uses: actions/checkout@9bb56186c3b09b4f86b1c65136769dd318469633 # v4.1.2
        with:
          repository: smartcontractkit/chainlink
          ref: ${{ inputs.cl_ref || github.event.pull_request.head.sha || github.event.merge_group.head_sha }}
      - name: Get Latest Version
        id: get_latest_version
        run: |
          untrimmed_ver=$(curl --header "Authorization: token ${{ secrets.GITHUB_TOKEN }}" --request GET https://api.github.com/repos/${{ github.repository }}/releases/latest | jq -r .name)
          latest_version="${untrimmed_ver:1}"
          echo "latest_version=${latest_version} | tee -a $GITHUB_OUTPUT"
      - name: Name Versions
        run: |
          echo "Running migration tests from version '${{ steps.get_latest_version.outputs.latest_version }}' to: '${{ github.sha }}'"
      - name: Prepare Base64 TOML override
        uses: ./.github/actions/setup-create-base64-upgrade-config
        with:
          selectedNetworks: ${{ env.SELECTED_NETWORKS }}
          chainlinkImage: ${{ env.CHAINLINK_IMAGE }}
          chainlinkVersion: ${{ steps.get_latest_version.outputs.latest_version }}
          upgradeImage: ${{ env.UPGRADE_IMAGE }}
          upgradeVersion: ${{ env.UPGRADE_VERSION }}
      - name: Run Migration Tests
<<<<<<< HEAD
        uses: smartcontractkit/chainlink-github-actions/chainlink-testing-framework/run-tests@TT-1015-UseGoTestLogHelper # v2.3.9
=======
        uses: smartcontractkit/chainlink-github-actions/chainlink-testing-framework/run-tests@7882cf348cd6a1f6bcf1ee8280185584ebba96e9 # v2.3.10
>>>>>>> a2bdcf51
        with:
          test_command_to_run: cd ./integration-tests && go test -timeout 30m -count=1 -json ./migration 2>&1 | tee /tmp/gotest.log | gotestloghelper -ci -singlepackage
          test_download_vendor_packages_command: cd ./integration-tests && go mod download
          cl_repo: ${{ env.CHAINLINK_IMAGE }}
          cl_image_tag: ${{ steps.get_latest_version.outputs.latest_version }}
          artifacts_location: |
            ./integration-tests/migration/logs
            /tmp/gotest.log
          publish_check_name: Node Migration Test Results
          token: ${{ secrets.GITHUB_TOKEN }}
          go_mod_path: ./integration-tests/go.mod
          cache_key_id: core-e2e-${{ env.MOD_CACHE_VERSION }}
          cache_restore_only: "true"
          QA_AWS_REGION: ${{ secrets.QA_AWS_REGION }}
          QA_AWS_ROLE_TO_ASSUME: ${{ secrets.QA_AWS_ROLE_TO_ASSUME }}
          QA_KUBECONFIG: ${{ secrets.QA_KUBECONFIG }}
      - name: Upload test log
        uses: actions/upload-artifact@5d5d22a31266ced268874388b861e4b58bb5c2f3 # v4.3.1
        if: failure()
        with:
          name: test-log-${{ matrix.product.name }}
          path: /tmp/gotest.log
          retention-days: 7
        continue-on-error: true
      - name: Collect Metrics
        if: always()
        id: collect-gha-metrics
        uses: smartcontractkit/push-gha-metrics-action@dea9b546553cb4ca936607c2267a09c004e4ab3f # v3.0.0
        with:
          id: ${{ env.COLLECTION_ID }}-migration-tests
          org-id: ${{ secrets.GRAFANA_INTERNAL_TENANT_ID }}
          basic-auth: ${{ secrets.GRAFANA_INTERNAL_BASIC_AUTH }}
          hostname: ${{ secrets.GRAFANA_INTERNAL_HOST }}
          this-job-name: Version Migration Tests
          test-results-file: '{"testType":"go","filePath":"/tmp/gotest.log"}'
        continue-on-error: true

  ## Solana Section
  get_solana_sha:
    # We don't directly merge dependabot PRs, so let's not waste the resources
    if: ${{ github.actor != 'dependabot[bot]' && inputs.run_solana != 'false' }}
    name: Get Solana Sha From Go Mod
    environment: Integration
    runs-on: ubuntu-latest
    outputs:
      sha: ${{ steps.getsha.outputs.sha }}
    steps:
      - name: Checkout the repo
        uses: actions/checkout@9bb56186c3b09b4f86b1c65136769dd318469633 # v4.1.2
        with:
          repository: smartcontractkit/chainlink
          ref: ${{ inputs.cl_ref || github.event.pull_request.head.sha || github.event.merge_group.head_sha }}
      - name: Setup Go
        uses: ./.github/actions/setup-go
        with:
          only-modules: "true"
      - name: Get the sha from go mod
        id: getshortsha
        run: |
          sol_ver=$(go list -m -json github.com/smartcontractkit/chainlink-solana  | jq -r .Version)
          if [ -z "${sol_ver}" ]; then
              echo "Error: could not get the solana version from the go.mod file, look above for error(s)"
              exit 1
          fi
          short_sha="${sol_ver##*-}"
          echo "short sha is: ${short_sha}"
          echo "short_sha=${short_sha}" >> "$GITHUB_OUTPUT"
      - name: Checkout solana
        uses: actions/checkout@9bb56186c3b09b4f86b1c65136769dd318469633 # v4.1.2
        with:
          repository: smartcontractkit/chainlink-solana
          ref: develop
          fetch-depth: 0
          path: solanapath
      - name: Get long sha
        id: getsha
        run: |
          cd solanapath
          full_sha=$(git rev-parse ${{steps.getshortsha.outputs.short_sha}})
          if [ -z "${full_sha}" ]; then
              echo "Error: could not get the full sha from the short sha using git, look above for error(s)"
              exit 1
          fi
          echo "sha is: ${full_sha}"
          echo "sha=${full_sha}" >> "$GITHUB_OUTPUT"

  get_projectserum_version:
    name: Get ProjectSerum Version
    environment: integration
    runs-on: ubuntu-latest
    needs: [get_solana_sha]
    outputs:
      projectserum_version: ${{ steps.psversion.outputs.projectserum_version }}
    steps:
      - name: Checkout the solana repo
        uses: actions/checkout@9bb56186c3b09b4f86b1c65136769dd318469633 # v4.1.2
        with:
          repository: smartcontractkit/chainlink-solana
          ref: ${{ needs.get_solana_sha.outputs.sha }}
      - name: Get ProjectSerum Version
        id: psversion
        uses: smartcontractkit/chainlink-solana/.github/actions/projectserum_version@4b971869e26b79c7ce3fb7c98005cc2e3f350915 # stable action on Oct 12 2022

  solana-test-image-exists:
    environment: integration
    permissions:
      checks: write
      pull-requests: write
      id-token: write
      contents: read
    name: Check If Solana Test Image Exists
    runs-on: ubuntu-latest
    needs: [get_solana_sha]
    outputs:
      exists: ${{ steps.check-image.outputs.exists }}
    steps:
      - name: Check if image exists
        id: check-image
        uses: smartcontractkit/chainlink-github-actions/docker/image-exists@7882cf348cd6a1f6bcf1ee8280185584ebba96e9 # v2.3.10
        with:
          repository: chainlink-solana-tests
          tag: ${{ needs.get_solana_sha.outputs.sha }}
          AWS_REGION: ${{ secrets.QA_AWS_REGION }}
          AWS_ROLE_TO_ASSUME: ${{ secrets.QA_AWS_ROLE_TO_ASSUME }}

  solana-build-contracts:
    environment: integration
    permissions:
      checks: write
      pull-requests: write
      id-token: write
      contents: read
    name: Solana Build Artifacts
    runs-on: ubuntu22.04-16cores-64GB
    needs:
      [
        changes,
        get_projectserum_version,
        solana-test-image-exists,
        get_solana_sha,
      ]
    container:
      image: projectserum/build:${{ needs.get_projectserum_version.outputs.projectserum_version }}
      env:
        RUSTUP_HOME: "/root/.rustup"
        FORCE_COLOR: 1
    steps:
      - name: Collect Metrics
        if: needs.changes.outputs.src == 'true' || github.event_name == 'workflow_dispatch'
        id: collect-gha-metrics
        uses: smartcontractkit/push-gha-metrics-action@dea9b546553cb4ca936607c2267a09c004e4ab3f # v3.0.0
        with:
          id: ${{ env.COLLECTION_ID }}-solana-build-contracts
          org-id: ${{ secrets.GRAFANA_INTERNAL_TENANT_ID }}
          basic-auth: ${{ secrets.GRAFANA_INTERNAL_BASIC_AUTH }}
          hostname: ${{ secrets.GRAFANA_INTERNAL_HOST }}
          this-job-name: Solana Build Artifacts
        continue-on-error: true
      - name: Checkout the solana repo
        # Use v3.6.0 because the custom runner (container configured above)
        # doesn't have node20 installed which is required for versions >=4
        uses: actions/checkout@f43a0e5ff2bd294095638e18286ca9a3d1956744 # v3.6.0
        with:
          repository: smartcontractkit/chainlink-solana
          ref: ${{ needs.get_solana_sha.outputs.sha }}
      - name: Build contracts
        if: (needs.changes.outputs.src == 'true' || github.event_name == 'workflow_dispatch') && needs.solana-test-image-exists.outputs.exists == 'false'
        uses: smartcontractkit/chainlink-solana/.github/actions/build_contract_artifacts@21675b3a7dcdff8e790391708d4763020cace21e # stable action on December 18 2023
        with:
          ref: ${{ needs.get_solana_sha.outputs.sha }}

  solana-build-test-image:
    environment: integration
    permissions:
      checks: write
      pull-requests: write
      id-token: write
      contents: read
    name: Solana Build Test Image
    runs-on: ubuntu22.04-16cores-64GB
    needs:
      [
        solana-build-contracts,
        solana-test-image-exists,
        changes,
        get_solana_sha,
      ]
    env:
      CONTRACT_ARTIFACTS_PATH: contracts/target/deploy
    steps:
      - name: Collect Metrics
        if: (needs.changes.outputs.src == 'true' || github.event_name == 'workflow_dispatch') && needs.solana-test-image-exists.outputs.exists == 'false'
        id: collect-gha-metrics
        uses: smartcontractkit/push-gha-metrics-action@dea9b546553cb4ca936607c2267a09c004e4ab3f # v3.0.0
        with:
          id: ${{ env.COLLECTION_ID }}-solana-build-test-image
          org-id: ${{ secrets.GRAFANA_INTERNAL_TENANT_ID }}
          basic-auth: ${{ secrets.GRAFANA_INTERNAL_BASIC_AUTH }}
          hostname: ${{ secrets.GRAFANA_INTERNAL_HOST }}
          this-job-name: Solana Build Test Image
        continue-on-error: true
      - name: Checkout the repo
        if: (needs.changes.outputs.src == 'true' || github.event_name == 'workflow_dispatch') && needs.solana-test-image-exists.outputs.exists == 'false'
        uses: actions/checkout@9bb56186c3b09b4f86b1c65136769dd318469633 # v4.1.2
        with:
          repository: smartcontractkit/chainlink-solana
          ref: ${{ needs.get_solana_sha.outputs.sha }}
      - name: Build Test Image
        if: (needs.changes.outputs.src == 'true' || github.event_name == 'workflow_dispatch') && needs.solana-test-image-exists.outputs.exists == 'false'
        uses: ./.github/actions/build-test-image
        with:
          tag: ${{ needs.get_solana_sha.outputs.sha }}
          artifacts_path: ${{ env.CONTRACT_ARTIFACTS_PATH }}
          QA_AWS_ROLE_TO_ASSUME: ${{ secrets.QA_AWS_ROLE_TO_ASSUME }}
          QA_AWS_REGION: ${{ secrets.QA_AWS_REGION }}
          QA_AWS_ACCOUNT_NUMBER: ${{ secrets.QA_AWS_ACCOUNT_NUMBER }}
      - run: echo "this exists so we don't have to run anything else if the build is skipped"
        if: needs.changes.outputs.src == 'false' || needs.solana-test-image-exists.outputs.exists == 'true'

  solana-smoke-tests:
    if: ${{ !contains(join(github.event.pull_request.labels.*.name, ' '), 'skip-smoke-tests') }}
    environment: integration
    permissions:
      checks: write
      pull-requests: write
      id-token: write
      contents: read
    name: Solana Smoke Tests
    runs-on: ubuntu22.04-16cores-64GB
    needs:
      [
        build-chainlink,
        solana-build-contracts,
        solana-build-test-image,
        changes,
        get_solana_sha,
      ]
    env:
      CHAINLINK_COMMIT_SHA: ${{ github.sha }}
      CHAINLINK_ENV_USER: ${{ github.actor }}
      TEST_LOG_LEVEL: debug
      CONTRACT_ARTIFACTS_PATH: contracts/target/deploy
    steps:
      - name: Collect Metrics
        if: needs.changes.outputs.src == 'true' || github.event_name == 'workflow_dispatch'
        id: collect-gha-metrics
        uses: smartcontractkit/push-gha-metrics-action@dea9b546553cb4ca936607c2267a09c004e4ab3f # v3.0.0
        with:
          id: ${{ env.COLLECTION_ID }}-solana-e2e-tests
          org-id: ${{ secrets.GRAFANA_INTERNAL_TENANT_ID }}
          basic-auth: ${{ secrets.GRAFANA_INTERNAL_BASIC_AUTH }}
          hostname: ${{ secrets.GRAFANA_INTERNAL_HOST }}
          this-job-name: Solana Smoke Tests
          test-results-file: '{"testType":"go","filePath":"/tmp/gotest.log"}'
        continue-on-error: true
      - name: Checkout the repo
        uses: actions/checkout@9bb56186c3b09b4f86b1c65136769dd318469633 # v4.1.2
        with:
          repository: smartcontractkit/chainlink-solana
          ref: ${{ needs.get_solana_sha.outputs.sha }}
      - name: Run Setup
        if: needs.changes.outputs.src == 'true' || github.event_name == 'workflow_dispatch'
        uses: smartcontractkit/chainlink-github-actions/chainlink-testing-framework/setup-run-tests-environment@7882cf348cd6a1f6bcf1ee8280185584ebba96e9 # v2.3.10
        with:
          go_mod_path: ./integration-tests/go.mod
          cache_restore_only: true
          cache_key_id: core-solana-e2e-${{ env.MOD_CACHE_VERSION }}
          aws_registries: ${{ secrets.QA_AWS_ACCOUNT_NUMBER }}
          dockerhub_username: ${{ secrets.DOCKERHUB_READONLY_USERNAME }}
          dockerhub_password: ${{ secrets.DOCKERHUB_READONLY_PASSWORD }}
          QA_AWS_REGION: ${{ secrets.QA_AWS_REGION }}
          QA_AWS_ROLE_TO_ASSUME: ${{ secrets.QA_AWS_ROLE_TO_ASSUME }}
          QA_KUBECONFIG: ${{ secrets.QA_KUBECONFIG }}
      - name: Pull Artfacts
        if: needs.changes.outputs.src == 'true' || github.event_name == 'workflow_dispatch'
        run: |
          IMAGE_NAME=${{ secrets.QA_AWS_ACCOUNT_NUMBER }}.dkr.ecr.${{ secrets.QA_AWS_REGION }}.amazonaws.com/chainlink-solana-tests:${{ needs.get_solana_sha.outputs.sha }}
          # Pull the Docker image
          docker pull "$IMAGE_NAME"

          # Create a container without starting it
          CONTAINER_ID=$(docker create "$IMAGE_NAME")

          # Copy the artifacts from the container
          mkdir -p ./${{env.CONTRACT_ARTIFACTS_PATH}}/
          docker cp "$CONTAINER_ID:/go/testdir/${{env.CONTRACT_ARTIFACTS_PATH}}/" "./${{env.CONTRACT_ARTIFACTS_PATH}}/../"

          # Remove the created container
          docker rm "$CONTAINER_ID"
      - name: Install Solana CLI # required for ensuring the local test validator is configured correctly
        run: ./scripts/install-solana-ci.sh
      - name: Generate config overrides
        run: | # https://github.com/smartcontractkit/chainlink-testing-framework/blob/main/config/README.md
          cat << EOF > config.toml
          [ChainlinkImage]
          image="${{ env.CHAINLINK_IMAGE }}"
          version="${{ github.sha }}"
          EOF
          # shellcheck disable=SC2002
          BASE64_CONFIG_OVERRIDE=$(cat config.toml | base64 -w 0)
          # shellcheck disable=SC2086
          echo ::add-mask::$BASE64_CONFIG_OVERRIDE
          # shellcheck disable=SC2086
          echo "BASE64_CONFIG_OVERRIDE=$BASE64_CONFIG_OVERRIDE" >> $GITHUB_ENV
      - name: Run Tests
        if: needs.changes.outputs.src == 'true' || github.event_name == 'workflow_dispatch'
        uses: smartcontractkit/chainlink-github-actions/chainlink-testing-framework/run-tests@7882cf348cd6a1f6bcf1ee8280185584ebba96e9 # v2.3.10
        with:
          test_command_to_run: export ENV_JOB_IMAGE=${{ secrets.QA_AWS_ACCOUNT_NUMBER }}.dkr.ecr.${{ secrets.QA_AWS_REGION }}.amazonaws.com/chainlink-solana-tests:${{ needs.get_solana_sha.outputs.sha }} && make test_smoke
          cl_repo: ${{ env.CHAINLINK_IMAGE }}
          cl_image_tag: ${{ github.sha }}
          artifacts_location: /home/runner/work/chainlink-solana/chainlink-solana/integration-tests/logs
          publish_check_name: Solana Smoke Test Results
          go_mod_path: ./integration-tests/go.mod
          cache_key_id: core-solana-e2e-${{ env.MOD_CACHE_VERSION }}
          token: ${{ secrets.GITHUB_TOKEN }}
          aws_registries: ${{ secrets.QA_AWS_ACCOUNT_NUMBER }}
          QA_AWS_REGION: ${{ secrets.QA_AWS_REGION }}
          QA_AWS_ROLE_TO_ASSUME: ${{ secrets.QA_AWS_ROLE_TO_ASSUME }}
          QA_KUBECONFIG: ""
          run_setup: false
      - name: Upload test log
        uses: actions/upload-artifact@5d5d22a31266ced268874388b861e4b58bb5c2f3 # v4.3.1
        if: failure()
        with:
          name: test-log-solana
          path: /tmp/gotest.log
          retention-days: 7
        continue-on-error: true<|MERGE_RESOLUTION|>--- conflicted
+++ resolved
@@ -372,11 +372,7 @@
       ## Run this step when changes that require tests to be run are made
       - name: Run Tests
         if: needs.changes.outputs.src == 'true' || github.event_name == 'workflow_dispatch'
-<<<<<<< HEAD
         uses: smartcontractkit/chainlink-github-actions/chainlink-testing-framework/run-tests@TT-1015-UseGoTestLogHelper # v2.3.9
-=======
-        uses: smartcontractkit/chainlink-github-actions/chainlink-testing-framework/run-tests@7882cf348cd6a1f6bcf1ee8280185584ebba96e9 # v2.3.10
->>>>>>> a2bdcf51
         with:
           test_command_to_run: cd ./integration-tests && go test -timeout 30m -count=1 -json -test.parallel=${{ matrix.product.nodes }} ${{ steps.build-go-test-command.outputs.run_command }} 2>&1 | tee /tmp/gotest.log | gotestloghelper -ci -singlepackage
           test_download_vendor_packages_command: cd ./integration-tests && go mod download
@@ -467,11 +463,7 @@
       ## Run this step when changes that require tests to be run are made
       - name: Run Tests
         if: needs.changes.outputs.src == 'true'
-<<<<<<< HEAD
         uses: smartcontractkit/chainlink-github-actions/chainlink-testing-framework/run-tests@TT-1015-UseGoTestLogHelper # v2.3.9
-=======
-        uses: smartcontractkit/chainlink-github-actions/chainlink-testing-framework/run-tests@7882cf348cd6a1f6bcf1ee8280185584ebba96e9 # v2.3.10
->>>>>>> a2bdcf51
         with:
           test_command_to_run: cd ./integration-tests && go test -timeout 30m -count=1 -json -test.parallel=${{ matrix.product.nodes }} ${{ steps.build-go-test-command.outputs.run_command }} 2>&1 | tee /tmp/gotest.log | gotestloghelper -ci -singlepackage
           test_download_vendor_packages_command: cd ./integration-tests && go mod download
@@ -672,11 +664,7 @@
       ## Run this step when changes that require tests to be run are made
       - name: Run Tests
         if: needs.changes.outputs.src == 'true' || github.event_name == 'workflow_dispatch'
-<<<<<<< HEAD
         uses: smartcontractkit/chainlink-github-actions/chainlink-testing-framework/run-tests@TT-1015-UseGoTestLogHelper # v2.3.9
-=======
-        uses: smartcontractkit/chainlink-github-actions/chainlink-testing-framework/run-tests@7882cf348cd6a1f6bcf1ee8280185584ebba96e9 # v2.3.10
->>>>>>> a2bdcf51
         with:
           test_command_to_run: cd ./integration-tests && go test -timeout 30m -count=1 -json -test.parallel=${{ matrix.product.nodes }} ${{ steps.build-go-test-command.outputs.run_command }} 2>&1 | tee /tmp/gotest.log | gotestloghelper -ci -singlepackage
           test_download_vendor_packages_command: cd ./integration-tests && go mod download
@@ -860,11 +848,7 @@
           upgradeImage: ${{ env.UPGRADE_IMAGE }}
           upgradeVersion: ${{ env.UPGRADE_VERSION }}
       - name: Run Migration Tests
-<<<<<<< HEAD
         uses: smartcontractkit/chainlink-github-actions/chainlink-testing-framework/run-tests@TT-1015-UseGoTestLogHelper # v2.3.9
-=======
-        uses: smartcontractkit/chainlink-github-actions/chainlink-testing-framework/run-tests@7882cf348cd6a1f6bcf1ee8280185584ebba96e9 # v2.3.10
->>>>>>> a2bdcf51
         with:
           test_command_to_run: cd ./integration-tests && go test -timeout 30m -count=1 -json ./migration 2>&1 | tee /tmp/gotest.log | gotestloghelper -ci -singlepackage
           test_download_vendor_packages_command: cd ./integration-tests && go mod download
