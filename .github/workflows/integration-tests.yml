--- conflicted
+++ resolved
@@ -883,13 +883,8 @@
         with:
           test_command_to_run: export ENV_JOB_IMAGE=${{ secrets.QA_AWS_ACCOUNT_NUMBER }}.dkr.ecr.${{ secrets.QA_AWS_REGION }}.amazonaws.com/chainlink-solana-tests:${{ needs.get_solana_sha.outputs.sha }} && make test_smoke
           cl_repo: ${{ env.CHAINLINK_IMAGE }}
-<<<<<<< HEAD
-          cl_image_tag: ${{ github.sha }}${{ matrix.image.tag-suffix }}
-          artifacts_location: /home/runner/work/chainlink/chainlink/integration-tests/smoke/logs
-=======
           cl_image_tag: ${{ github.sha }}
           artifacts_location: /home/runner/work/chainlink-solana/chainlink-solana/integration-tests/logs
->>>>>>> 4d8e0934
           publish_check_name: Solana Smoke Test Results
           go_mod_path: ./integration-tests/go.mod
           cache_key_id: core-solana-e2e-${{ env.MOD_CACHE_VERSION }}
