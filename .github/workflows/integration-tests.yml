--- conflicted
+++ resolved
@@ -277,7 +277,6 @@
           PYROSCOPE_SERVER: ${{ matrix.product.pyroscope_env == '' && '' || !startsWith(github.ref, 'refs/tags/') && '' || secrets.QA_PYROSCOPE_INSTANCE }} # Avoid sending blank envs https://github.com/orgs/community/discussions/25725
           PYROSCOPE_ENVIRONMENT: ${{ matrix.product.pyroscope_env }}
           PYROSCOPE_KEY: ${{ secrets.QA_PYROSCOPE_KEY }}
-<<<<<<< HEAD
           RUN_ID: ${{ github.run_id }}
           TEST_LOG_COLLECT: ${{ vars.TEST_LOG_COLLECT }}
           CHAINLINK_VERSION: ${{ github.sha }}
@@ -352,15 +351,6 @@
       - name: Run Tests
         if: needs.changes.outputs.src == 'true' || github.event_name == 'workflow_dispatch'
         uses: smartcontractkit/chainlink-github-actions/chainlink-testing-framework/run-tests@e865e376b8c2d594028c8d645dd6c47169b72974 # v2.2.16
-=======
-          LOKI_TENANT_ID: ${{ vars.LOKI_TENANT_ID }}
-          LOKI_URL: ${{ secrets.LOKI_URL }}
-          LOKI_BASIC_AUTH: ${{ secrets.LOKI_BASIC_AUTH }}
-          LOGSTREAM_LOG_TARGETS: ${{ vars.LOGSTREAM_LOG_TARGETS }}
-          GRAFANA_URL: ${{ vars.GRAFANA_URL }}
-          GRAFANA_DATASOURCE: ${{ vars.GRAFANA_DATASOURCE }}
-          RUN_ID: ${{ github.run_id }}          
->>>>>>> ed0b614d
         with:
           test_command_to_run: cd ./integration-tests && go test -timeout 30m -count=1 -json -test.parallel=${{ matrix.product.nodes }} ${{ steps.build-go-test-command.outputs.run_command }} 2>&1 | tee /tmp/gotest.log | gotestfmt
           test_download_vendor_packages_command: cd ./integration-tests && go mod download
@@ -377,33 +367,10 @@
           QA_AWS_ROLE_TO_ASSUME: ${{ secrets.QA_AWS_ROLE_TO_ASSUME }}
           QA_KUBECONFIG: ""
       - name: Print failed test summary
-<<<<<<< HEAD
-        if: needs.changes.outputs.src == 'true'
-        run: |
-          directory="./integration-tests/smoke/.test_summary"
-          files=("$directory"/*)
-          if [ -d "$directory" ]; then
-            echo "Test summary folder found"
-            if [ ${#files[@]} -gt 0 ]; then
-              first_file="${files[0]}"
-              echo "Name of the first test summary file: $(basename "$first_file")"
-              echo "### Failed Test Execution Logs Dashboard (over VPN):" >> $GITHUB_STEP_SUMMARY
-              cat "$first_file" | jq -r '.loki[] | "* [\(.test_name)](\(.value))"' >> $GITHUB_STEP_SUMMARY
-              if [ ${#files[@]} -gt 1 ]; then
-                echo "Found more than one test summary file. This is incorrect, there should be only one file"
-              fi
-            else
-                echo "Test summary directory is empty. This should not happen"
-            fi
-          else
-            echo "No test summary folder found. If no test failed or log collection wasn't explicitly requested this is correct. Exiting"
-          fi                  
-=======
         if: always()
         uses: smartcontractkit/chainlink-github-actions/chainlink-testing-framework/show-test-summary@ea889b3133bd7f16ab19ba4ba130de5d9162c669 # v2.3.4
         with:
           test_directory: ./integration-tests/smoke/          
->>>>>>> ed0b614d
 
   eth-smoke-tests-matrix:
     if: ${{ !contains(join(github.event.pull_request.labels.*.name, ' '), 'skip-smoke-tests') }}
