--- conflicted
+++ resolved
@@ -87,11 +87,7 @@
           - '--http.corsdomain'
           - '*'
           - '--vmdebug'
-<<<<<<< HEAD
-          - '--networkid={{ .Values.geth.networkId }}'
-=======
           - '--networkid={{ $cfg.networkId }}'
->>>>>>> 2784f9b1
           - '--rpc.txfeecap'
           - '0'
           - '--dev.period'
