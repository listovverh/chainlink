package performance

import (
	"fmt"
	"math/big"
	"strings"
	"testing"
	"time"

	"github.com/stretchr/testify/require"

	"github.com/smartcontractkit/chainlink-testing-framework/blockchain"
	ctfClient "github.com/smartcontractkit/chainlink-testing-framework/client"
	"github.com/smartcontractkit/chainlink-testing-framework/k8s/environment"
	"github.com/smartcontractkit/chainlink-testing-framework/k8s/pkg/helm/chainlink"
	"github.com/smartcontractkit/chainlink-testing-framework/k8s/pkg/helm/ethereum"
	"github.com/smartcontractkit/chainlink-testing-framework/k8s/pkg/helm/mockserver"
	mockservercfg "github.com/smartcontractkit/chainlink-testing-framework/k8s/pkg/helm/mockserver-cfg"
	"github.com/smartcontractkit/chainlink-testing-framework/logging"
	"github.com/smartcontractkit/chainlink-testing-framework/networks"
	"github.com/smartcontractkit/chainlink-testing-framework/utils/testcontext"

	"github.com/smartcontractkit/chainlink/integration-tests/actions"
	"github.com/smartcontractkit/chainlink/integration-tests/client"
	"github.com/smartcontractkit/chainlink/integration-tests/contracts"
	"github.com/smartcontractkit/chainlink/integration-tests/testsetups"
)

func TestOCRBasic(t *testing.T) {
	t.Parallel()
	testEnvironment, testNetwork := setupOCRTest(t)
	if testEnvironment.WillUseRemoteRunner() {
		return
	}
	l := logging.GetTestLogger(t)
	chainClient, err := blockchain.NewEVMClient(testNetwork, testEnvironment, l)
	require.NoError(t, err, "Connecting to blockchain nodes shouldn't fail")
	contractDeployer, err := contracts.NewContractDeployer(chainClient, l)
	require.NoError(t, err, "Deploying contracts shouldn't fail")

	chainlinkNodes, err := client.ConnectChainlinkNodes(testEnvironment)
	require.NoError(t, err, "Connecting to chainlink nodes shouldn't fail")
	bootstrapNode, workerNodes := chainlinkNodes[0], chainlinkNodes[1:]
	mockServer, err := ctfClient.ConnectMockServer(testEnvironment)
	require.NoError(t, err, "Creating mockserver clients shouldn't fail")

	chainClient.ParallelTransactions(true)

	linkTokenContract, err := contractDeployer.DeployLinkTokenContract()
	require.NoError(t, err, "Deploying Link Token Contract shouldn't fail")

	err = actions.FundChainlinkNodes(chainlinkNodes, chainClient, big.NewFloat(.05))
	require.NoError(t, err, "Error funding Chainlink nodes")

	ocrInstances, err := actions.DeployOCRContracts(1, linkTokenContract, contractDeployer, workerNodes, chainClient)
	require.NoError(t, err)
	err = chainClient.WaitForEvents()
	require.NoError(t, err, "Error waiting for events")

	profileFunction := func(chainlinkNode *client.ChainlinkClient) {
		err = actions.CreateOCRJobs(ocrInstances, bootstrapNode, workerNodes, 5, mockServer, chainClient.GetChainID().String())
		require.NoError(t, err)
		err = actions.StartNewRound(1, ocrInstances, chainClient, l)
		require.NoError(t, err)

		answer, err := ocrInstances[0].GetLatestAnswer(testcontext.Get(t))
		require.NoError(t, err, "Getting latest answer from OCR contract shouldn't fail")
		require.Equal(t, int64(5), answer.Int64(), "Expected latest answer from OCR contract to be 5 but got %d", answer.Int64())

		err = mockServer.SetValuePath("ocr", 10)
		require.NoError(t, err)
		err = actions.StartNewRound(2, ocrInstances, chainClient, l)
		require.NoError(t, err)

		answer, err = ocrInstances[0].GetLatestAnswer(testcontext.Get(t))
		require.NoError(t, err, "Error getting latest OCR answer")
		require.Equal(t, int64(10), answer.Int64(), "Expected latest answer from OCR contract to be 10 but got %d", answer.Int64())
	}
	profileTest := testsetups.NewChainlinkProfileTest(testsetups.ChainlinkProfileTestInputs{
		ProfileFunction: profileFunction,
		ProfileDuration: time.Minute,
		ChainlinkNodes:  chainlinkNodes,
	})
	t.Cleanup(func() {
		CleanupPerformanceTest(t, testEnvironment, chainlinkNodes, profileTest.TestReporter, chainClient)
	})
	profileTest.Setup(testEnvironment)
	profileTest.Run()
}

func setupOCRTest(t *testing.T) (testEnvironment *environment.Environment, testNetwork blockchain.EVMNetwork) {
	testNetwork = networks.MustGetSelectedNetworksFromEnv()[0]
	evmConfig := ethereum.New(nil)
	if !testNetwork.Simulated {
		evmConfig = ethereum.New(&ethereum.Props{
			NetworkName: testNetwork.Name,
			Simulated:   testNetwork.Simulated,
			WsURLs:      testNetwork.URLs,
		})
	}
	baseTOML := `[OCR]
Enabled = true

[P2P]
[P2P.V2]
<<<<<<< HEAD
AnnounceAddresses = ["0.0.0.0:6690"]
ListenAddresses = ["0.0.0.0:6690"]`

=======
Enabled = false

[P2P]
[P2P.V1]
Enabled = true
ListenIP = '0.0.0.0'
ListenPort = 6690`
>>>>>>> 0a3cecee
	cd := chainlink.New(0, map[string]interface{}{
		"replicas": 6,
		"toml":     networks.AddNetworksConfig(baseTOML, testNetwork),
	})

	testEnvironment = environment.New(&environment.Config{
		NamespacePrefix:    fmt.Sprintf("performance-ocr-%s", strings.ReplaceAll(strings.ToLower(testNetwork.Name), " ", "-")),
		Test:               t,
		PreventPodEviction: true,
	}).
		AddHelm(mockservercfg.New(nil)).
		AddHelm(mockserver.New(nil)).
		AddHelm(evmConfig).
		AddHelm(cd)
	err := testEnvironment.Run()
	require.NoError(t, err, "Error running test environment")
	return testEnvironment, testNetwork
}<|MERGE_RESOLUTION|>--- conflicted
+++ resolved
@@ -103,19 +103,13 @@
 
 [P2P]
 [P2P.V2]
-<<<<<<< HEAD
+Enabled = false
+
+[P2P]
+[P2P.V2]
 AnnounceAddresses = ["0.0.0.0:6690"]
 ListenAddresses = ["0.0.0.0:6690"]`
 
-=======
-Enabled = false
-
-[P2P]
-[P2P.V1]
-Enabled = true
-ListenIP = '0.0.0.0'
-ListenPort = 6690`
->>>>>>> 0a3cecee
 	cd := chainlink.New(0, map[string]interface{}{
 		"replicas": 6,
 		"toml":     networks.AddNetworksConfig(baseTOML, testNetwork),
