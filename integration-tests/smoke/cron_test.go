package smoke

//revive:disable:dot-imports
import (
	"fmt"
	"strings"

	"github.com/smartcontractkit/chainlink-env/environment"
	"github.com/smartcontractkit/chainlink-env/pkg/helm/chainlink"
	"github.com/smartcontractkit/chainlink-env/pkg/helm/ethereum"
	"github.com/smartcontractkit/chainlink-env/pkg/helm/mockserver"
	mockservercfg "github.com/smartcontractkit/chainlink-env/pkg/helm/mockserver-cfg"
	"github.com/smartcontractkit/chainlink-testing-framework/blockchain"
	ctfClient "github.com/smartcontractkit/chainlink-testing-framework/client"
	"github.com/smartcontractkit/chainlink-testing-framework/utils"
	networks "github.com/smartcontractkit/chainlink/integration-tests"
	"github.com/smartcontractkit/chainlink/integration-tests/actions"
	"github.com/smartcontractkit/chainlink/integration-tests/client"

	. "github.com/onsi/ginkgo/v2"
	. "github.com/onsi/gomega"
	uuid "github.com/satori/go.uuid"
)

var _ = Describe("Cronjob suite @cron", func() {
	var (
		testScenarios = []TableEntry{
			Entry("Cronjob suite on Simulated Network @simulated",
				networks.SimulatedEVM,
				defaultCronEnv(networks.SimulatedEVM),
			),
			Entry("Cronjob suite on General EVM Network read from env vars @general",
<<<<<<< HEAD
				networks.GeneralEVM(),
				defaultCronEnv(networks.GeneralEVM()),
=======
				networks.GeneralEVM,
				defaultCronEnv(networks.GeneralEVM),
>>>>>>> 254fa94b
			),
			Entry("Cronjob suite on Metis Stardust @metis",
				networks.MetisStardust,
				defaultCronEnv(networks.MetisStardust),
			),
			Entry("Cronjob suite on Sepolia Testnet @sepolia",
				networks.SepoliaTestnet,
				defaultCronEnv(networks.SepoliaTestnet),
			),
			Entry("Cronjob suite on Görli Testnet @goerli",
				networks.GoerliTestnet,
				defaultCronEnv(networks.GoerliTestnet),
			),
			Entry("Cronjob suite on Klaytn Baobab @klaytn",
				networks.KlaytnBaobab,
				defaultCronEnv(networks.KlaytnBaobab),
			),
			Entry("Cronjob suite on Optimism Goerli @optimism",
				networks.OptimismGoerli,
				defaultCronEnv(networks.OptimismGoerli),
			),
<<<<<<< HEAD
=======
			Entry("Cronjob suite on Arbitrum Goerli @arbitrum",
				networks.ArbitrumGoerli,
				defaultCronEnv(networks.ArbitrumGoerli),
			),
>>>>>>> 254fa94b
		}

		err             error
		job             *client.Job
		chainlinkNode   *client.Chainlink
		mockServer      *ctfClient.MockserverClient
		testEnvironment *environment.Environment
	)

	AfterEach(func() {
		By("Tearing down the environment")
		err = actions.TeardownSuite(testEnvironment, utils.ProjectRoot, []*client.Chainlink{chainlinkNode}, nil, nil)
		Expect(err).ShouldNot(HaveOccurred(), "Environment teardown shouldn't fail")
	})

	DescribeTable("Cronjob suite on different EVM networks", func(
		testNetwork *blockchain.EVMNetwork,
		env *environment.Environment,
	) {
		By("Deploying the environment")
		testEnvironment = env
<<<<<<< HEAD
		testEnvironment.Cfg.NamespacePrefix = fmt.Sprintf("smoke-cron-%s", strings.ReplaceAll(strings.ToLower(testNetwork.Name), " ", "-"))
=======
>>>>>>> 254fa94b
		err = testEnvironment.Run()
		Expect(err).ShouldNot(HaveOccurred(), "Error deploying test environment")

		By("Connecting to launched resources")
		cls, err := client.ConnectChainlinkNodes(testEnvironment)
		Expect(err).ShouldNot(HaveOccurred(), "Connecting to chainlink nodes shouldn't fail")
		mockServer, err = ctfClient.ConnectMockServer(testEnvironment)
		Expect(err).ShouldNot(HaveOccurred(), "Creating mockserver client shouldn't fail")
		chainlinkNode = cls[0]

		By("Adding cron job to a node")
		err = mockServer.SetValuePath("/variable", 5)
		Expect(err).ShouldNot(HaveOccurred(), "Setting value path in mockserver shouldn't fail")

		bta := client.BridgeTypeAttributes{
			Name:        fmt.Sprintf("variable-%s", uuid.NewV4().String()),
			URL:         fmt.Sprintf("%s/variable", mockServer.Config.ClusterURL),
			RequestData: "{}",
		}
		err = chainlinkNode.MustCreateBridge(&bta)
		Expect(err).ShouldNot(HaveOccurred(), "Creating bridge in chainlink node shouldn't fail")

		job, err = chainlinkNode.MustCreateJob(&client.CronJobSpec{
			Schedule:          "CRON_TZ=UTC * * * * * *",
			ObservationSource: client.ObservationSourceSpecBridge(bta),
		})
		Expect(err).ShouldNot(HaveOccurred(), "Creating Cron Job in chainlink node shouldn't fail")

		Eventually(func(g Gomega) {
			jobRuns, err := chainlinkNode.MustReadRunsByJob(job.Data.ID)
			g.Expect(err).ShouldNot(HaveOccurred(), "Reading Job run data shouldn't fail")

			g.Expect(len(jobRuns.Data)).Should(BeNumerically(">=", 5), "Expected number of job runs to be greater than 5, but got %d", len(jobRuns.Data))

			for _, jr := range jobRuns.Data {
				g.Expect(jr.Attributes.Errors).Should(Equal([]interface{}{nil}), "Job run %s shouldn't have errors", jr.ID)
			}
		}, "2m", "1s").Should(Succeed())
	},
		testScenarios,
	)
})

func defaultCronEnv(network *blockchain.EVMNetwork) *environment.Environment {
	evmConfig := ethereum.New(nil)
	if !network.Simulated {
		evmConfig = ethereum.New(&ethereum.Props{
			NetworkName: network.Name,
			Simulated:   network.Simulated,
			WsURLs:      network.URLs,
		})
	}
<<<<<<< HEAD
	return environment.New(&environment.Config{}).
=======
	return environment.New(&environment.Config{
		NamespacePrefix: fmt.Sprintf("smoke-cron-%s", strings.ReplaceAll(strings.ToLower(network.Name), " ", "-")),
	}).
>>>>>>> 254fa94b
		AddHelm(mockservercfg.New(nil)).
		AddHelm(mockserver.New(nil)).
		AddHelm(evmConfig).
		AddHelm(chainlink.New(0, map[string]interface{}{
			"env": network.ChainlinkValuesMap(),
		}))
}<|MERGE_RESOLUTION|>--- conflicted
+++ resolved
@@ -30,13 +30,8 @@
 				defaultCronEnv(networks.SimulatedEVM),
 			),
 			Entry("Cronjob suite on General EVM Network read from env vars @general",
-<<<<<<< HEAD
-				networks.GeneralEVM(),
-				defaultCronEnv(networks.GeneralEVM()),
-=======
 				networks.GeneralEVM,
 				defaultCronEnv(networks.GeneralEVM),
->>>>>>> 254fa94b
 			),
 			Entry("Cronjob suite on Metis Stardust @metis",
 				networks.MetisStardust,
@@ -58,13 +53,10 @@
 				networks.OptimismGoerli,
 				defaultCronEnv(networks.OptimismGoerli),
 			),
-<<<<<<< HEAD
-=======
 			Entry("Cronjob suite on Arbitrum Goerli @arbitrum",
 				networks.ArbitrumGoerli,
 				defaultCronEnv(networks.ArbitrumGoerli),
 			),
->>>>>>> 254fa94b
 		}
 
 		err             error
@@ -86,10 +78,6 @@
 	) {
 		By("Deploying the environment")
 		testEnvironment = env
-<<<<<<< HEAD
-		testEnvironment.Cfg.NamespacePrefix = fmt.Sprintf("smoke-cron-%s", strings.ReplaceAll(strings.ToLower(testNetwork.Name), " ", "-"))
-=======
->>>>>>> 254fa94b
 		err = testEnvironment.Run()
 		Expect(err).ShouldNot(HaveOccurred(), "Error deploying test environment")
 
@@ -142,13 +130,9 @@
 			WsURLs:      network.URLs,
 		})
 	}
-<<<<<<< HEAD
-	return environment.New(&environment.Config{}).
-=======
 	return environment.New(&environment.Config{
 		NamespacePrefix: fmt.Sprintf("smoke-cron-%s", strings.ReplaceAll(strings.ToLower(network.Name), " ", "-")),
 	}).
->>>>>>> 254fa94b
 		AddHelm(mockservercfg.New(nil)).
 		AddHelm(mockserver.New(nil)).
 		AddHelm(evmConfig).
