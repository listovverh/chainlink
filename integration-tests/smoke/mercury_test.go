package smoke

import (
	"context"
	"encoding/hex"
	"fmt"
	"math/big"
	"strings"
	"testing"

	"github.com/ava-labs/coreth/accounts/abi"
	"github.com/ethereum/go-ethereum/common"
	"github.com/stretchr/testify/require"

	"github.com/smartcontractkit/chainlink/integration-tests/actions"
	mercuryactions "github.com/smartcontractkit/chainlink/integration-tests/actions/mercury"
	"github.com/smartcontractkit/chainlink/integration-tests/client"
	"github.com/smartcontractkit/chainlink/integration-tests/contracts/ethereum/mercury/exchanger"
	"github.com/smartcontractkit/chainlink/integration-tests/testsetups/mercury"
)

func TestMercurySmoke(t *testing.T) {
	l := actions.GetTestLogger(t)

<<<<<<< HEAD
	testEnv, err := mercury.NewMercuryTestEnv(t, "smoke")
	require.NoError(t, err)
	testEnv.SetupFullMercuryEnv(nil, nil)
=======
	testEnv, err := mercury.SetupMercuryTestEnv("smoke", nil, nil)
	require.NoError(t, err)

	t.Cleanup(func() {
		testEnv.Cleanup(t)
	})
>>>>>>> d5867c17

	var (
		feedId      = testEnv.FeedId
		feedIdBytes = mercury.StringToByte32(feedId)
	)

	t.Run("test mercury server has report for the latest block number", func(t *testing.T) {
		latestBlockNum, err := testEnv.EvmClient.LatestBlockNumber(context.Background())
		_ = latestBlockNum
		require.NoError(t, err, "Err getting latest block number")
		report, _, err := testEnv.MSClient.GetReports(feedId, latestBlockNum-5)
		require.NoError(t, err, "Error getting report from Mercury Server")
		require.NotEmpty(t, report.ChainlinkBlob, "Report response does not contain chainlinkBlob")
		err = mercuryactions.ValidateReport([]byte(report.ChainlinkBlob))
		require.NoError(t, err, "Error validating mercury report")
	})

	t.Run("test report verfification using Exchanger.ResolveTradeWithReport call", func(t *testing.T) {
		order := mercury.Order{
			FeedID:       feedIdBytes,
			CurrencySrc:  mercury.StringToByte32("1"),
			CurrencyDst:  mercury.StringToByte32("2"),
			AmountSrc:    big.NewInt(1),
			MinAmountDst: big.NewInt(2),
			Sender:       common.HexToAddress("c7ca5f083dce8c0034e9a6033032ec576d40b222"),
			Receiver:     common.HexToAddress("c7ca5f083dce8c0034e9a6033032ec576d40bf45"),
		}

		// Commit to a trade
		commitmentHash := mercury.CreateCommitmentHash(order)
		err := testEnv.ExchangerContract.CommitTrade(commitmentHash)
		require.NoError(t, err)

		// Resove the trade and get mercry server url
		encodedCommitment, err := mercury.CreateEncodedCommitment(order)
		require.NoError(t, err)
		mercuryUrlPath, err := testEnv.ExchangerContract.ResolveTrade(encodedCommitment)
		require.NoError(t, err)
		// feedIdHex param is still not fixed in the Exchanger contract. Should be feedIDHex
		fixedMerucyrUrlPath := strings.Replace(mercuryUrlPath, "feedIdHex", "feedIDHex", -1)

		// Get report from mercury server
		msClient := client.NewMercuryServerClient(
			testEnv.MSInfo.LocalUrl, testEnv.MSInfo.AdminId, testEnv.MSInfo.AdminKey)
		report, resp, err := msClient.CallGet(fmt.Sprintf("/client%s", fixedMerucyrUrlPath))
		l.Info().Msgf("Got response from Mercury server. Response: %v. Report: %s", resp, report)
		require.NoError(t, err, "Error getting report from Mercury Server")
		require.NotEmpty(t, report["chainlinkBlob"], "Report response does not contain chainlinkBlob")
		reportBlob := report["chainlinkBlob"].(string)

		// Resolve the trade with report
		reportBytes, err := hex.DecodeString(reportBlob[2:])
		require.NoError(t, err)
		receipt, err := testEnv.ExchangerContract.ResolveTradeWithReport(reportBytes, encodedCommitment)
		require.NoError(t, err)

		// Get transaction logs
		exchangerABI, err := abi.JSON(strings.NewReader(exchanger.ExchangerABI))
		require.NoError(t, err)
		tradeExecuted := map[string]interface{}{}
		err = exchangerABI.UnpackIntoMap(tradeExecuted, "TradeExecuted", receipt.Logs[1].Data)
		require.NoError(t, err)
		l.Info().Interface("TradeExecuted", tradeExecuted).Msg("ResolveTradeWithReport logs")
	})
}<|MERGE_RESOLUTION|>--- conflicted
+++ resolved
@@ -22,18 +22,12 @@
 func TestMercurySmoke(t *testing.T) {
 	l := actions.GetTestLogger(t)
 
-<<<<<<< HEAD
-	testEnv, err := mercury.NewMercuryTestEnv(t, "smoke")
-	require.NoError(t, err)
-	testEnv.SetupFullMercuryEnv(nil, nil)
-=======
 	testEnv, err := mercury.SetupMercuryTestEnv("smoke", nil, nil)
 	require.NoError(t, err)
 
 	t.Cleanup(func() {
 		testEnv.Cleanup(t)
 	})
->>>>>>> d5867c17
 
 	var (
 		feedId      = testEnv.FeedId
