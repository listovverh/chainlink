package actions

import (
	"context"
	"crypto/ed25519"
	"encoding/hex"
	"fmt"
	"math/big"
	"strings"
	"time"

	"github.com/ethereum/go-ethereum/common"
	"github.com/google/uuid"
	"github.com/lib/pq"
	"github.com/rs/zerolog"
	"github.com/rs/zerolog/log"
	"golang.org/x/sync/errgroup"
	"gopkg.in/guregu/null.v4"

	"github.com/smartcontractkit/libocr/offchainreporting2/reportingplugin/median"
	"github.com/smartcontractkit/libocr/offchainreporting2plus/confighelper"
	"github.com/smartcontractkit/libocr/offchainreporting2plus/types"

	"github.com/smartcontractkit/chainlink-testing-framework/blockchain"
	ctfClient "github.com/smartcontractkit/chainlink-testing-framework/client"

	"github.com/smartcontractkit/chainlink/v2/core/services/job"
	"github.com/smartcontractkit/chainlink/v2/core/services/keystore/chaintype"
	"github.com/smartcontractkit/chainlink/v2/core/services/ocr2/testhelpers"
	"github.com/smartcontractkit/chainlink/v2/core/store/models"

	"github.com/smartcontractkit/chainlink/integration-tests/client"
	"github.com/smartcontractkit/chainlink/integration-tests/contracts"
)

// DeployOCRv2Contracts deploys a number of OCRv2 contracts and configures them with defaults
func DeployOCRv2Contracts(
	numberOfContracts int,
	linkTokenContract contracts.LinkToken,
	contractDeployer contracts.ContractDeployer,
	transmitters []string,
	client blockchain.EVMClient,
	ocrOptions contracts.OffchainOptions,
) ([]contracts.OffchainAggregatorV2, error) {
	var ocrInstances []contracts.OffchainAggregatorV2
	for contractCount := 0; contractCount < numberOfContracts; contractCount++ {
		ocrInstance, err := contractDeployer.DeployOffchainAggregatorV2(
			linkTokenContract.Address(),
			ocrOptions,
		)
		if err != nil {
			return nil, fmt.Errorf("OCRv2 instance deployment have failed: %w", err)
		}
		ocrInstances = append(ocrInstances, ocrInstance)
		if (contractCount+1)%ContractDeploymentInterval == 0 { // For large amounts of contract deployments, space things out some
			err = client.WaitForEvents()
			if err != nil {
				return nil, fmt.Errorf("failed to wait for OCRv2 contract deployments: %w", err)
			}
		}
	}
	err := client.WaitForEvents()
	if err != nil {
		return nil, fmt.Errorf("error waiting for OCRv2 contract deployments: %w", err)
	}

	// Gather address payees
	var payees []string
	for range transmitters {
		payees = append(payees, client.GetDefaultWallet().Address())
	}

	// Set Payees
	for contractCount, ocrInstance := range ocrInstances {
		err = ocrInstance.SetPayees(transmitters, payees)
		if err != nil {
			return nil, fmt.Errorf("error settings OCR payees: %w", err)
		}
		if (contractCount+1)%ContractDeploymentInterval == 0 { // For large amounts of contract deployments, space things out some
			err = client.WaitForEvents()
			if err != nil {
				return nil, fmt.Errorf("failed to wait for setting OCR payees: %w", err)
			}
		}
	}
	return ocrInstances, client.WaitForEvents()
}

// DeployChainReaderDemoOCRv2Contracts deploys a number of OCRv2 contracts and configures them with defaults
func DeployChainReaderDemoOCRv2Contracts(
	numberOfContracts int,
	linkTokenContract contracts.LinkToken,
	contractDeployer contracts.ContractDeployer,
	transmitters []string,
	client blockchain.EVMClient,
	ocrOptions contracts.OffchainOptions,
) ([]contracts.OffchainAggregatorV2, error) {
	var ocrInstances []contracts.OffchainAggregatorV2
	for contractCount := 0; contractCount < numberOfContracts; contractCount++ {
		ocrInstance, err := contractDeployer.DeployChainReaderDemoOffchainAggregatorV2(
			linkTokenContract.Address(),
			ocrOptions,
		)
		if err != nil {
			return nil, fmt.Errorf("OCRv2 instance deployment have failed: %w", err)
		}
		ocrInstances = append(ocrInstances, ocrInstance)
		if (contractCount+1)%ContractDeploymentInterval == 0 { // For large amounts of contract deployments, space things out some
			err = client.WaitForEvents()
			if err != nil {
				return nil, fmt.Errorf("failed to wait for OCRv2 contract deployments: %w", err)
			}
		}
	}
	err := client.WaitForEvents()
	if err != nil {
		return nil, fmt.Errorf("error waiting for OCRv2 contract deployments: %w", err)
	}

	// Gather address payees
	var payees []string
	for range transmitters {
		payees = append(payees, client.GetDefaultWallet().Address())
	}

	// Set Payees
	for contractCount, ocrInstance := range ocrInstances {
		err = ocrInstance.SetPayees(transmitters, payees)
		if err != nil {
			return nil, fmt.Errorf("error settings OCR payees: %w", err)
		}
		if (contractCount+1)%ContractDeploymentInterval == 0 { // For large amounts of contract deployments, space things out some
			err = client.WaitForEvents()
			if err != nil {
				return nil, fmt.Errorf("failed to wait for setting OCR payees: %w", err)
			}
		}
	}
	return ocrInstances, client.WaitForEvents()
}

func ConfigureOCRv2AggregatorContracts(
	client blockchain.EVMClient,
	contractConfig *contracts.OCRv2Config,
	ocrv2Contracts []contracts.OffchainAggregatorV2,
) error {
	for contractCount, ocrInstance := range ocrv2Contracts {
		// Exclude the first node, which will be used as a bootstrapper
		err := ocrInstance.SetConfig(contractConfig)
		if err != nil {
			return fmt.Errorf("error setting OCR config for contract '%s': %w", ocrInstance.Address(), err)
		}
		if (contractCount+1)%ContractDeploymentInterval == 0 { // For large amounts of contract deployments, space things out some
			err = client.WaitForEvents()
			if err != nil {
				return fmt.Errorf("failed to wait for setting OCR config: %w", err)
			}
		}
	}
	return client.WaitForEvents()
}

// BuildMedianOCR2Config builds a default OCRv2 config for the given chainlink nodes for a standard median aggregation job
func BuildMedianOCR2Config(
	workerNodes []*client.ChainlinkK8sClient,
	ocrOffchainOptions contracts.OffchainOptions,
) (*contracts.OCRv2Config, error) {
	S, oracleIdentities, err := GetOracleIdentities(workerNodes)
	if err != nil {
		return nil, err
	}
	signerKeys, transmitterAccounts, f_, _, offchainConfigVersion, offchainConfig, err := confighelper.ContractSetConfigArgsForTests(
		30*time.Second,   // deltaProgress time.Duration,
		30*time.Second,   // deltaResend time.Duration,
		10*time.Second,   // deltaRound time.Duration,
		20*time.Second,   // deltaGrace time.Duration,
		20*time.Second,   // deltaStage time.Duration,
		3,                // rMax uint8,
		S,                // s []int,
		oracleIdentities, // oracles []OracleIdentityExtra,
		median.OffchainConfig{
			AlphaReportInfinite: false,
			AlphaReportPPB:      1,
			AlphaAcceptInfinite: false,
			AlphaAcceptPPB:      1,
			DeltaC:              time.Minute * 30,
		}.Encode(), // reportingPluginConfig []byte,
		5*time.Second, // maxDurationQuery time.Duration,
		5*time.Second, // maxDurationObservation time.Duration,
		5*time.Second, // maxDurationReport time.Duration,
		5*time.Second, // maxDurationShouldAcceptFinalizedReport time.Duration,
		5*time.Second, // maxDurationShouldTransmitAcceptedReport time.Duration,
		1,             // f int,
		nil,           // The median reporting plugin has an empty onchain config
	)
	if err != nil {
		return nil, err
	}

	// Convert signers to addresses
	var signerAddresses []common.Address
	for _, signer := range signerKeys {
		signerAddresses = append(signerAddresses, common.BytesToAddress(signer))
	}

	// Convert transmitters to addresses
	var transmitterAddresses []common.Address
	for _, account := range transmitterAccounts {
		transmitterAddresses = append(transmitterAddresses, common.HexToAddress(string(account)))
	}

	onchainConfig, err := testhelpers.GenerateDefaultOCR2OnchainConfig(ocrOffchainOptions.MinimumAnswer, ocrOffchainOptions.MaximumAnswer)

	return &contracts.OCRv2Config{
		Signers:               signerAddresses,
		Transmitters:          transmitterAddresses,
		F:                     f_,
		OnchainConfig:         onchainConfig,
		OffchainConfigVersion: offchainConfigVersion,
		OffchainConfig:        []byte(fmt.Sprintf("0x%s", offchainConfig)),
	}, err
}

// GetOracleIdentities retrieves all chainlink nodes' OCR2 config identities with defaul key index
func GetOracleIdentities(chainlinkNodes []*client.ChainlinkK8sClient) ([]int, []confighelper.OracleIdentityExtra, error) {
	return GetOracleIdentitiesWithKeyIndex(chainlinkNodes, 0)
}

// GetOracleIdentitiesWithKeyIndex retrieves all chainlink nodes' OCR2 config identities by key index
func GetOracleIdentitiesWithKeyIndex(
	chainlinkNodes []*client.ChainlinkK8sClient,
	keyIndex int,
) ([]int, []confighelper.OracleIdentityExtra, error) {
	S := make([]int, len(chainlinkNodes))
	oracleIdentities := make([]confighelper.OracleIdentityExtra, len(chainlinkNodes))
	sharedSecretEncryptionPublicKeys := make([]types.ConfigEncryptionPublicKey, len(chainlinkNodes))
	eg := &errgroup.Group{}
	for i, cl := range chainlinkNodes {
		index, chainlinkNode := i, cl
		eg.Go(func() error {
			addresses, err := chainlinkNode.EthAddresses()
			if err != nil {
				return err
			}
			ocr2Keys, err := chainlinkNode.MustReadOCR2Keys()
			if err != nil {
				return err
			}
			var ocr2Config client.OCR2KeyAttributes
			for _, key := range ocr2Keys.Data {
				if key.Attributes.ChainType == string(chaintype.EVM) {
					ocr2Config = key.Attributes
					break
				}
			}

			keys, err := chainlinkNode.MustReadP2PKeys()
			if err != nil {
				return err
			}
			p2pKeyID := keys.Data[0].Attributes.PeerID

			offchainPkBytes, err := hex.DecodeString(strings.TrimPrefix(ocr2Config.OffChainPublicKey, "ocr2off_evm_"))
			if err != nil {
				return err
			}

			offchainPkBytesFixed := [ed25519.PublicKeySize]byte{}
			n := copy(offchainPkBytesFixed[:], offchainPkBytes)
			if n != ed25519.PublicKeySize {
				return fmt.Errorf("wrong number of elements copied")
			}

			configPkBytes, err := hex.DecodeString(strings.TrimPrefix(ocr2Config.ConfigPublicKey, "ocr2cfg_evm_"))
			if err != nil {
				return err
			}

			configPkBytesFixed := [ed25519.PublicKeySize]byte{}
			n = copy(configPkBytesFixed[:], configPkBytes)
			if n != ed25519.PublicKeySize {
				return fmt.Errorf("wrong number of elements copied")
			}

			onchainPkBytes, err := hex.DecodeString(strings.TrimPrefix(ocr2Config.OnChainPublicKey, "ocr2on_evm_"))
			if err != nil {
				return err
			}

			sharedSecretEncryptionPublicKeys[index] = configPkBytesFixed
			oracleIdentities[index] = confighelper.OracleIdentityExtra{
				OracleIdentity: confighelper.OracleIdentity{
					OnchainPublicKey:  onchainPkBytes,
					OffchainPublicKey: offchainPkBytesFixed,
					PeerID:            p2pKeyID,
					TransmitAccount:   types.Account(addresses[keyIndex]),
				},
				ConfigEncryptionPublicKey: configPkBytesFixed,
			}
			S[index] = 1
			log.Debug().
				Interface("OnChainPK", onchainPkBytes).
				Interface("OffChainPK", offchainPkBytesFixed).
				Interface("ConfigPK", configPkBytesFixed).
				Str("PeerID", p2pKeyID).
				Str("Address", addresses[keyIndex]).
				Msg("Oracle identity")
			return nil
		})
	}

	return S, oracleIdentities, eg.Wait()
}

// CreateOCRv2Jobs bootstraps the first node and to the other nodes sends ocr jobs that
// read from different adapters, to be used in combination with SetAdapterResponses
func CreateOCRv2Jobs(
	ocrInstances []contracts.OffchainAggregatorV2,
	bootstrapNode *client.ChainlinkK8sClient,
	workerChainlinkNodes []*client.ChainlinkK8sClient,
	mockserver *ctfClient.MockserverClient,
	mockServerValue int, // Value to get from the mock server when querying the path
	chainId uint64, // EVM chain ID
	forwardingAllowed bool,
) error {
	// Collect P2P ID
	bootstrapP2PIds, err := bootstrapNode.MustReadP2PKeys()
	if err != nil {
		return err
	}
	p2pV2Bootstrapper := fmt.Sprintf("%s@%s:%d", bootstrapP2PIds.Data[0].Attributes.PeerID, bootstrapNode.InternalIP(), 6690)
	mockJuelsPath := "ocr2/juelsPerFeeCoinSource"
	// Set the juelsPerFeeCoinSource config value
	err = mockserver.SetValuePath(mockJuelsPath, mockServerValue)
	if err != nil {
		return err
	}

	// Create the juels bridge for each node only once
	juelsBridge := &client.BridgeTypeAttributes{
		Name: "juels",
		URL:  fmt.Sprintf("%s/%s", mockserver.Config.ClusterURL, mockJuelsPath),
	}
	for _, chainlinkNode := range workerChainlinkNodes {
		err = chainlinkNode.MustCreateBridge(juelsBridge)
		if err != nil {
			return fmt.Errorf("failed creating bridge %s on CL node : %w", juelsBridge.Name, err)
		}
	}

	for _, ocrInstance := range ocrInstances {
		bootstrapSpec := &client.OCR2TaskJobSpec{
			Name:    fmt.Sprintf("ocr2-bootstrap-%s", ocrInstance.Address()),
			JobType: "bootstrap",
			OCR2OracleSpec: job.OCR2OracleSpec{
				ContractID: ocrInstance.Address(),
				Relay:      "evm",
				RelayConfig: map[string]interface{}{
					"chainID": chainId,
				},
				MonitoringEndpoint:                null.StringFrom(fmt.Sprintf("%s/%s", mockserver.Config.ClusterURL, "ocr2")),
				ContractConfigTrackerPollInterval: *models.NewInterval(15 * time.Second),
			},
		}
		_, err := bootstrapNode.MustCreateJob(bootstrapSpec)
		if err != nil {
			return fmt.Errorf("creating bootstrap job have failed: %w", err)
		}

		for _, chainlinkNode := range workerChainlinkNodes {
			nodeTransmitterAddress, err := chainlinkNode.PrimaryEthAddress()
			if err != nil {
				return fmt.Errorf("getting primary ETH address from OCR node have failed: %w", err)
			}
			nodeOCRKeys, err := chainlinkNode.MustReadOCR2Keys()
			if err != nil {
				return fmt.Errorf("getting OCR keys from OCR node have failed: %w", err)
			}
			nodeOCRKeyId := nodeOCRKeys.Data[0].ID

			nodeContractPairID, err := BuildOCR2NodeContractPairID(chainlinkNode, ocrInstance)
			if err != nil {
				return err
			}
			bta := &client.BridgeTypeAttributes{
				Name: nodeContractPairID,
				URL:  fmt.Sprintf("%s/%s", mockserver.Config.ClusterURL, strings.TrimPrefix(nodeContractPairID, "/")),
			}

			err = chainlinkNode.MustCreateBridge(bta)
			if err != nil {
				return fmt.Errorf("failed creating bridge %s on CL node: %w", bta.Name, err)
			}

			ocrSpec := &client.OCR2TaskJobSpec{
				Name:              fmt.Sprintf("ocr2-%s", uuid.NewString()),
				JobType:           "offchainreporting2",
				MaxTaskDuration:   "1m",
				ObservationSource: client.ObservationSourceSpecBridge(bta),
				ForwardingAllowed: forwardingAllowed,
				OCR2OracleSpec: job.OCR2OracleSpec{
					PluginType: "median",
					Relay:      "evm",
					RelayConfig: map[string]interface{}{
						"chainID": chainId,
					},
					PluginConfig: map[string]any{
						"juelsPerFeeCoinSource": fmt.Sprintf("\"\"\"%s\"\"\"", client.ObservationSourceSpecBridge(juelsBridge)),
					},
					ContractConfigTrackerPollInterval: *models.NewInterval(15 * time.Second),
					ContractID:                        ocrInstance.Address(),                   // registryAddr
					OCRKeyBundleID:                    null.StringFrom(nodeOCRKeyId),           // get node ocr2config.ID
					TransmitterID:                     null.StringFrom(nodeTransmitterAddress), // node addr
					P2PV2Bootstrappers:                pq.StringArray{p2pV2Bootstrapper},       // bootstrap node key and address <p2p-key>@bootstrap:6690
				},
			}
			_, err = chainlinkNode.MustCreateJob(ocrSpec)
			if err != nil {
				return fmt.Errorf("creating OCR task job on OCR node have failed: %w", err)
			}
		}
	}
	return nil
}

// StartNewOCR2Round requests a new round from the ocr2 contracts and waits for confirmation
func StartNewOCR2Round(
	roundNumber int64,
	ocrInstances []contracts.OffchainAggregatorV2,
	client blockchain.EVMClient,
	timeout time.Duration,
	logger zerolog.Logger,
) error {
	time.Sleep(5 * time.Second)
	for i := 0; i < len(ocrInstances); i++ {
		err := ocrInstances[i].RequestNewRound()
		if err != nil {
			return fmt.Errorf("requesting new OCR round %d have failed: %w", i+1, err)
		}
		ocrRound := contracts.NewOffchainAggregatorV2RoundConfirmer(ocrInstances[i], big.NewInt(roundNumber), timeout, logger)
		client.AddHeaderEventSubscription(ocrInstances[i].Address(), ocrRound)
<<<<<<< HEAD
		//err = client.WaitForEvents()
		//if err != nil {
		//	return fmt.Errorf("failed to wait for event subscriptions of OCR instance %d: %w", i+1, err)
		//}
		err = ocrRound.Wait() // wait for OCR Round to complete
		if err != nil {
			return fmt.Errorf("failed to wait for OCR Round %d to complete", roundNumber, i)
=======
		err = ocrRound.Wait() // wait for OCR Round to complete
		if err != nil {
			return fmt.Errorf("failed to wait for OCR Round %d to complete instance %d", roundNumber, i)
>>>>>>> 11634014
		}
		if !ocrRound.Complete() {
			return fmt.Errorf("failed to complete OCR Round %d for ocr instance %d", roundNumber, i)
		}
	}
	return nil
}

<<<<<<< HEAD
// StartNewOCR2RoundChainReaderDemo requests a new round from the ocr2 contracts and waits for confirmation
func StartNewOCR2RoundChainReaderDemo(
=======
// WatchNewOCR2Round is the same as StartNewOCR2Round but does NOT explicitly request a new round
// as that can cause odd behavior in tandem with changing adapter values in OCR2
func WatchNewOCR2Round(
>>>>>>> 11634014
	roundNumber int64,
	ocrInstances []contracts.OffchainAggregatorV2,
	client blockchain.EVMClient,
	timeout time.Duration,
	logger zerolog.Logger,
) error {
<<<<<<< HEAD
	time.Sleep(5 * time.Second)
	for i := 0; i < len(ocrInstances); i++ {
		err := ocrInstances[i].RequestNewRound()
=======
	for i := 0; i < len(ocrInstances); i++ {
		ocrRound := contracts.NewOffchainAggregatorV2RoundConfirmer(ocrInstances[i], big.NewInt(roundNumber), timeout, logger)
		client.AddHeaderEventSubscription(ocrInstances[i].Address(), ocrRound)
		err := client.WaitForEvents()
>>>>>>> 11634014
		if err != nil {
			return fmt.Errorf("requesting new OCR2 round %d have failed: %w", i+1, err)
		}
		start := time.Now()
		for {
			time.Sleep(time.Second * 5)
			ocrInstance := ocrInstances[i].(*contracts.EthereumOffchainAggregatorV2ChainReaderDemo)
			round, err := ocrInstance.LatestRoundRequested(context.Background())
			if err != nil {
				return err
			}

			if int64(round) == roundNumber {
				return nil
			} else if time.Since(start) >= time.Minute*15 {
				return fmt.Errorf("failed to wait for OCR2 Round %d to complete", roundNumber)
			} else {
				fmt.Println("round returned is ", round)
				fmt.Println("wanted round is ", roundNumber)
			}
		}
	}
	return nil
}

// SetOCR2AdapterResponse sets a single adapter response that correlates with an ocr contract and a chainlink node
// used for OCR2 tests
func SetOCR2AdapterResponse(
	response int,
	ocrInstance contracts.OffchainAggregatorV2,
	chainlinkNode *client.ChainlinkK8sClient,
	mockserver *ctfClient.MockserverClient,
) error {
	nodeContractPairID, err := BuildOCR2NodeContractPairID(chainlinkNode, ocrInstance)
	if err != nil {
		return err
	}
	path := fmt.Sprintf("/%s", nodeContractPairID)
	err = mockserver.SetValuePath(path, response)
	if err != nil {
		return fmt.Errorf("setting mockserver value path failed: %w", err)
	}
	return nil
}

// SetOCR2AllAdapterResponsesToTheSameValue sets the mock responses in mockserver that are read by chainlink nodes
// to simulate different adapters. This sets all adapter responses for each node and contract to the same response
// used for OCR2 tests
func SetOCR2AllAdapterResponsesToTheSameValue(
	response int,
	ocrInstances []contracts.OffchainAggregatorV2,
	chainlinkNodes []*client.ChainlinkK8sClient,
	mockserver *ctfClient.MockserverClient,
) error {
	eg := &errgroup.Group{}
	for _, o := range ocrInstances {
		ocrInstance := o
		for _, n := range chainlinkNodes {
			node := n
			eg.Go(func() error {
				return SetOCR2AdapterResponse(response, ocrInstance, node, mockserver)
			})
		}
	}
	return eg.Wait()
}

// SetOCR2AllAdapterResponsesToDifferentValues sets the mock responses in mockserver that are read by chainlink nodes
// to simulate different adapters. This sets all adapter responses for each node and contract to different responses
// used for OCR2 tests
func SetOCR2AllAdapterResponsesToDifferentValues(
	responses []int,
	ocrInstances []contracts.OffchainAggregatorV2,
	chainlinkNodes []*client.ChainlinkK8sClient,
	mockserver *ctfClient.MockserverClient,
) error {
	if len(responses) != len(ocrInstances)*len(chainlinkNodes) {
		return fmt.Errorf(
			"amount of responses %d should be equal to the amount of OCR instances %d times the amount of Chainlink nodes %d",
			len(responses), len(ocrInstances), len(chainlinkNodes),
		)
	}
	eg := &errgroup.Group{}
	for _, o := range ocrInstances {
		ocrInstance := o
		for ni := 1; ni < len(chainlinkNodes); ni++ {
			nodeIndex := ni
			eg.Go(func() error {
				return SetOCR2AdapterResponse(responses[nodeIndex-1], ocrInstance, chainlinkNodes[nodeIndex], mockserver)
			})
		}
	}
	return eg.Wait()
}

// BuildOCR2NodeContractPairID builds a UUID based on a related pair of a Chainlink node and OCRv2 contract
func BuildOCR2NodeContractPairID(node *client.ChainlinkK8sClient, ocrInstance contracts.OffchainAggregatorV2) (string, error) {
	if node == nil {
		return "", fmt.Errorf("chainlink node is nil")
	}
	if ocrInstance == nil {
		return "", fmt.Errorf("OCR Instance is nil")
	}
	nodeAddress, err := node.PrimaryEthAddress()
	if err != nil {
		return "", fmt.Errorf("getting chainlink node's primary ETH address failed: %w", err)
	}
	shortNodeAddr := nodeAddress[2:12]
	shortOCRAddr := ocrInstance.Address()[2:12]
	return strings.ToLower(fmt.Sprintf("node_%s_contract_%s", shortNodeAddr, shortOCRAddr)), nil
}<|MERGE_RESOLUTION|>--- conflicted
+++ resolved
@@ -1,7 +1,6 @@
 package actions
 
 import (
-	"context"
 	"crypto/ed25519"
 	"encoding/hex"
 	"fmt"
@@ -45,59 +44,6 @@
 	var ocrInstances []contracts.OffchainAggregatorV2
 	for contractCount := 0; contractCount < numberOfContracts; contractCount++ {
 		ocrInstance, err := contractDeployer.DeployOffchainAggregatorV2(
-			linkTokenContract.Address(),
-			ocrOptions,
-		)
-		if err != nil {
-			return nil, fmt.Errorf("OCRv2 instance deployment have failed: %w", err)
-		}
-		ocrInstances = append(ocrInstances, ocrInstance)
-		if (contractCount+1)%ContractDeploymentInterval == 0 { // For large amounts of contract deployments, space things out some
-			err = client.WaitForEvents()
-			if err != nil {
-				return nil, fmt.Errorf("failed to wait for OCRv2 contract deployments: %w", err)
-			}
-		}
-	}
-	err := client.WaitForEvents()
-	if err != nil {
-		return nil, fmt.Errorf("error waiting for OCRv2 contract deployments: %w", err)
-	}
-
-	// Gather address payees
-	var payees []string
-	for range transmitters {
-		payees = append(payees, client.GetDefaultWallet().Address())
-	}
-
-	// Set Payees
-	for contractCount, ocrInstance := range ocrInstances {
-		err = ocrInstance.SetPayees(transmitters, payees)
-		if err != nil {
-			return nil, fmt.Errorf("error settings OCR payees: %w", err)
-		}
-		if (contractCount+1)%ContractDeploymentInterval == 0 { // For large amounts of contract deployments, space things out some
-			err = client.WaitForEvents()
-			if err != nil {
-				return nil, fmt.Errorf("failed to wait for setting OCR payees: %w", err)
-			}
-		}
-	}
-	return ocrInstances, client.WaitForEvents()
-}
-
-// DeployChainReaderDemoOCRv2Contracts deploys a number of OCRv2 contracts and configures them with defaults
-func DeployChainReaderDemoOCRv2Contracts(
-	numberOfContracts int,
-	linkTokenContract contracts.LinkToken,
-	contractDeployer contracts.ContractDeployer,
-	transmitters []string,
-	client blockchain.EVMClient,
-	ocrOptions contracts.OffchainOptions,
-) ([]contracts.OffchainAggregatorV2, error) {
-	var ocrInstances []contracts.OffchainAggregatorV2
-	for contractCount := 0; contractCount < numberOfContracts; contractCount++ {
-		ocrInstance, err := contractDeployer.DeployChainReaderDemoOffchainAggregatorV2(
 			linkTokenContract.Address(),
 			ocrOptions,
 		)
@@ -439,19 +385,9 @@
 		}
 		ocrRound := contracts.NewOffchainAggregatorV2RoundConfirmer(ocrInstances[i], big.NewInt(roundNumber), timeout, logger)
 		client.AddHeaderEventSubscription(ocrInstances[i].Address(), ocrRound)
-<<<<<<< HEAD
-		//err = client.WaitForEvents()
-		//if err != nil {
-		//	return fmt.Errorf("failed to wait for event subscriptions of OCR instance %d: %w", i+1, err)
-		//}
 		err = ocrRound.Wait() // wait for OCR Round to complete
 		if err != nil {
-			return fmt.Errorf("failed to wait for OCR Round %d to complete", roundNumber, i)
-=======
-		err = ocrRound.Wait() // wait for OCR Round to complete
-		if err != nil {
 			return fmt.Errorf("failed to wait for OCR Round %d to complete instance %d", roundNumber, i)
->>>>>>> 11634014
 		}
 		if !ocrRound.Complete() {
 			return fmt.Errorf("failed to complete OCR Round %d for ocr instance %d", roundNumber, i)
@@ -460,50 +396,21 @@
 	return nil
 }
 
-<<<<<<< HEAD
-// StartNewOCR2RoundChainReaderDemo requests a new round from the ocr2 contracts and waits for confirmation
-func StartNewOCR2RoundChainReaderDemo(
-=======
 // WatchNewOCR2Round is the same as StartNewOCR2Round but does NOT explicitly request a new round
 // as that can cause odd behavior in tandem with changing adapter values in OCR2
 func WatchNewOCR2Round(
->>>>>>> 11634014
 	roundNumber int64,
 	ocrInstances []contracts.OffchainAggregatorV2,
 	client blockchain.EVMClient,
 	timeout time.Duration,
 	logger zerolog.Logger,
 ) error {
-<<<<<<< HEAD
-	time.Sleep(5 * time.Second)
-	for i := 0; i < len(ocrInstances); i++ {
-		err := ocrInstances[i].RequestNewRound()
-=======
 	for i := 0; i < len(ocrInstances); i++ {
 		ocrRound := contracts.NewOffchainAggregatorV2RoundConfirmer(ocrInstances[i], big.NewInt(roundNumber), timeout, logger)
 		client.AddHeaderEventSubscription(ocrInstances[i].Address(), ocrRound)
 		err := client.WaitForEvents()
->>>>>>> 11634014
-		if err != nil {
-			return fmt.Errorf("requesting new OCR2 round %d have failed: %w", i+1, err)
-		}
-		start := time.Now()
-		for {
-			time.Sleep(time.Second * 5)
-			ocrInstance := ocrInstances[i].(*contracts.EthereumOffchainAggregatorV2ChainReaderDemo)
-			round, err := ocrInstance.LatestRoundRequested(context.Background())
-			if err != nil {
-				return err
-			}
-
-			if int64(round) == roundNumber {
-				return nil
-			} else if time.Since(start) >= time.Minute*15 {
-				return fmt.Errorf("failed to wait for OCR2 Round %d to complete", roundNumber)
-			} else {
-				fmt.Println("round returned is ", round)
-				fmt.Println("wanted round is ", roundNumber)
-			}
+		if err != nil {
+			return fmt.Errorf("failed to wait for event subscriptions of OCR instance %d: %w", i+1, err)
 		}
 	}
 	return nil
