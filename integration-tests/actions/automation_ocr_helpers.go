--- conflicted
+++ resolved
@@ -32,10 +32,6 @@
 	registrar string,
 	deltaStage time.Duration,
 ) contracts.OCRConfig {
-<<<<<<< HEAD
-	l := utils.GetTestLogger(t)
-	S, oracleIdentities := getOracleIdentities(t, chainlinkNodes)
-=======
 	return BuildAutoOCR2ConfigVarsWithKeyIndex(t, chainlinkNodes, registryConfig, registrar, deltaStage, 0)
 }
 
@@ -49,7 +45,6 @@
 ) contracts.OCRConfig {
 	l := utils.GetTestLogger(t)
 	S, oracleIdentities := getOracleIdentitiesWithKeyIndex(t, chainlinkNodes, keyIndex)
->>>>>>> c51bf53a
 
 	signerOnchainPublicKeys, transmitterAccounts, f, _, offchainConfigVersion, offchainConfig, err := confighelper.ContractSetConfigArgsForTests(
 		10*time.Second,        // deltaProgress time.Duration,
