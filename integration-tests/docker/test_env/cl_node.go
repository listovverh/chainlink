--- conflicted
+++ resolved
@@ -459,17 +459,11 @@
 	apiCredsPath := "/home/api-credentials.txt"
 
 	return &tc.ContainerRequest{
-<<<<<<< HEAD
-		Name:         n.ContainerName,
-		Image:        fmt.Sprintf("%s:%s", n.ContainerImage, n.ContainerVersion),
-		ExposedPorts: []string{"6688/tcp"},
-		Env:          n.ContainerEnvs,
-=======
 		Name:            n.ContainerName,
 		AlwaysPullImage: n.AlwaysPullImage,
 		Image:           fmt.Sprintf("%s:%s", n.ContainerImage, n.ContainerVersion),
 		ExposedPorts:    []string{"6688/tcp"},
->>>>>>> c32efca1
+		Env:             n.ContainerEnvs,
 		Entrypoint: []string{"chainlink",
 			"-c", configPath,
 			"-s", secretsPath,
