--- conflicted
+++ resolved
@@ -48,11 +48,7 @@
 	UserPassword          string                  `json:"userPassword"`
 	t                     *testing.T
 	l                     zerolog.Logger
-<<<<<<< HEAD
-	lw                    *logstream.LogStream
-=======
 	ls                    *logstream.LogStream
->>>>>>> 1b357f63
 }
 
 type ClNodeOption = func(c *ClNode)
@@ -81,11 +77,7 @@
 	}
 }
 
-<<<<<<< HEAD
-func WithLogWatch(lw *logstream.LogStream) ClNodeOption {
-=======
 func WithLogStream(ls *logstream.LogStream) ClNodeOption {
->>>>>>> 1b357f63
 	return func(c *ClNode) {
 		c.ls = ls
 	}
@@ -294,15 +286,6 @@
 	if err != nil {
 		return fmt.Errorf("%s err: %w", ErrStartCLNodeContainer, err)
 	}
-<<<<<<< HEAD
-	if n.lw != nil {
-		if err := n.lw.ConnectContainer(testcontext.Get(n.t), container, "cl-node"); err != nil {
-			return err
-		}
-	}
-=======
-
->>>>>>> 1b357f63
 	clEndpoint, err := test_env.GetEndpoint(testcontext.Get(n.t), container, "http")
 	if err != nil {
 		return err
