package automationv2_1

import (
	"fmt"

	"github.com/rs/zerolog"
	"github.com/slack-go/slack"

	reportModel "github.com/smartcontractkit/chainlink-testing-framework/testreporters"

	tc "github.com/smartcontractkit/chainlink/integration-tests/testconfig"
)

func extraBlockWithText(text string) slack.Block {
	return slack.NewSectionBlock(slack.NewTextBlockObject(
		"mrkdwn", text, false, false), nil, nil)
}

func sendSlackNotification(header string, l zerolog.Logger, namespace string, numberOfNodes,
<<<<<<< HEAD
	startingTime string, endingTime string, extraBlocks []slack.Block, config *tc.TestConfig) error {
=======
	startingTime string, endingTime string, extraBlocks []slack.Block, msgOption slack.MsgOption) (string, error) {
>>>>>>> be535196
	slackClient := slack.New(reportModel.SlackAPIKey)

	headerText := ":chainlink-keepers: Automation Load Test " + header + " :white_check_mark:"

	grafanaUrl, err := config.GetGrafanaURL()
	if err != nil {
		return err
	}

	formattedDashboardUrl := fmt.Sprintf("%s?orgId=1&from=%s&to=%s&var-namespace=%s&var-number_of_nodes=%s", grafanaUrl, startingTime, endingTime, namespace, numberOfNodes)
	l.Info().Str("Dashboard", formattedDashboardUrl).Msg("Dashboard URL")

	var notificationBlocks []slack.Block

	notificationBlocks = append(notificationBlocks,
		slack.NewHeaderBlock(slack.NewTextBlockObject("plain_text", headerText, true, false)))
	notificationBlocks = append(notificationBlocks,
		slack.NewContextBlock("context_block", slack.NewTextBlockObject("plain_text", namespace, false, false)))
	notificationBlocks = append(notificationBlocks, slack.NewDividerBlock())
	if *config.Pyroscope.Enabled {
		pyroscopeServer := *config.Pyroscope.ServerUrl
		pyroscopeEnvironment := *config.Pyroscope.Environment

		formattedPyroscopeUrl := fmt.Sprintf("%s/?query=chainlink-node.cpu{Environment=\"%s\"}&from=%s&to=%s", pyroscopeServer, pyroscopeEnvironment, startingTime, endingTime)
		l.Info().Str("Pyroscope", formattedPyroscopeUrl).Msg("Dashboard URL")
		notificationBlocks = append(notificationBlocks, slack.NewSectionBlock(slack.NewTextBlockObject("mrkdwn",
			fmt.Sprintf("<%s|Pyroscope>",
				formattedPyroscopeUrl), false, true), nil, nil))
	}
	notificationBlocks = append(notificationBlocks, slack.NewSectionBlock(slack.NewTextBlockObject("mrkdwn",
		fmt.Sprintf("<%s|Test Dashboard> \nNotifying <@%s>",
			formattedDashboardUrl, reportModel.SlackUserID), false, true), nil, nil))

	if len(extraBlocks) > 0 {
		notificationBlocks = append(notificationBlocks, extraBlocks...)
	}

	ts, err := reportModel.SendSlackMessage(slackClient, slack.MsgOptionBlocks(notificationBlocks...), msgOption)
	l.Info().Str("ts", ts).Msg("Sent Slack Message")
	return ts, err
}<|MERGE_RESOLUTION|>--- conflicted
+++ resolved
@@ -7,7 +7,6 @@
 	"github.com/slack-go/slack"
 
 	reportModel "github.com/smartcontractkit/chainlink-testing-framework/testreporters"
-
 	tc "github.com/smartcontractkit/chainlink/integration-tests/testconfig"
 )
 
@@ -16,19 +15,15 @@
 		"mrkdwn", text, false, false), nil, nil)
 }
 
-func sendSlackNotification(header string, l zerolog.Logger, namespace string, numberOfNodes,
-<<<<<<< HEAD
-	startingTime string, endingTime string, extraBlocks []slack.Block, config *tc.TestConfig) error {
-=======
+func sendSlackNotification(config *tc.TestConfig, header string, l zerolog.Logger, namespace string, numberOfNodes,
 	startingTime string, endingTime string, extraBlocks []slack.Block, msgOption slack.MsgOption) (string, error) {
->>>>>>> be535196
 	slackClient := slack.New(reportModel.SlackAPIKey)
 
 	headerText := ":chainlink-keepers: Automation Load Test " + header + " :white_check_mark:"
 
 	grafanaUrl, err := config.GetGrafanaURL()
 	if err != nil {
-		return err
+		return "", err
 	}
 
 	formattedDashboardUrl := fmt.Sprintf("%s?orgId=1&from=%s&to=%s&var-namespace=%s&var-number_of_nodes=%s", grafanaUrl, startingTime, endingTime, namespace, numberOfNodes)
